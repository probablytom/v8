// Copyright 2013 the V8 project authors. All rights reserved.
// Use of this source code is governed by a BSD-style license that can be
// found in the LICENSE file.

#include "src/deoptimizer/deoptimizer.h"

#include "src/base/memory.h"
#include "src/codegen/interface-descriptors.h"
#include "src/codegen/register-configuration.h"
#include "src/codegen/reloc-info.h"
#include "src/debug/debug.h"
#include "src/deoptimizer/deoptimized-frame-info.h"
#include "src/deoptimizer/materialized-object-store.h"
#include "src/deoptimizer/translated-state.h"
#include "src/execution/frames-inl.h"
#include "src/execution/isolate.h"
#include "src/execution/pointer-authentication.h"
#include "src/execution/v8threads.h"
#include "src/handles/handles-inl.h"
#include "src/heap/heap-inl.h"
#include "src/logging/counters.h"
#include "src/logging/log.h"
#include "src/logging/runtime-call-stats-scope.h"
#include "src/objects/deoptimization-data.h"
#include "src/objects/js-function-inl.h"
#include "src/objects/oddball.h"
#include "src/snapshot/embedded/embedded-data.h"
#include "src/utils/utils.h"

#if V8_ENABLE_WEBASSEMBLY
#include "src/wasm/baseline/liftoff-varstate.h"
#include "src/wasm/compilation-environment-inl.h"
#include "src/wasm/function-compiler.h"
#include "src/wasm/wasm-deopt-data.h"
#include "src/wasm/wasm-engine.h"
#include "src/wasm/wasm-linkage.h"
#endif  // V8_ENABLE_WEBASSEMBLY

#ifdef CHERI_HYBRID
#include "src/codegen/macro-assembler-inl.h"
#endif

namespace v8 {

using base::Memory;

namespace internal {

namespace {

class DeoptimizableCodeIterator {
 public:
  explicit DeoptimizableCodeIterator(Isolate* isolate);
  DeoptimizableCodeIterator(const DeoptimizableCodeIterator&) = delete;
  DeoptimizableCodeIterator& operator=(const DeoptimizableCodeIterator&) =
      delete;
  Tagged<Code> Next();

 private:
  Isolate* const isolate_;
  std::unique_ptr<SafepointScope> safepoint_scope_;
  std::unique_ptr<ObjectIterator> object_iterator_;
  enum { kIteratingCodeSpace, kIteratingCodeLOSpace, kDone } state_;

  DISALLOW_GARBAGE_COLLECTION(no_gc)
};

DeoptimizableCodeIterator::DeoptimizableCodeIterator(Isolate* isolate)
    : isolate_(isolate),
      safepoint_scope_(std::make_unique<SafepointScope>(
          isolate, isolate->is_shared_space_isolate()
                       ? SafepointKind::kGlobal
                       : SafepointKind::kIsolate)),
      object_iterator_(
          isolate->heap()->code_space()->GetObjectIterator(isolate->heap())),
      state_(kIteratingCodeSpace) {}

Tagged<Code> DeoptimizableCodeIterator::Next() {
  while (true) {
    Tagged<HeapObject> object = object_iterator_->Next();
    if (object.is_null()) {
      // No objects left in the current iterator, try to move to the next space
      // based on the state.
      switch (state_) {
        case kIteratingCodeSpace: {
          object_iterator_ =
              isolate_->heap()->code_lo_space()->GetObjectIterator(
                  isolate_->heap());
          state_ = kIteratingCodeLOSpace;
          continue;
        }
        case kIteratingCodeLOSpace:
          // No other spaces to iterate, so clean up and we're done. Keep the
          // object iterator so that it keeps returning null on Next(), to avoid
          // needing to branch on state_ before the while loop, but drop the
          // safepoint scope since we no longer need to stop the heap from
          // moving.
          safepoint_scope_.reset();
          state_ = kDone;
          [[fallthrough]];
        case kDone:
          return Code();
      }
    }
    Tagged<InstructionStream> istream = Cast<InstructionStream>(object);
    Tagged<Code> code;
    if (!istream->TryGetCode(&code, kAcquireLoad)) continue;
    if (!CodeKindCanDeoptimize(code->kind())) continue;
    return code;
  }
}

}  // namespace

// {FrameWriter} offers a stack writer abstraction for writing
// FrameDescriptions. The main service the class provides is managing
// {top_offset_}, i.e. the offset of the next slot to write to.
//
// Note: Not in an anonymous namespace due to the friend class declaration
// in Deoptimizer.
class FrameWriter {
 public:
  static const int NO_INPUT_INDEX = -1;
  FrameWriter(Deoptimizer* deoptimizer, FrameDescription* frame,
              CodeTracer::Scope* trace_scope)
      : deoptimizer_(deoptimizer),
        frame_(frame),
        trace_scope_(trace_scope),
        top_offset_(frame->GetFrameSize()) {}

  void PushRawValue(intptr_t value, const char* debug_hint) {
    PushValue(value);
    if (trace_scope_ != nullptr) {
      DebugPrintOutputValue(value, debug_hint);
    }
  }

  void PushRawObject(Tagged<Object> obj, const char* debug_hint) {
    intptr_t value = obj.ptr();
    PushValue(value);
    if (trace_scope_ != nullptr) {
      DebugPrintOutputObject(obj, top_offset_, debug_hint);
    }
  }

  // There is no check against the allowed addresses for bottommost frames, as
  // the caller's pc could be anything. The caller's pc pushed here should never
  // be re-signed.
  void PushBottommostCallerPc(intptr_t pc) {
    top_offset_ -= kPCOnStackSize;
    frame_->SetFrameSlot(top_offset_, pc);
    DebugPrintOutputPc(pc, "bottommost caller's pc\n");
  }

  void PushApprovedCallerPc(intptr_t pc) {
    top_offset_ -= kPCOnStackSize;
    frame_->SetCallerPc(top_offset_, pc);
    DebugPrintOutputPc(pc, "caller's pc\n");
  }

  void PushCallerFp(intptr_t fp) {
    top_offset_ -= kFPOnStackSize;
    frame_->SetCallerFp(top_offset_, fp);
    DebugPrintOutputValue(fp, "caller's fp\n");
  }

  void PushCallerConstantPool(intptr_t cp) {
    top_offset_ -= kSystemPointerSize;
    frame_->SetCallerConstantPool(top_offset_, cp);
    DebugPrintOutputValue(cp, "caller's constant_pool\n");
  }

  void PushTranslatedValue(const TranslatedFrame::iterator& iterator,
                           const char* debug_hint = "") {
    Tagged<Object> obj = iterator->GetRawValue();
    PushRawObject(obj, debug_hint);
    if (trace_scope_ != nullptr) {
      PrintF(trace_scope_->file(), " (input #%d)\n", iterator.input_index());
    }
    deoptimizer_->QueueValueForMaterialization(output_address(top_offset_), obj,
                                               iterator);
  }

  void PushFeedbackVectorForMaterialization(
      const TranslatedFrame::iterator& iterator) {
    // Push a marker temporarily.
    PushRawObject(ReadOnlyRoots(deoptimizer_->isolate()).arguments_marker(),
                  "feedback vector");
    deoptimizer_->QueueFeedbackVectorForMaterialization(
        output_address(top_offset_), iterator);
  }

  void PushStackJSArguments(TranslatedFrame::iterator& iterator,
                            int parameters_count) {
    std::vector<TranslatedFrame::iterator> parameters;
    parameters.reserve(parameters_count);
    for (int i = 0; i < parameters_count; ++i, ++iterator) {
      parameters.push_back(iterator);
    }
    for (auto& parameter : base::Reversed(parameters)) {
      // #ifdef CHERI_HYBRID
      // uintptr_t top_of_stack_addr = (static_cast<Address>(frame_->GetTop()));
      // bool should_push = true;
      // for (int i = 0; i < 4; i++) {
      //   should_push = should_push && (*(double*) top_of_stack_addr != MacroAssembler::sentinel_not_in_compartment);
      //   should_push = should_push && (*(double*) top_of_stack_addr != MacroAssembler::sentinel_nothing_to_pop);
      //   should_push = should_push && (*(double*) top_of_stack_addr != MacroAssembler::sentinel_compartment_bounds_pushed);
      //   top_of_stack_addr += 4;
      // }
      // if (should_push) {
      //   PushTranslatedValue(parameter, "stack parameter");
      // } else {
      //   DCHECK_EQ(*(char*) top_of_stack_addr, 0xfeedf00d);
      // }
      // #else
      PushTranslatedValue(parameter, "stack parameter");
      // #endif
    }
  }

  unsigned top_offset() const { return top_offset_; }

  FrameDescription* frame() { return frame_; }

 private:
  void PushValue(intptr_t value) {
    CHECK_GE(top_offset_, 0);
    top_offset_ -= kSystemPointerSize;
    frame_->SetFrameSlot(top_offset_, value);
  }

  Address output_address(unsigned output_offset) {
    Address output_address =
        static_cast<Address>(frame_->GetTop()) + output_offset;
    return output_address;
  }

  void DebugPrintOutputValue(intptr_t value, const char* debug_hint = "") {
    if (trace_scope_ != nullptr) {
      PrintF(trace_scope_->file(),
             "    " V8PRIxPTR_FMT ": [top + %3d] <- " V8PRIxPTR_FMT " ;  %s",
             output_address(top_offset_), top_offset_, value, debug_hint);
    }
  }

  void DebugPrintOutputPc(intptr_t value, const char* debug_hint = "") {
#ifdef V8_ENABLE_CONTROL_FLOW_INTEGRITY
    if (trace_scope_ != nullptr) {
      PrintF(trace_scope_->file(),
             "    " V8PRIxPTR_FMT ": [top + %3d] <- " V8PRIxPTR_FMT
             " (signed) " V8PRIxPTR_FMT " (unsigned) ;  %s",
             output_address(top_offset_), top_offset_, value,
             PointerAuthentication::StripPAC(value), debug_hint);
    }
#else
    DebugPrintOutputValue(value, debug_hint);
#endif
  }

  void DebugPrintOutputObject(Tagged<Object> obj, unsigned output_offset,
                              const char* debug_hint = "") {
    if (trace_scope_ != nullptr) {
      PrintF(trace_scope_->file(), "    " V8PRIxPTR_FMT ": [top + %3d] <- ",
             output_address(output_offset), output_offset);
      if (IsSmi(obj)) {
        PrintF(trace_scope_->file(), V8PRIxPTR_FMT " <Smi %d>", obj.ptr(),
               Cast<Smi>(obj).value());
      } else {
        ShortPrint(obj, trace_scope_->file());
      }
      PrintF(trace_scope_->file(), " ;  %s", debug_hint);
    }
  }

  Deoptimizer* deoptimizer_;
  FrameDescription* frame_;
  CodeTracer::Scope* const trace_scope_;
  unsigned top_offset_;
};

// We rely on this function not causing a GC. It is called from generated code
// without having a real stack frame in place.
Deoptimizer* Deoptimizer::New(Address raw_function, DeoptimizeKind kind,
                              Address from, int fp_to_sp_delta,
                              Isolate* isolate) {
  // This is zero for wasm.
  Tagged<JSFunction> function =
      raw_function != 0 ? Cast<JSFunction>(Tagged<Object>(raw_function))
                        : Tagged<JSFunction>();
  Deoptimizer* deoptimizer =
      new Deoptimizer(isolate, function, kind, from, fp_to_sp_delta);
  isolate->set_current_deoptimizer(deoptimizer);
  return deoptimizer;
}

Deoptimizer* Deoptimizer::Grab(Isolate* isolate) {
  Deoptimizer* result = isolate->GetAndClearCurrentDeoptimizer();
  result->DeleteFrameDescriptions();
  return result;
}

size_t Deoptimizer::DeleteForWasm(Isolate* isolate) {
  // The deoptimizer disallows garbage collections.
  DCHECK(!AllowGarbageCollection::IsAllowed());
  Deoptimizer* deoptimizer = Deoptimizer::Grab(isolate);
  int output_count = deoptimizer->output_count();
  delete deoptimizer;
  // Now garbage collections are allowed again.
  DCHECK(AllowGarbageCollection::IsAllowed());
  return output_count;
}

DeoptimizedFrameInfo* Deoptimizer::DebuggerInspectableFrame(
    JavaScriptFrame* frame, int jsframe_index, Isolate* isolate) {
  CHECK(frame->is_optimized());

  TranslatedState translated_values(frame);
  translated_values.Prepare(frame->fp());

  TranslatedState::iterator frame_it = translated_values.end();
  int counter = jsframe_index;
  for (auto it = translated_values.begin(); it != translated_values.end();
       it++) {
    if (it->kind() == TranslatedFrame::kUnoptimizedFunction ||
        it->kind() == TranslatedFrame::kJavaScriptBuiltinContinuation ||
        it->kind() ==
            TranslatedFrame::kJavaScriptBuiltinContinuationWithCatch) {
      if (counter == 0) {
        frame_it = it;
        break;
      }
      counter--;
    }
  }
  CHECK(frame_it != translated_values.end());
  // We only include kJavaScriptBuiltinContinuation frames above to get the
  // counting right.
  CHECK_EQ(frame_it->kind(), TranslatedFrame::kUnoptimizedFunction);

  DeoptimizedFrameInfo* info =
      new DeoptimizedFrameInfo(&translated_values, frame_it, isolate);

  return info;
}

namespace {
class ActivationsFinder : public ThreadVisitor {
 public:
  ActivationsFinder(Tagged<GcSafeCode> topmost_optimized_code,
                    bool safe_to_deopt_topmost_optimized_code) {
#ifdef DEBUG
    topmost_ = topmost_optimized_code;
    safe_to_deopt_ = safe_to_deopt_topmost_optimized_code;
#endif
  }

  // Find the frames with activations of codes marked for deoptimization, search
  // for the trampoline to the deoptimizer call respective to each code, and use
  // it to replace the current pc on the stack.
  void VisitThread(Isolate* isolate, ThreadLocalTop* top) override {
    for (StackFrameIterator it(isolate, top); !it.done(); it.Advance()) {
      if (it.frame()->is_optimized()) {
        Tagged<GcSafeCode> code = it.frame()->GcSafeLookupCode();
        if (CodeKindCanDeoptimize(code->kind()) &&
            code->marked_for_deoptimization()) {
          // Obtain the trampoline to the deoptimizer call.
          int trampoline_pc;
          if (code->is_maglevved()) {
            MaglevSafepointEntry safepoint = MaglevSafepointTable::FindEntry(
                isolate, code, it.frame()->pc());
            trampoline_pc = safepoint.trampoline_pc();
          } else {
            SafepointEntry safepoint = SafepointTable::FindEntry(
                isolate, code, it.frame()->maybe_unauthenticated_pc());
            trampoline_pc = safepoint.trampoline_pc();
          }
          // TODO(saelo): currently we have to use full pointer comparison as
          // builtin Code is still inside the sandbox while runtime-generated
          // Code is in trusted space.
          static_assert(!kAllCodeObjectsLiveInTrustedSpace);
          DCHECK_IMPLIES(code.SafeEquals(topmost_), safe_to_deopt_);
          static_assert(SafepointEntry::kNoTrampolinePC == -1);
          CHECK_GE(trampoline_pc, 0);
          // Replace the current pc on the stack with the trampoline.
          // TODO(v8:10026): avoid replacing a signed pointer.
          if (!it.frame()->InFastCCall()) {
            Address* pc_addr = it.frame()->pc_address();
            Address new_pc = code->instruction_start() + trampoline_pc;
            PointerAuthentication::ReplacePC(pc_addr, new_pc,
                                             kSystemPointerSize);
          }
        }
      }
    }
  }

 private:
#ifdef DEBUG
  Tagged<GcSafeCode> topmost_;
  bool safe_to_deopt_;
#endif
};
}  // namespace

// Replace pc on the stack for codes marked for deoptimization.
// static
void Deoptimizer::DeoptimizeMarkedCode(Isolate* isolate) {
  DisallowGarbageCollection no_gc;

  Tagged<GcSafeCode> topmost_optimized_code;
  bool safe_to_deopt_topmost_optimized_code = false;
#ifdef DEBUG
  // Make sure all activations of optimized code can deopt at their current PC.
  // The topmost optimized code has special handling because it cannot be
  // deoptimized due to weak object dependency.
  for (StackFrameIterator it(isolate, isolate->thread_local_top()); !it.done();
       it.Advance()) {
    if (it.frame()->is_optimized()) {
      Tagged<GcSafeCode> code = it.frame()->GcSafeLookupCode();
      Tagged<JSFunction> function =
          static_cast<OptimizedFrame*>(it.frame())->function();
      TraceFoundActivation(isolate, function);
      bool safe_if_deopt_triggered;
      if (code->is_maglevved()) {
        MaglevSafepointEntry safepoint =
            MaglevSafepointTable::FindEntry(isolate, code, it.frame()->pc());
        safe_if_deopt_triggered = safepoint.has_deoptimization_index();
      } else {
        SafepointEntry safepoint = SafepointTable::FindEntry(
            isolate, code, it.frame()->maybe_unauthenticated_pc());
        safe_if_deopt_triggered = safepoint.has_deoptimization_index();
      }

      // Deopt is checked when we are patching addresses on stack.
      bool is_builtin_code = code->kind() == CodeKind::BUILTIN;
      DCHECK(topmost_optimized_code.is_null() || safe_if_deopt_triggered ||
             is_builtin_code);
      if (topmost_optimized_code.is_null()) {
        topmost_optimized_code = code;
        safe_to_deopt_topmost_optimized_code = safe_if_deopt_triggered;
      }
    }
  }
#endif

  ActivationsFinder visitor(topmost_optimized_code,
                            safe_to_deopt_topmost_optimized_code);
  // Iterate over the stack of this thread.
  visitor.VisitThread(isolate, isolate->thread_local_top());
  // In addition to iterate over the stack of this thread, we also
  // need to consider all the other threads as they may also use
  // the code currently beings deoptimized.
  isolate->thread_manager()->IterateArchivedThreads(&visitor);
}

void Deoptimizer::DeoptimizeAll(Isolate* isolate) {
  RCS_SCOPE(isolate, RuntimeCallCounterId::kDeoptimizeCode);
  TimerEventScope<TimerEventDeoptimizeCode> timer(isolate);
  TRACE_EVENT0("v8", "V8.DeoptimizeCode");
  TraceDeoptAll(isolate);
  isolate->AbortConcurrentOptimization(BlockingBehavior::kBlock);

  // Mark all code, then deoptimize.
  {
    DeoptimizableCodeIterator it(isolate);
    for (Tagged<Code> code = it.Next(); !code.is_null(); code = it.Next()) {
      code->set_marked_for_deoptimization(true);
    }
  }

  DeoptimizeMarkedCode(isolate);
}

// static
void Deoptimizer::DeoptimizeFunction(Tagged<JSFunction> function,
                                     Tagged<Code> code) {
  Isolate* isolate = function->GetIsolate();
  RCS_SCOPE(isolate, RuntimeCallCounterId::kDeoptimizeCode);
  TimerEventScope<TimerEventDeoptimizeCode> timer(isolate);
  TRACE_EVENT0("v8", "V8.DeoptimizeCode");
  if (v8_flags.profile_guided_optimization) {
    function->shared()->set_cached_tiering_decision(
        CachedTieringDecision::kNormal);
  }
  function->ResetIfCodeFlushed(isolate);
  if (code.is_null()) code = function->code(isolate);

  if (CodeKindCanDeoptimize(code->kind())) {
    // Mark the code for deoptimization and unlink any functions that also
    // refer to that code. The code cannot be shared across native contexts,
    // so we only need to search one.
    code->set_marked_for_deoptimization(true);
    // The code in the function's optimized code feedback vector slot might
    // be different from the code on the function - evict it if necessary.
    function->feedback_vector()->EvictOptimizedCodeMarkedForDeoptimization(
        isolate, function->shared(), "unlinking code marked for deopt");

    DeoptimizeMarkedCode(isolate);
  }
}

// static
void Deoptimizer::DeoptimizeAllOptimizedCodeWithFunction(
    Isolate* isolate, DirectHandle<SharedFunctionInfo> function) {
  RCS_SCOPE(isolate, RuntimeCallCounterId::kDeoptimizeCode);
  TimerEventScope<TimerEventDeoptimizeCode> timer(isolate);
  TRACE_EVENT0("v8", "V8.DeoptimizeAllOptimizedCodeWithFunction");

  // Make sure no new code is compiled with the function.
  isolate->AbortConcurrentOptimization(BlockingBehavior::kBlock);

  // Mark all code that inlines this function, then deoptimize.
  bool any_marked = false;
  {
    DeoptimizableCodeIterator it(isolate);
    for (Tagged<Code> code = it.Next(); !code.is_null(); code = it.Next()) {
      if (code->Inlines(*function)) {
        code->set_marked_for_deoptimization(true);
        any_marked = true;
      }
    }
  }
  if (any_marked) {
    DeoptimizeMarkedCode(isolate);
  }
}

void Deoptimizer::ComputeOutputFrames(Deoptimizer* deoptimizer) {
  deoptimizer->DoComputeOutputFrames();
}

const char* Deoptimizer::MessageFor(DeoptimizeKind kind) {
  switch (kind) {
    case DeoptimizeKind::kEager:
      return "deopt-eager";
    case DeoptimizeKind::kLazy:
      return "deopt-lazy";
  }
}

Deoptimizer::Deoptimizer(Isolate* isolate, Tagged<JSFunction> function,
                         DeoptimizeKind kind, Address from, int fp_to_sp_delta)
    : isolate_(isolate),
      function_(function),
      deopt_exit_index_(kFixedExitSizeMarker),
      deopt_kind_(kind),
      from_(from),
      fp_to_sp_delta_(fp_to_sp_delta),
      deoptimizing_throw_(false),
      catch_handler_data_(-1),
      catch_handler_pc_offset_(-1),
      restart_frame_index_(-1),
      input_(nullptr),
      output_count_(0),
      output_(nullptr),
      caller_frame_top_(0),
      caller_fp_(0),
      caller_pc_(0),
      caller_constant_pool_(0),
      actual_argument_count_(0),
      stack_fp_(0),
      trace_scope_(v8_flags.trace_deopt || v8_flags.log_deopt
                       ? new CodeTracer::Scope(isolate->GetCodeTracer())
                       : nullptr) {
  if (isolate->deoptimizer_lazy_throw()) {
    CHECK_EQ(kind, DeoptimizeKind::kLazy);
    isolate->set_deoptimizer_lazy_throw(false);
    deoptimizing_throw_ = true;
  }

  if (isolate->debug()->IsRestartFrameScheduled()) {
    CHECK(deoptimizing_throw_);
    restart_frame_index_ = isolate->debug()->restart_inline_frame_index();
    CHECK_GE(restart_frame_index_, 0);
    isolate->debug()->clear_restart_frame();
  }

  DCHECK_NE(from, kNullAddress);

#ifdef DEBUG
  DCHECK(AllowGarbageCollection::IsAllowed());
  disallow_garbage_collection_ = new DisallowGarbageCollection();
#endif  // DEBUG

#if V8_ENABLE_WEBASSEMBLY
  if (v8_flags.wasm_deopt && function.is_null()) {
    wasm::WasmCode* code =
        wasm::GetWasmCodeManager()->LookupCode(isolate, from);
    compiled_optimized_wasm_code_ = code;
    DCHECK_NOT_NULL(code);
    DCHECK_EQ(code->kind(), wasm::WasmCode::kWasmFunction);
    wasm::WasmDeoptView deopt_view(code->deopt_data());
    const wasm::WasmDeoptData& deopt_data = deopt_view.GetDeoptData();
    DCHECK_NE(deopt_data.translation_array_size, 0);
    DCHECK_GE(from, deopt_data.deopt_exit_start_offset);
    Address deopt_exit_offset = from - code->instruction_start();
    // All eager deopt exits are calls "at the end" of the code to the builtin
    // generated by Generate_DeoptimizationEntry_Eager. These calls have a fixed
    // size kEagerDeoptExitsSize and the deopt data contains the offset of the
    // first such call to the beginning of the code, so we can map any PC of
    // such call to a unique index for this deopt point.
    deopt_exit_index_ =
        static_cast<uint32_t>(deopt_exit_offset -
                              deopt_data.deopt_exit_start_offset -
                              kEagerDeoptExitSize) /
        kEagerDeoptExitSize;

    // Note: The parameter stack slots are not really part of the frame.
    // However, the deoptimizer needs access to the incoming parameter values
    // and therefore they need to be included in the FrameDescription. Between
    // the parameters and the actual frame there are 2 pointers (the caller's pc
    // and saved stack pointer) that therefore also need to be included. Both
    // pointers as well as the incoming parameter stack slots are going to be
    // copied into the outgoing FrameDescription which will "push" them back
    // onto the stack. (This is consistent with how JS handles this.)
    int parameter_slots = code->first_tagged_parameter_slot() +
                          code->num_tagged_parameter_slots();
    // For arm64, the stack pointer has to be 16-byte-aligned, so additional
    // padding might be required.
    parameter_slots += ArgumentPaddingSlots(parameter_slots);
    unsigned input_frame_size = fp_to_sp_delta +
                                parameter_slots * kSystemPointerSize +
                                CommonFrameConstants::kFixedFrameSizeAboveFp;
    input_ =
        FrameDescription::Create(input_frame_size, parameter_slots, isolate_);
    return;
  }
#endif

  compiled_code_ = isolate_->heap()->FindCodeForInnerPointer(from);
  DCHECK(!compiled_code_.is_null());
  DCHECK(IsCode(compiled_code_));

  DCHECK(IsJSFunction(function));
  CHECK(CodeKindCanDeoptimize(compiled_code_->kind()));
  {
    HandleScope scope(isolate_);
    PROFILE(isolate_, CodeDeoptEvent(handle(compiled_code_, isolate_), kind,
                                     from_, fp_to_sp_delta_));
  }
  unsigned size = ComputeInputFrameSize();
  const int parameter_count = compiled_code_->parameter_count();
  DCHECK_EQ(
      parameter_count,
      function->shared()->internal_formal_parameter_count_with_receiver());
  input_ = FrameDescription::Create(size, parameter_count, isolate_);

  DCHECK_EQ(deopt_exit_index_, kFixedExitSizeMarker);
  // Calculate the deopt exit index from return address.
  DCHECK_GT(kEagerDeoptExitSize, 0);
  DCHECK_GT(kLazyDeoptExitSize, 0);
  Tagged<DeoptimizationData> deopt_data =
      Cast<DeoptimizationData>(compiled_code_->deoptimization_data());
  Address deopt_start = compiled_code_->instruction_start() +
                      // #ifdef CHERI_HYBRID
                      //   0x20 + // size of sequence to escape compartment quickly for deopt   
                      // #endif
                        deopt_data->DeoptExitStart().value();
  int eager_deopt_count = deopt_data->EagerDeoptCount().value();
  Address lazy_deopt_start =
  // #ifdef CHERI_HYBRID
  // 84 +  // TODO figure out whether there's a better approach than hardcoding this. Where does it come from?! Exit comp sequence...?
  // #endif
      deopt_start + eager_deopt_count * kEagerDeoptExitSize;
  // The deoptimization exits are sorted so that lazy deopt exits appear after
  // eager deopts.
  static_assert(static_cast<int>(DeoptimizeKind::kLazy) ==
                    static_cast<int>(kLastDeoptimizeKind),
                "lazy deopts are expected to be emitted last");
  // from_ is the value of the link register after the call to the
  // deoptimizer, so for the last lazy deopt, from_ points to the first
  // non-lazy deopt, so we use <=, similarly for the last non-lazy deopt and
  // the first deopt with resume entry.
  if (from_ <= lazy_deopt_start) {
    DCHECK_EQ(kind, DeoptimizeKind::kEager);
    int offset = static_cast<int>(from_ - kEagerDeoptExitSize - deopt_start);
    DCHECK_EQ(0, offset % kEagerDeoptExitSize);
    deopt_exit_index_ = offset / kEagerDeoptExitSize;
  } else {
    // DCHECK_LE(from_, lazy_deopt_start);
    DCHECK_EQ(kind, DeoptimizeKind::kLazy);
    int offset =
        // #ifdef CHERI_HYBRID
        // static_cast<int>(from_ - kLazyDeoptExitSize - lazy_deopt_start) -16;
        // #else
        static_cast<int>(from_ - kLazyDeoptExitSize - lazy_deopt_start);
        // #endif
    DCHECK_EQ(0, offset % kLazyDeoptExitSize);
    deopt_exit_index_ = eager_deopt_count + (offset / kLazyDeoptExitSize);
  }
}

Handle<JSFunction> Deoptimizer::function() const {
  return Handle<JSFunction>(function_, isolate());
}

Handle<Code> Deoptimizer::compiled_code() const {
  return Handle<Code>(compiled_code_, isolate());
}

Deoptimizer::~Deoptimizer() {
  DCHECK(input_ == nullptr && output_ == nullptr);
  DCHECK_NULL(disallow_garbage_collection_);
  delete trace_scope_;
}

void Deoptimizer::DeleteFrameDescriptions() {
  delete input_;
  for (int i = 0; i < output_count_; ++i) {
    if (output_[i] != input_) delete output_[i];
  }
  delete[] output_;
  input_ = nullptr;
  output_ = nullptr;
#ifdef DEBUG
  DCHECK(!AllowGarbageCollection::IsAllowed());
  DCHECK_NOT_NULL(disallow_garbage_collection_);
  delete disallow_garbage_collection_;
  disallow_garbage_collection_ = nullptr;
#endif  // DEBUG
}

Builtin Deoptimizer::GetDeoptimizationEntry(DeoptimizeKind kind) {
  switch (kind) {
    case DeoptimizeKind::kEager:
      return Builtin::kDeoptimizationEntry_Eager;
    case DeoptimizeKind::kLazy:
      return Builtin::kDeoptimizationEntry_Lazy;
  }
}

namespace {

int LookupCatchHandler(Isolate* isolate, TranslatedFrame* translated_frame,
                       int* data_out) {
  switch (translated_frame->kind()) {
    case TranslatedFrame::kUnoptimizedFunction: {
      int bytecode_offset = translated_frame->bytecode_offset().ToInt();
      HandlerTable table(
          translated_frame->raw_shared_info()->GetBytecodeArray(isolate));
      int handler_index = table.LookupHandlerIndexForRange(bytecode_offset);
      if (handler_index == HandlerTable::kNoHandlerFound) return handler_index;
      *data_out = table.GetRangeData(handler_index);
      table.MarkHandlerUsed(handler_index);
      return table.GetRangeHandler(handler_index);
    }
    case TranslatedFrame::kJavaScriptBuiltinContinuationWithCatch: {
      return 0;
    }
    default:
      break;
  }
  return -1;
}

}  // namespace

void Deoptimizer::TraceDeoptBegin(int optimization_id,
                                  BytecodeOffset bytecode_offset) {
  DCHECK(tracing_enabled());
  FILE* file = trace_scope()->file();
  Deoptimizer::DeoptInfo info = Deoptimizer::GetDeoptInfo();
  PrintF(file, "[bailout (kind: %s, reason: %s): begin. deoptimizing ",
         MessageFor(deopt_kind_), DeoptimizeReasonToString(info.deopt_reason));
  if (IsJSFunction(function_)) {
    ShortPrint(function_, file);
    PrintF(file, ", ");
  }
  ShortPrint(compiled_code_, file);
  PrintF(file,
         ", opt id %d, "
#ifdef DEBUG
         "node id %d, "
#endif  // DEBUG
         "bytecode offset %d, deopt exit %d, FP to SP "
         "delta %d, "
         "caller SP " V8PRIxPTR_FMT ", pc " V8PRIxPTR_FMT "]\n",
         optimization_id,
#ifdef DEBUG
         info.node_id,
#endif  // DEBUG
         bytecode_offset.ToInt(), deopt_exit_index_, fp_to_sp_delta_,
         caller_frame_top_, PointerAuthentication::StripPAC(from_));
  if (verbose_tracing_enabled() && deopt_kind_ != DeoptimizeKind::kLazy) {
    PrintF(file, "            ;;; deoptimize at ");
    OFStream outstr(file);
    info.position.Print(outstr, compiled_code_);
    PrintF(file, "\n");
  }
}

void Deoptimizer::TraceDeoptEnd(double deopt_duration) {
  DCHECK(verbose_tracing_enabled());
  PrintF(trace_scope()->file(), "[bailout end. took %0.3f ms]\n",
         deopt_duration);
}

// static
void Deoptimizer::TraceMarkForDeoptimization(Isolate* isolate,
                                             Tagged<Code> code,
                                             const char* reason) {
  DCHECK(code->uses_deoptimization_data());
  if (!v8_flags.trace_deopt && !v8_flags.log_deopt) return;

  DisallowGarbageCollection no_gc;
  Tagged<DeoptimizationData> deopt_data =
      Cast<DeoptimizationData>(code->deoptimization_data());
  CodeTracer::Scope scope(isolate->GetCodeTracer());
  if (v8_flags.trace_deopt) {
    PrintF(scope.file(), "[marking dependent code ");
    ShortPrint(code, scope.file());
    PrintF(scope.file(), " (");
    ShortPrint(deopt_data->SharedFunctionInfo(), scope.file());
    PrintF(") (opt id %d) for deoptimization, reason: %s]\n",
           deopt_data->OptimizationId().value(), reason);
  }
  if (!v8_flags.log_deopt) return;
  no_gc.Release();
  {
    HandleScope handle_scope(isolate);
    PROFILE(
        isolate,
        CodeDependencyChangeEvent(
            handle(code, isolate),
            handle(Cast<SharedFunctionInfo>(deopt_data->SharedFunctionInfo()),
                   isolate),
            reason));
  }
}

// static
void Deoptimizer::TraceEvictFromOptimizedCodeCache(
    Isolate* isolate, Tagged<SharedFunctionInfo> sfi, const char* reason) {
  if (!v8_flags.trace_deopt_verbose) return;

  DisallowGarbageCollection no_gc;
  CodeTracer::Scope scope(isolate->GetCodeTracer());
  PrintF(scope.file(),
         "[evicting optimized code marked for deoptimization (%s) for ",
         reason);
  ShortPrint(sfi, scope.file());
  PrintF(scope.file(), "]\n");
}

#ifdef DEBUG
// static
void Deoptimizer::TraceFoundActivation(Isolate* isolate,
                                       Tagged<JSFunction> function) {
  if (!v8_flags.trace_deopt_verbose) return;
  CodeTracer::Scope scope(isolate->GetCodeTracer());
  PrintF(scope.file(), "[deoptimizer found activation of function: ");
  function->PrintName(scope.file());
  PrintF(scope.file(), " / %" V8PRIxPTR "]\n", function.ptr());
}
#endif  // DEBUG

// static
void Deoptimizer::TraceDeoptAll(Isolate* isolate) {
  if (!v8_flags.trace_deopt_verbose) return;
  CodeTracer::Scope scope(isolate->GetCodeTracer());
  PrintF(scope.file(), "[deoptimize all code in all contexts]\n");
}

#if V8_ENABLE_WEBASSEMBLY
namespace {
std::pair<wasm::WasmCode*,
          std::unique_ptr<wasm::LiftoffFrameDescriptionForDeopt>>
CompileWithLiftoffAndGetDeoptInfo(wasm::NativeModule* native_module,
                                  int function_index,
                                  BytecodeOffset deopt_point, bool is_topmost) {
  wasm::WasmCompilationUnit unit(function_index, wasm::ExecutionTier::kLiftoff,
                                 wasm::ForDebugging::kNotForDebugging);
  wasm::WasmDetectedFeatures detected;
  wasm::CompilationEnv env = wasm::CompilationEnv::ForModule(native_module);
  env.deopt_info_bytecode_offset = deopt_point.ToInt();
  env.deopt_location_kind = is_topmost
                                ? wasm::LocationKindForDeopt::kEagerDeopt
                                : wasm::LocationKindForDeopt::kInlinedCall;
  std::shared_ptr<wasm::WireBytesStorage> wire_bytes =
      native_module->compilation_state()->GetWireBytesStorage();
  wasm::WasmCompilationResult result =
      unit.ExecuteCompilation(&env, &*wire_bytes, nullptr, &detected);

  // Replace the optimized code with the unoptimized code in the
  // WasmCodeManager as a deopt was reached.
  std::unique_ptr<wasm::WasmCode> compiled_code =
      native_module->AddCompiledCode(result);
  wasm::WasmCodeRefScope code_ref_scope;
  // TODO(mliedtke): This might unoptimize functions because they were inlined
  // into a function that now needs to deopt them while the optimized function
  // might have taken different inlining decisions.
  // TODO(mliedtke): The code cache should also be invalidated.
  wasm::WasmCode* wasm_code = native_module->compilation_state()->PublishCode(
      base::VectorOf(&compiled_code, 1))[0];
  return {wasm_code, std::move(result.liftoff_frame_descriptions)};
}
}  // anonymous namespace

FrameDescription* Deoptimizer::DoComputeWasmLiftoffFrame(
    TranslatedFrame& frame, wasm::NativeModule* native_module,
    Tagged<WasmTrustedInstanceData> wasm_trusted_instance, int frame_index) {
  // Given inlined frames where function a calls b, b is considered the topmost
  // because b is on top of the call stack! This is aligned with the names used
  // by the JS deopt.
  const bool is_bottommost = frame_index == 0;
  const bool is_topmost = output_count_ - 1 == frame_index;
  // Recompile the liftoff (unoptimized) wasm code for the input frame.
  // TODO(mliedtke): This recompiles every single function even if it never got
  // optimized and exists as a liftoff variant in the WasmCodeManager as we also
  // need to compute the deopt information. Can we avoid some of the extra work
  // here?
  auto [wasm_code, liftoff_description] = CompileWithLiftoffAndGetDeoptInfo(
      native_module, frame.wasm_function_index(), frame.bytecode_offset(),
      is_topmost);

  DCHECK(liftoff_description);

  if (verbose_tracing_enabled()) {
    std::ostringstream outstream;
    outstream << "  Liftoff stack & register state for function index "
              << frame.wasm_function_index() << '\n';
    size_t index = 0;
    for (const wasm::LiftoffVarState& state : liftoff_description->var_state) {
      outstream << "     " << index++ << ": " << state << '\n';
    }
    FILE* file = trace_scope()->file();
    PrintF(file, "%s", outstream.str().c_str());
  }

  uint32_t parameter_stack_slots = wasm_code->first_tagged_parameter_slot() +
                                   wasm_code->num_tagged_parameter_slots();

  // For arm64, the stack pointer has to be 16-byte-aligned, so additional
  // padding might be required.
  parameter_stack_slots += ArgumentPaddingSlots(parameter_stack_slots);

  // Allocate and populate the FrameDescription describing the output frame.
  const uint32_t output_frame_size = liftoff_description->total_frame_size;
  const uint32_t total_output_frame_size =
      output_frame_size + parameter_stack_slots * kSystemPointerSize +
      CommonFrameConstants::kFixedFrameSizeAboveFp;
  FrameDescription* output_frame = FrameDescription::Create(
      total_output_frame_size, parameter_stack_slots, isolate());

  // Copy the parameter stack slots.
  static_assert(CommonFrameConstants::kFixedFrameSizeAboveFp ==
                2 * kSystemPointerSize);
  uint32_t output_offset = total_output_frame_size;
  // Zero out the incoming parameter slots. This will make sure that tagged
  // values are safely ignored by the gc.
  // Note that zero is clearly not the correct value. Still, liftoff copies
  // all parameters into "its own" stack slots at the beginning and always
  // uses these slots to restore parameters from the stack.
  for (uint32_t i = 0; i < parameter_stack_slots; ++i) {
    output_offset -= kSystemPointerSize;
    output_frame->SetFrameSlot(output_offset, 0);
  }

  // Calculate top and update previous caller's pc.
  Address top = is_bottommost ? caller_frame_top_ - total_output_frame_size
                              : output_[frame_index - 1]->GetTop() -
                                    total_output_frame_size;
  output_frame->SetTop(top);
  Address pc = wasm_code->instruction_start() + liftoff_description->pc_offset;
  // Note: Differently to JS, all PCs, including intermediate ones need to be
  // signed.
  if (is_topmost) {
    Address signed_pc = PointerAuthentication::SignAndCheckPC(
        isolate(), pc, output_frame->GetTop());
    output_frame->SetPc(signed_pc);
  } else {
    // For signing the PC we need to know the stack pointer ("top" address)
    // which needs to take into account the arguments of the callee (the frame
    // "above" the current frame).
    // Therefore, we delay signing the PC to the next frame which knows how many
    // parameter stack slots there are.
    output_frame->SetPc(pc, true);
  }
  // Sign the previous frame's PC.
  if (!is_bottommost) {
    FrameDescription* previous_frame = output_[frame_index - 1];
    Address pc = previous_frame->GetPc();
    Address context =
        previous_frame->GetTop() - parameter_stack_slots * kSystemPointerSize;
    Address signed_pc =
        PointerAuthentication::SignAndCheckPC(isolate(), pc, context);
    previous_frame->SetPc(signed_pc);
  } else {
    Address old_context =
        caller_frame_top_ - input_->parameter_count() * kSystemPointerSize;
    Address new_context =
        caller_frame_top_ - parameter_stack_slots * kSystemPointerSize;
    caller_pc_ = PointerAuthentication::MoveSignedPC(isolate(), caller_pc_,
                                                     new_context, old_context);
  }

  // Store the caller PC.
  output_offset -= kSystemPointerSize;
  output_frame->SetFrameSlot(
      output_offset,
      is_bottommost ? caller_pc_ : output_[frame_index - 1]->GetPc());
  // Store the caller frame pointer.
  output_offset -= kSystemPointerSize;
  output_frame->SetFrameSlot(
      output_offset,
      is_bottommost ? caller_fp_ : output_[frame_index - 1]->GetFp());

  DCHECK_EQ(output_frame_size, output_offset);
  int base_offset = output_frame_size;

  // Set trusted instance data on output frame.
  output_frame->SetFrameSlot(
      base_offset - WasmLiftoffFrameConstants::kInstanceDataOffset,
      wasm_trusted_instance.ptr());
  if (liftoff_description->trusted_instance != no_reg) {
    output_frame->SetRegister(liftoff_description->trusted_instance.code(),
                              wasm_trusted_instance.ptr());
  }

  DCHECK_GE(translated_state_.frames().size(), 1);
  auto liftoff_iter = liftoff_description->var_state.begin();
  if constexpr (Is64()) {
    // On 32 bit platforms int64s are represented as 2 values on Turbofan.
    // Liftoff on the other hand treats them as 1 value (a register pair).
    DCHECK_EQ(liftoff_description->var_state.size(), frame.GetValueCount());
  }

  bool int64_lowering_is_low = true;

  for (const TranslatedValue& value : frame) {
    bool skip_increase_liftoff_iter = false;
    switch (liftoff_iter->loc()) {
      case wasm::LiftoffVarState::kIntConst:
        if (!Is64() && liftoff_iter->kind() == wasm::ValueKind::kI64) {
          if (int64_lowering_is_low) skip_increase_liftoff_iter = true;
          int64_lowering_is_low = !int64_lowering_is_low;
        }
        break;  // Nothing to be done for constants in liftoff frame.
      case wasm::LiftoffVarState::kRegister:
        if (liftoff_iter->is_gp_reg()) {
          intptr_t reg_value = kZapValue;
          switch (value.kind()) {
            case TranslatedValue::Kind::kInt32:
              // Ensure that the upper half is zeroed out.
              reg_value = static_cast<uint32_t>(value.int32_value());
              break;
            case TranslatedValue::Kind::kTagged:
              reg_value = value.raw_literal().ptr();
              break;
            case TranslatedValue::Kind::kInt64:
              reg_value = value.int64_value();
              break;
            default:
              UNIMPLEMENTED();
          }
          output_frame->SetRegister(liftoff_iter->reg().gp().code(), reg_value);
        } else if (liftoff_iter->is_fp_reg()) {
          switch (value.kind()) {
            case TranslatedValue::Kind::kDouble:
              output_frame->SetDoubleRegister(liftoff_iter->reg().fp().code(),
                                              value.double_value());
              break;
            case TranslatedValue::Kind::kFloat:
              // Liftoff doesn't have a concept of floating point registers.
              // This is an important distinction as e.g. on arm s1 and d1 are
              // two completely distinct registers.
              static_assert(std::is_same_v<decltype(liftoff_iter->reg().fp()),
                                           DoubleRegister>);
              output_frame->SetDoubleRegister(
                  liftoff_iter->reg().fp().code(),
                  Float64::FromBits(value.float_value().get_bits()));
              break;
            case TranslatedValue::Kind::kSimd128:
              output_frame->SetSimd128Register(liftoff_iter->reg().fp().code(),
                                               value.simd_value());
              break;
            default:
              UNIMPLEMENTED();
          }
        } else if (!Is64() && liftoff_iter->is_gp_reg_pair()) {
          intptr_t reg_value = kZapValue;
          switch (value.kind()) {
            case TranslatedValue::Kind::kInt32:
              // Ensure that the upper half is zeroed out.
              reg_value = static_cast<uint32_t>(value.int32_value());
              break;
            case TranslatedValue::Kind::kTagged:
              reg_value = value.raw_literal().ptr();
              break;
            default:
              UNREACHABLE();
          }
          int8_t reg = int64_lowering_is_low
                           ? liftoff_iter->reg().low_gp().code()
                           : liftoff_iter->reg().high_gp().code();
          output_frame->SetRegister(reg, reg_value);
          if (int64_lowering_is_low) skip_increase_liftoff_iter = true;
          int64_lowering_is_low = !int64_lowering_is_low;
        } else if (!Is64() && liftoff_iter->is_fp_reg_pair()) {
          CHECK_EQ(value.kind(), TranslatedValue::Kind::kSimd128);
          Simd128 simd_value = value.simd_value();
          Address val_ptr = reinterpret_cast<Address>(&simd_value);
          output_frame->SetDoubleRegister(
              liftoff_iter->reg().low_fp().code(),
              Float64::FromBits(base::ReadUnalignedValue<uint64_t>(val_ptr)));
          output_frame->SetDoubleRegister(
              liftoff_iter->reg().high_fp().code(),
              Float64::FromBits(base::ReadUnalignedValue<uint64_t>(
                  val_ptr + sizeof(double))));
        } else {
          UNREACHABLE();
        }
        break;
      case wasm::LiftoffVarState::kStack:
        switch (liftoff_iter->kind()) {
          case wasm::ValueKind::kI32:
            DCHECK(value.kind() == TranslatedValue::Kind::kInt32 ||
                   value.kind() == TranslatedValue::Kind::kUint32);
            output_frame->SetLiftoffFrameSlot32(
                base_offset - liftoff_iter->offset(), value.int32_value_);
            break;
          case wasm::ValueKind::kF32:
            DCHECK_EQ(value.kind(), TranslatedValue::Kind::kFloat);
            output_frame->SetLiftoffFrameSlot32(
                base_offset - liftoff_iter->offset(),
                value.float_value().get_bits());
            break;
          case wasm::ValueKind::kI64:
            if constexpr (Is64()) {
              DCHECK(value.kind() == TranslatedValue::Kind::kInt64 ||
                     value.kind() == TranslatedValue::Kind::kUint64);
              output_frame->SetLiftoffFrameSlot64(
                  base_offset - liftoff_iter->offset(), value.int64_value_);
            } else {
              DCHECK(value.kind() == TranslatedValue::Kind::kInt32 ||
                     value.kind() == TranslatedValue::Kind::kUint32);
              // TODO(bigendian): Either the offsets or the default for
              // int64_lowering_is_low might have to be swapped.
              if (int64_lowering_is_low) {
                skip_increase_liftoff_iter = true;
                output_frame->SetLiftoffFrameSlot32(
                    base_offset - liftoff_iter->offset(), value.int32_value_);
              } else {
                output_frame->SetLiftoffFrameSlot32(
                    base_offset - liftoff_iter->offset() + sizeof(int32_t),
                    value.int32_value_);
              }
              int64_lowering_is_low = !int64_lowering_is_low;
            }
            break;
          case wasm::ValueKind::kS128: {
            int64x2 values = value.simd128_value_.to_i64x2();
            const int offset = base_offset - liftoff_iter->offset();
            output_frame->SetLiftoffFrameSlot64(offset, values.val[0]);
            output_frame->SetLiftoffFrameSlot64(offset + sizeof(int64_t),
                                                values.val[1]);
            break;
          }
          case wasm::ValueKind::kF64:
            DCHECK_EQ(value.kind(), TranslatedValue::Kind::kDouble);
            output_frame->SetLiftoffFrameSlot64(
                base_offset - liftoff_iter->offset(),
                value.double_value().get_bits());
            break;
          case wasm::ValueKind::kRef:
          case wasm::ValueKind::kRefNull:
            DCHECK_EQ(value.kind(), TranslatedValue::Kind::kTagged);
            output_frame->SetLiftoffFrameSlotPointer(
                base_offset - liftoff_iter->offset(), value.raw_literal_.ptr());
            break;
          default:
            UNIMPLEMENTED();
        }
        break;
    }
    DCHECK_IMPLIES(skip_increase_liftoff_iter, !Is64());
    if (!skip_increase_liftoff_iter) {
      ++liftoff_iter;
    }
  }

  // Store frame kind.
  uint32_t frame_type_offset =
      base_offset + WasmLiftoffFrameConstants::kFrameTypeOffset;
  output_frame->SetFrameSlot(frame_type_offset,
                             StackFrame::TypeToMarker(StackFrame::WASM));
  // Store feedback vector in stack slot.
  Tagged<FixedArray> module_feedback =
      wasm_trusted_instance->feedback_vectors();
  uint32_t feedback_offset =
      base_offset - WasmLiftoffFrameConstants::kFeedbackVectorOffset;
  uint32_t fct_feedback_index = wasm::declared_function_index(
      native_module->module(), frame.wasm_function_index());
  CHECK_LT(fct_feedback_index, module_feedback->length());
  Tagged<Object> feedback_vector = module_feedback->get(fct_feedback_index);
  if (IsSmi(feedback_vector)) {
    if (verbose_tracing_enabled()) {
      PrintF(trace_scope()->file(),
             "Deopt with uninitialized feedback vector for function %s [%d]\n",
             wasm_code->DebugName().c_str(), frame.wasm_function_index());
    }
    // Not having a feedback vector can happen with multiple instantiations of
    // the same module as the type feedback is separate per instance but the
    // code is shared (even cross-isolate).
    // Note that we cannot allocate the feedback vector here. Instead, store
    // the function index, so that the feedback vector can be populated by the
    // deopt finish builtin called from Liftoff.
    output_frame->SetFrameSlot(feedback_offset,
                               Smi::FromInt(fct_feedback_index).ptr());
  } else {
    output_frame->SetFrameSlot(feedback_offset, feedback_vector.ptr());
  }

  // Instead of a builtin continuation for wasm the deopt builtin will
  // call a c function to destroy the Deoptimizer object and then directly
  // return to the liftoff code.
  output_frame->SetContinuation(0);

  const intptr_t fp_value = top + output_frame_size;
  output_frame->SetFp(fp_value);
  Register fp_reg = JavaScriptFrame::fp_register();
  output_frame->SetRegister(fp_reg.code(), fp_value);
  output_frame->SetRegister(kRootRegister.code(), isolate()->isolate_root());
#ifdef V8_COMPRESS_POINTERS
  output_frame->SetRegister(kPtrComprCageBaseRegister.code(),
                            isolate()->cage_base());
#endif

  return output_frame;
}

// Build up the output frames for a wasm deopt. This creates the
// FrameDescription objects representing the output frames to be "materialized"
// on the stack.
void Deoptimizer::DoComputeOutputFramesWasmImpl() {
  CHECK(v8_flags.wasm_deopt);
  base::ElapsedTimer timer;
  // Lookup the deopt info for the input frame.
  wasm::WasmCode* code = compiled_optimized_wasm_code_;
  DCHECK_NOT_NULL(code);
  DCHECK_EQ(code->kind(), wasm::WasmCode::kWasmFunction);
  wasm::WasmDeoptView deopt_view(code->deopt_data());
  wasm::WasmDeoptEntry deopt_entry =
      deopt_view.GetDeoptEntry(deopt_exit_index_);

  if (tracing_enabled()) {
    timer.Start();
    FILE* file = trace_scope()->file();
    PrintF(file,
           "[bailout (kind: %s, reason: %s, type: Wasm): begin. deoptimizing "
           "%s, function index %d, bytecode offset %d, deopt exit %d, FP to SP "
           "delta %d, "
           "pc " V8PRIxPTR_FMT "]\n",
           MessageFor(deopt_kind_),
           DeoptimizeReasonToString(DeoptimizeReason::kWrongCallTarget),
           code->DebugName().c_str(), code->index(),
           deopt_entry.bytecode_offset.ToInt(), deopt_entry.translation_index,
           fp_to_sp_delta_, PointerAuthentication::StripPAC(from_));
  }

  base::Vector<const uint8_t> off_heap_translations =
      deopt_view.GetTranslationsArray();

  DeoptTranslationIterator state_iterator(off_heap_translations,
                                          deopt_entry.translation_index);
  wasm::NativeModule* native_module = code->native_module();
  int parameter_count = static_cast<int>(
      native_module->module()->functions[code->index()].sig->parameter_count());
  DeoptimizationLiteralProvider literals(
      deopt_view.BuildDeoptimizationLiteralArray());

  Register fp_reg = JavaScriptFrame::fp_register();
  stack_fp_ = input_->GetRegister(fp_reg.code());
  Address fp_address = input_->GetFramePointerAddress();
  caller_fp_ = Memory<intptr_t>(fp_address);
  caller_pc_ =
      Memory<intptr_t>(fp_address + CommonFrameConstants::kCallerPCOffset);
  caller_frame_top_ = stack_fp_ + CommonFrameConstants::kFixedFrameSizeAboveFp +
                      input_->parameter_count() * kSystemPointerSize;

  FILE* trace_file =
      verbose_tracing_enabled() ? trace_scope()->file() : nullptr;
  translated_state_.Init(isolate_, input_->GetFramePointerAddress(), stack_fp_,
                         &state_iterator, literals, input_->GetRegisterValues(),
                         trace_file, parameter_count, parameter_count);

  const size_t output_frames = translated_state_.frames().size();
  CHECK_GT(output_frames, 0);
  output_count_ = static_cast<int>(output_frames);
  output_ = new FrameDescription* [output_frames] {};

  // The top output function *should* be the same as the optimized function
  // with the deopt. However, this is not the case in case of inlined return
  // calls. The optimized function still needs to be invalidated.
  if (translated_state_.frames()[0].wasm_function_index() !=
      compiled_optimized_wasm_code_->index()) {
    CompileWithLiftoffAndGetDeoptInfo(native_module,
                                      compiled_optimized_wasm_code_->index(),
                                      deopt_entry.bytecode_offset, false);
  }

  // Read the trusted instance data from the input frame.
  Tagged<WasmTrustedInstanceData> wasm_trusted_instance =
      Cast<WasmTrustedInstanceData>((Tagged<Object>(input_->GetFrameSlot(
          input_->GetFrameSize() -
          (2 + input_->parameter_count()) * kSystemPointerSize -
          WasmLiftoffFrameConstants::kInstanceDataOffset))));

  for (int i = 0; i < output_count_; ++i) {
    TranslatedFrame& frame = translated_state_.frames()[i];
    output_[i] = DoComputeWasmLiftoffFrame(frame, native_module,
                                           wasm_trusted_instance, i);
  }

  {
    // Mark the cached feedback result produced by the
    // TransitiveTypeFeedbackProcessor as outdated.
    // This is required to prevent deopt loops as new feedback is ignored
    // otherwise.
    wasm::TypeFeedbackStorage& feedback =
        native_module->module()->type_feedback;
    base::SharedMutexGuard<base::kExclusive> mutex_guard(&feedback.mutex);
    for (const TranslatedFrame& frame : translated_state_) {
      int index = frame.wasm_function_index();
      auto iter = feedback.feedback_for_function.find(index);
      if (iter != feedback.feedback_for_function.end()) {
        iter->second.needs_reprocessing_after_deopt = true;
      }
    }
    // Reset tierup priority. This is important as the tierup trigger will only
    // be taken into account if the tierup_priority is a power of two (to
    // prevent a hot function being enqueued too many times into the compilation
    // queue.)
    feedback.feedback_for_function[code->index()].tierup_priority = 0;
    // Add sample for how many times this function was deopted.
    isolate()->counters()->wasm_deopts_per_function()->AddSample(
        ++feedback.deopt_count_for_function[code->index()]);
  }

  // Reset tiering budget of the function that triggered the deopt.
  int declared_func_index =
      wasm::declared_function_index(native_module->module(), code->index());
  wasm_trusted_instance->tiering_budget_array()[declared_func_index].store(
      v8_flags.wasm_tiering_budget, std::memory_order_relaxed);

  isolate()->counters()->wasm_deopts_executed()->AddSample(
      wasm::GetWasmEngine()->IncrementDeoptsExecutedCount());

  if (verbose_tracing_enabled()) {
    TraceDeoptEnd(timer.Elapsed().InMillisecondsF());
  }
}
#endif  // V8_ENABLE_WEBASSEMBLY

// We rely on this function not causing a GC.  It is called from generated code
// without having a real stack frame in place.
void Deoptimizer::DoComputeOutputFrames() {
  // When we call this function, the return address of the previous frame has
  // been removed from the stack by the DeoptimizationEntry builtin, so the
  // stack is not iterable by the StackFrameIteratorForProfiler.
#if V8_TARGET_ARCH_STORES_RETURN_ADDRESS_ON_STACK
  DCHECK_EQ(0, isolate()->isolate_data()->stack_is_iterable());
#endif
  base::ElapsedTimer timer;

#if V8_ENABLE_WEBASSEMBLY
  if (v8_flags.wasm_deopt && function_.is_null()) {
    trap_handler::ClearThreadInWasm();
    DoComputeOutputFramesWasmImpl();
    trap_handler::SetThreadInWasm();
    return;
  }
#endif

  // Determine basic deoptimization information.  The optimized frame is
  // described by the input data.
  Tagged<DeoptimizationData> input_data =
      Cast<DeoptimizationData>(compiled_code_->deoptimization_data());

  {
    // Read caller's PC, caller's FP and caller's constant pool values
    // from input frame. Compute caller's frame top address.

    Register fp_reg = JavaScriptFrame::fp_register();
    stack_fp_ = input_->GetRegister(fp_reg.code());

    caller_frame_top_ = stack_fp_ + ComputeInputFrameAboveFpFixedSize();

    Address fp_address = input_->GetFramePointerAddress();
    caller_fp_ = Memory<intptr_t>(fp_address);
    caller_pc_ =
        Memory<intptr_t>(fp_address + CommonFrameConstants::kCallerPCOffset);
    actual_argument_count_ = static_cast<int>(
        Memory<intptr_t>(fp_address + StandardFrameConstants::kArgCOffset));

    if (V8_EMBEDDED_CONSTANT_POOL_BOOL) {
      caller_constant_pool_ = Memory<intptr_t>(
          fp_address + CommonFrameConstants::kConstantPoolOffset);
    }
  }

  StackGuard* const stack_guard = isolate()->stack_guard();
  CHECK_GT(static_cast<uintptr_t>(caller_frame_top_),
           stack_guard->real_jslimit());

  BytecodeOffset bytecode_offset =
      input_data->GetBytecodeOffsetOrBuiltinContinuationId(deopt_exit_index_);
  auto translations = input_data->FrameTranslation();
  unsigned translation_index =
      input_data->TranslationIndex(deopt_exit_index_).value();

  if (tracing_enabled()) {
    timer.Start();
    TraceDeoptBegin(input_data->OptimizationId().value(), bytecode_offset);
  }

  FILE* trace_file =
      verbose_tracing_enabled() ? trace_scope()->file() : nullptr;
  DeoptimizationFrameTranslation::Iterator state_iterator(translations,
                                                          translation_index);
  DeoptimizationLiteralProvider literals(input_data->LiteralArray());
  translated_state_.Init(isolate_, input_->GetFramePointerAddress(), stack_fp_,
                         &state_iterator, literals, input_->GetRegisterValues(),
                         trace_file,
                         compiled_code_->parameter_count_without_receiver(),
                         actual_argument_count_ - kJSArgcReceiverSlots);

  bytecode_offset_in_outermost_frame_ =
      translated_state_.frames()[0].bytecode_offset();

  // Do the input frame to output frame(s) translation.
  size_t count = translated_state_.frames().size();
  if (is_restart_frame()) {
    // If the debugger requested to restart a particular frame, only materialize
    // up to that frame.
    count = restart_frame_index_ + 1;
  } else if (deoptimizing_throw_) {
    // If we are supposed to go to the catch handler, find the catching frame
    // for the catch and make sure we only deoptimize up to that frame.
    size_t catch_handler_frame_index = count;
    for (size_t i = count; i-- > 0;) {
      catch_handler_pc_offset_ = LookupCatchHandler(
          isolate(), &(translated_state_.frames()[i]), &catch_handler_data_);
      if (catch_handler_pc_offset_ >= 0) {
        catch_handler_frame_index = i;
        break;
      }
    }
    CHECK_LT(catch_handler_frame_index, count);
    count = catch_handler_frame_index + 1;
  }

  DCHECK_NULL(output_);
  output_ = new FrameDescription* [count] {};
  output_count_ = static_cast<int>(count);

  // Translate each output frame.
  int frame_index = 0;
  size_t total_output_frame_size = 0;
  for (size_t i = 0; i < count; ++i, ++frame_index) {
    TranslatedFrame* translated_frame = &(translated_state_.frames()[i]);
    const bool handle_exception = deoptimizing_throw_ && i == count - 1;
    switch (translated_frame->kind()) {
      case TranslatedFrame::kUnoptimizedFunction:
        DoComputeUnoptimizedFrame(translated_frame, frame_index,
                                  handle_exception);
        break;
      case TranslatedFrame::kInlinedExtraArguments:
        DoComputeInlinedExtraArguments(translated_frame, frame_index);
        break;
      case TranslatedFrame::kConstructCreateStub:
        DoComputeConstructCreateStubFrame(translated_frame, frame_index);
        break;
      case TranslatedFrame::kConstructInvokeStub:
        DoComputeConstructInvokeStubFrame(translated_frame, frame_index);
        break;
      case TranslatedFrame::kBuiltinContinuation:
#if V8_ENABLE_WEBASSEMBLY
      case TranslatedFrame::kJSToWasmBuiltinContinuation:
#endif  // V8_ENABLE_WEBASSEMBLY
        DoComputeBuiltinContinuation(translated_frame, frame_index,
                                     BuiltinContinuationMode::STUB);
        break;
      case TranslatedFrame::kJavaScriptBuiltinContinuation:
        DoComputeBuiltinContinuation(translated_frame, frame_index,
                                     BuiltinContinuationMode::JAVASCRIPT);
        break;
      case TranslatedFrame::kJavaScriptBuiltinContinuationWithCatch:
        DoComputeBuiltinContinuation(
            translated_frame, frame_index,
            handle_exception
                ? BuiltinContinuationMode::JAVASCRIPT_HANDLE_EXCEPTION
                : BuiltinContinuationMode::JAVASCRIPT_WITH_CATCH);
        break;
#if V8_ENABLE_WEBASSEMBLY
      case TranslatedFrame::kWasmInlinedIntoJS:
        FATAL("inlined wasm frames may not appear in JS deopts");
      case TranslatedFrame::kLiftoffFunction:
        FATAL("wasm liftoff frames may not appear in JS deopts");
#endif
      case TranslatedFrame::kInvalid:
        FATAL("invalid frame");
    }
    total_output_frame_size += output_[frame_index]->GetFrameSize();
  }

  FrameDescription* topmost = output_[count - 1];
  topmost->GetRegisterValues()->SetRegister(kRootRegister.code(),
                                            isolate()->isolate_root());
#ifdef V8_COMPRESS_POINTERS
  topmost->GetRegisterValues()->SetRegister(kPtrComprCageBaseRegister.code(),
                                            isolate()->cage_base());
#endif

  // Don't reset the tiering state for OSR code since we might reuse OSR code
  // after deopt, and we still want to tier up to non-OSR code even if OSR code
  // deoptimized.
  bool osr_early_exit = Deoptimizer::GetDeoptInfo().deopt_reason ==
                        DeoptimizeReason::kOSREarlyExit;
  // TODO(saelo): We have to use full pointer comparisons here while not all
  // Code objects have been migrated into trusted space.
  static_assert(!kAllCodeObjectsLiveInTrustedSpace);
  if (IsJSFunction(function_) &&
      (compiled_code_->osr_offset().IsNone()
           ? function_->code(isolate()).SafeEquals(compiled_code_)
           : (!osr_early_exit &&
              DeoptExitIsInsideOsrLoop(isolate(), function_,
                                       bytecode_offset_in_outermost_frame_,
                                       compiled_code_->osr_offset())))) {
    function_->reset_tiering_state();
    function_->SetInterruptBudget(isolate_, CodeKind::INTERPRETED_FUNCTION);
  }

  // Print some helpful diagnostic information.
  if (verbose_tracing_enabled()) {
    TraceDeoptEnd(timer.Elapsed().InMillisecondsF());
  }

  // The following invariant is fairly tricky to guarantee, since the size of
  // an optimized frame and its deoptimized counterparts usually differs. We
  // thus need to consider the case in which deoptimized frames are larger than
  // the optimized frame in stack checks in optimized code. We do this by
  // applying an offset to stack checks (see kArchStackPointerGreaterThan in the
  // code generator).
  // Note that we explicitly allow deopts to exceed the limit by a certain
  // number of slack bytes.
  CHECK_GT(
      static_cast<uintptr_t>(caller_frame_top_) - total_output_frame_size,
      stack_guard->real_jslimit() - kStackLimitSlackForDeoptimizationInBytes);
}

// static
bool Deoptimizer::DeoptExitIsInsideOsrLoop(Isolate* isolate,
                                           Tagged<JSFunction> function,
                                           BytecodeOffset deopt_exit_offset,
                                           BytecodeOffset osr_offset) {
  DisallowGarbageCollection no_gc;
  HandleScope scope(isolate);
  DCHECK(!deopt_exit_offset.IsNone());
  DCHECK(!osr_offset.IsNone());

  Handle<BytecodeArray> bytecode_array(
      function->shared()->GetBytecodeArray(isolate), isolate);
  DCHECK(interpreter::BytecodeArrayIterator::IsValidOffset(
      bytecode_array, deopt_exit_offset.ToInt()));

  interpreter::BytecodeArrayIterator it(bytecode_array, osr_offset.ToInt());
  DCHECK_EQ(it.current_bytecode(), interpreter::Bytecode::kJumpLoop);

  for (; !it.done(); it.Advance()) {
    const int current_offset = it.current_offset();
    // If we've reached the deopt exit, it's contained in the current loop
    // (this is covered by IsInRange below, but this check lets us avoid
    // useless iteration).
    if (current_offset == deopt_exit_offset.ToInt()) return true;
    // We're only interested in loop ranges.
    if (it.current_bytecode() != interpreter::Bytecode::kJumpLoop) continue;
    // Is the deopt exit contained in the current loop?
    if (base::IsInRange(deopt_exit_offset.ToInt(), it.GetJumpTargetOffset(),
                        current_offset)) {
      return true;
    }
    // We've reached nesting level 0, i.e. the current JumpLoop concludes a
    // top-level loop.
    const int loop_nesting_level = it.GetImmediateOperand(1);
    if (loop_nesting_level == 0) return false;
  }

  UNREACHABLE();
}
namespace {

// Get the dispatch builtin for unoptimized frames.
Builtin DispatchBuiltinFor(bool deopt_to_baseline, bool advance_bc,
                           bool is_restart_frame) {
  if (is_restart_frame) return Builtin::kRestartFrameTrampoline;

  if (deopt_to_baseline) {
    return advance_bc ? Builtin::kBaselineOrInterpreterEnterAtNextBytecode
                      : Builtin::kBaselineOrInterpreterEnterAtBytecode;
  } else {
    return advance_bc ? Builtin::kInterpreterEnterAtNextBytecode
                      : Builtin::kInterpreterEnterAtBytecode;
  }
}

}  // namespace

void Deoptimizer::DoComputeUnoptimizedFrame(TranslatedFrame* translated_frame,
                                            int frame_index,
                                            bool goto_catch_handler) {
  Tagged<SharedFunctionInfo> shared = translated_frame->raw_shared_info();
  TranslatedFrame::iterator value_iterator = translated_frame->begin();
  const bool is_bottommost = (0 == frame_index);
  const bool is_topmost = (output_count_ - 1 == frame_index);

  const int real_bytecode_offset = translated_frame->bytecode_offset().ToInt();
  const int bytecode_offset =
      goto_catch_handler ? catch_handler_pc_offset_ : real_bytecode_offset;

  const int parameters_count =
      shared->internal_formal_parameter_count_with_receiver();

  // If this is the bottom most frame or the previous frame was the inlined
  // extra arguments frame, then we already have extra arguments in the stack
  // (including any extra padding). Therefore we should not try to add any
  // padding.
  bool should_pad_arguments =
      !is_bottommost && (translated_state_.frames()[frame_index - 1]).kind() !=
                            TranslatedFrame::kInlinedExtraArguments;

  const int locals_count = translated_frame->height();
  UnoptimizedFrameInfo frame_info = UnoptimizedFrameInfo::Precise(
      parameters_count, locals_count, is_topmost, should_pad_arguments);
  const uint32_t output_frame_size = frame_info.frame_size_in_bytes();

  TranslatedFrame::iterator function_iterator = value_iterator++;

  Tagged<BytecodeArray> bytecode_array;
  base::Optional<Tagged<DebugInfo>> debug_info =
      shared->TryGetDebugInfo(isolate());
  if (debug_info.has_value() && debug_info.value()->HasBreakInfo()) {
    bytecode_array = debug_info.value()->DebugBytecodeArray(isolate());
  } else {
    bytecode_array = shared->GetBytecodeArray(isolate());
  }

  // Allocate and store the output frame description.
  FrameDescription* output_frame =
      FrameDescription::Create(output_frame_size, parameters_count, isolate());
  FrameWriter frame_writer(this, output_frame, verbose_trace_scope());

  CHECK(frame_index >= 0 && frame_index < output_count_);
  CHECK_NULL(output_[frame_index]);
  output_[frame_index] = output_frame;

  // Compute this frame's PC and state.
  // For interpreted frames, the PC will be a special builtin that
  // continues the bytecode dispatch. Note that non-topmost and lazy-style
  // bailout handlers also advance the bytecode offset before dispatch, hence
  // simulating what normal handlers do upon completion of the operation.
  // For baseline frames, the PC will be a builtin to convert the interpreter
  // frame to a baseline frame before continuing execution of baseline code.
  // We can't directly continue into baseline code, because of CFI.
  Builtins* builtins = isolate_->builtins();
  const bool advance_bc =
      (!is_topmost || (deopt_kind_ == DeoptimizeKind::kLazy)) &&
      !goto_catch_handler;
  const bool deopt_to_baseline =
      shared->HasBaselineCode() && v8_flags.deopt_to_baseline;
  const bool restart_frame = goto_catch_handler && is_restart_frame();
  Tagged<Code> dispatch_builtin = builtins->code(
      DispatchBuiltinFor(deopt_to_baseline, advance_bc, restart_frame));

  if (verbose_tracing_enabled()) {
    PrintF(trace_scope()->file(), "  translating %s frame ",
           deopt_to_baseline ? "baseline" : "interpreted");
    std::unique_ptr<char[]> name = shared->DebugNameCStr();
    PrintF(trace_scope()->file(), "%s", name.get());
    PrintF(trace_scope()->file(), " => bytecode_offset=%d, ",
           real_bytecode_offset);
    PrintF(trace_scope()->file(), "variable_frame_size=%d, frame_size=%d%s\n",
           frame_info.frame_size_in_bytes_without_fixed(), output_frame_size,
           goto_catch_handler ? " (throw)" : "");
  }

  // The top address of the frame is computed from the previous frame's top and
  // this frame's size.
  const intptr_t top_address =
      is_bottommost ? caller_frame_top_ - output_frame_size
                    : output_[frame_index - 1]->GetTop() - output_frame_size;
  output_frame->SetTop(top_address);

  // Compute the incoming parameter translation.
  ReadOnlyRoots roots(isolate());
  if (should_pad_arguments) {
    for (int i = 0; i < ArgumentPaddingSlots(parameters_count); ++i) {
      frame_writer.PushRawObject(roots.the_hole_value(), "padding\n");
    }
  }

  if (verbose_tracing_enabled() && is_bottommost &&
      actual_argument_count_ > parameters_count) {
    PrintF(trace_scope_->file(),
           "    -- %d extra argument(s) already in the stack --\n",
           actual_argument_count_ - parameters_count);
  }
  frame_writer.PushStackJSArguments(value_iterator, parameters_count);

  DCHECK_EQ(output_frame->GetLastArgumentSlotOffset(should_pad_arguments),
            frame_writer.top_offset());
  if (verbose_tracing_enabled()) {
    PrintF(trace_scope()->file(), "    -------------------------\n");
  }

  // There are no translation commands for the caller's pc and fp, the
  // context, the function and the bytecode offset.  Synthesize
  // their values and set them up
  // explicitly.
  //
  // The caller's pc for the bottommost output frame is the same as in the
  // input frame. For all subsequent output frames, it can be read from the
  // previous one. This frame's pc can be computed from the non-optimized
  // function code and bytecode offset of the bailout.
  if (is_bottommost) {
    frame_writer.PushBottommostCallerPc(caller_pc_);
  } else {
    frame_writer.PushApprovedCallerPc(output_[frame_index - 1]->GetPc());
  }

  // The caller's frame pointer for the bottommost output frame is the same
  // as in the input frame.  For all subsequent output frames, it can be
  // read from the previous one.  Also compute and set this frame's frame
  // pointer.
  const intptr_t caller_fp =
      is_bottommost ? caller_fp_ : output_[frame_index - 1]->GetFp();
  frame_writer.PushCallerFp(caller_fp);

  const intptr_t fp_value = top_address + frame_writer.top_offset();
  output_frame->SetFp(fp_value);
  if (is_topmost) {
    Register fp_reg = UnoptimizedFrame::fp_register();
    output_frame->SetRegister(fp_reg.code(), fp_value);
  }

  if (V8_EMBEDDED_CONSTANT_POOL_BOOL) {
    // For the bottommost output frame the constant pool pointer can be gotten
    // from the input frame. For subsequent output frames, it can be read from
    // the previous frame.
    const intptr_t caller_cp =
        is_bottommost ? caller_constant_pool_
                      : output_[frame_index - 1]->GetConstantPool();
    frame_writer.PushCallerConstantPool(caller_cp);
  }

  // For the bottommost output frame the context can be gotten from the input
  // frame. For all subsequent output frames it can be gotten from the function
  // so long as we don't inline functions that need local contexts.

  // When deoptimizing into a catch block, we need to take the context
  // from a register that was specified in the handler table.
  TranslatedFrame::iterator context_pos = value_iterator++;
  if (goto_catch_handler) {
    // Skip to the translated value of the register specified
    // in the handler table.
    for (int i = 0; i < catch_handler_data_ + 1; ++i) {
      context_pos++;
    }
  }
  // Read the context from the translations.
  frame_writer.PushTranslatedValue(context_pos, "context");

  // The function was mentioned explicitly in the BEGIN_FRAME.
  frame_writer.PushTranslatedValue(function_iterator, "function");

  // Actual argument count.
  int argc;
  if (is_bottommost) {
    argc = actual_argument_count_;
  } else {
    TranslatedFrame::Kind previous_frame_kind =
        (translated_state_.frames()[frame_index - 1]).kind();
    argc = previous_frame_kind == TranslatedFrame::kInlinedExtraArguments
               ? output_[frame_index - 1]->parameter_count()
               : parameters_count;
  }
  frame_writer.PushRawValue(argc, "actual argument count\n");

  // Set the bytecode array pointer.
  frame_writer.PushRawObject(bytecode_array, "bytecode array\n");

  // The bytecode offset was mentioned explicitly in the BEGIN_FRAME.
  const int raw_bytecode_offset =
      BytecodeArray::kHeaderSize - kHeapObjectTag + bytecode_offset;
  Tagged<Smi> smi_bytecode_offset = Smi::FromInt(raw_bytecode_offset);
  frame_writer.PushRawObject(smi_bytecode_offset, "bytecode offset\n");

  // We need to materialize the closure before getting the feedback vector.
  frame_writer.PushFeedbackVectorForMaterialization(function_iterator);

  if (verbose_tracing_enabled()) {
    PrintF(trace_scope()->file(), "    -------------------------\n");
  }

  // Translate the rest of the interpreter registers in the frame.
  // The return_value_offset is counted from the top. Here, we compute the
  // register index (counted from the start).
  const int return_value_first_reg =
      locals_count - translated_frame->return_value_offset();
  const int return_value_count = translated_frame->return_value_count();
  for (int i = 0; i < locals_count; ++i, ++value_iterator) {
    // Ensure we write the return value if we have one and we are returning
    // normally to a lazy deopt point.
    if (is_topmost && !goto_catch_handler &&
        deopt_kind_ == DeoptimizeKind::kLazy && i >= return_value_first_reg &&
        i < return_value_first_reg + return_value_count) {
      const int return_index = i - return_value_first_reg;
      if (return_index == 0) {
        frame_writer.PushRawValue(input_->GetRegister(kReturnRegister0.code()),
                                  "return value 0\n");
        // We do not handle the situation when one return value should go into
        // the accumulator and another one into an ordinary register. Since
        // the interpreter should never create such situation, just assert
        // this does not happen.
        CHECK_LE(return_value_first_reg + return_value_count, locals_count);
      } else {
        CHECK_EQ(return_index, 1);
        frame_writer.PushRawValue(input_->GetRegister(kReturnRegister1.code()),
                                  "return value 1\n");
      }
    } else {
      // This is not return value, just write the value from the translations.
      frame_writer.PushTranslatedValue(value_iterator, "stack parameter");
    }
  }

  uint32_t register_slots_written = static_cast<uint32_t>(locals_count);
  DCHECK_LE(register_slots_written, frame_info.register_stack_slot_count());
  // Some architectures must pad the stack frame with extra stack slots
  // to ensure the stack frame is aligned. Do this now.
  while (register_slots_written < frame_info.register_stack_slot_count()) {
    register_slots_written++;
    frame_writer.PushRawObject(roots.the_hole_value(), "padding\n");
  }

  // Translate the accumulator register (depending on frame position).
  if (is_topmost) {
    for (int i = 0; i < ArgumentPaddingSlots(1); ++i) {
      frame_writer.PushRawObject(roots.the_hole_value(), "padding\n");
    }
    // For topmost frame, put the accumulator on the stack. The
    // {NotifyDeoptimized} builtin pops it off the topmost frame (possibly
    // after materialization).
    if (goto_catch_handler) {
      // If we are lazy deopting to a catch handler, we set the accumulator to
      // the exception (which lives in the result register).
      intptr_t accumulator_value =
          input_->GetRegister(kInterpreterAccumulatorRegister.code());
      frame_writer.PushRawObject(Tagged<Object>(accumulator_value),
                                 "accumulator\n");
    } else {
      // If we are lazily deoptimizing make sure we store the deopt
      // return value into the appropriate slot.
      if (deopt_kind_ == DeoptimizeKind::kLazy &&
          translated_frame->return_value_offset() == 0 &&
          translated_frame->return_value_count() > 0) {
        CHECK_EQ(translated_frame->return_value_count(), 1);
        frame_writer.PushRawValue(input_->GetRegister(kReturnRegister0.code()),
                                  "return value 0\n");
      } else {
        frame_writer.PushTranslatedValue(value_iterator, "accumulator");
      }
    }
    ++value_iterator;  // Move over the accumulator.
  } else {
    // For non-topmost frames, skip the accumulator translation. For those
    // frames, the return value from the callee will become the accumulator.
    ++value_iterator;
  }
  CHECK_EQ(translated_frame->end(), value_iterator);
  CHECK_EQ(0u, frame_writer.top_offset());

  const intptr_t pc =
      static_cast<intptr_t>(dispatch_builtin->instruction_start());
  if (is_topmost) {
    // Only the pc of the topmost frame needs to be signed since it is
    // authenticated at the end of the DeoptimizationEntry builtin.
    const intptr_t top_most_pc = PointerAuthentication::SignAndCheckPC(
        isolate(), pc, frame_writer.frame()->GetTop());
    output_frame->SetPc(top_most_pc);
  } else {
    output_frame->SetPc(pc);
  }

  // Update constant pool.
  if (V8_EMBEDDED_CONSTANT_POOL_BOOL) {
    intptr_t constant_pool_value =
        static_cast<intptr_t>(dispatch_builtin->constant_pool());
    output_frame->SetConstantPool(constant_pool_value);
    if (is_topmost) {
      Register constant_pool_reg =
          UnoptimizedFrame::constant_pool_pointer_register();
      output_frame->SetRegister(constant_pool_reg.code(), constant_pool_value);
    }
  }

  // Clear the context register. The context might be a de-materialized object
  // and will be materialized by {Runtime_NotifyDeoptimized}. For additional
  // safety we use Tagged<Smi>(0) instead of the potential {arguments_marker}
  // here.
  if (is_topmost) {
    intptr_t context_value = static_cast<intptr_t>(Smi::zero().ptr());
    Register context_reg = JavaScriptFrame::context_register();
    output_frame->SetRegister(context_reg.code(), context_value);
    // Set the continuation for the topmost frame.
    Tagged<Code> continuation = builtins->code(Builtin::kNotifyDeoptimized);
    output_frame->SetContinuation(
        static_cast<intptr_t>(continuation->instruction_start()));
  }
}

void Deoptimizer::DoComputeInlinedExtraArguments(
    TranslatedFrame* translated_frame, int frame_index) {
  // Inlined arguments frame can not be the topmost, nor the bottom most frame.
  CHECK(frame_index < output_count_ - 1);
  CHECK_GT(frame_index, 0);
  CHECK_NULL(output_[frame_index]);

  // During deoptimization we need push the extra arguments of inlined functions
  // (arguments with index greater than the formal parameter count).
  // For more info, see the design document:
  // https://docs.google.com/document/d/150wGaUREaZI6YWqOQFD5l2mWQXaPbbZjcAIJLOFrzMs

  TranslatedFrame::iterator value_iterator = translated_frame->begin();
  const int argument_count_without_receiver = translated_frame->height() - 1;
  const int formal_parameter_count =
      translated_frame->raw_shared_info()
          ->internal_formal_parameter_count_without_receiver();
  const int extra_argument_count =
      argument_count_without_receiver - formal_parameter_count;
  // The number of pushed arguments is the maximum of the actual argument count
  // and the formal parameter count + the receiver.
  const int padding = ArgumentPaddingSlots(
      std::max(argument_count_without_receiver, formal_parameter_count) + 1);
  const int output_frame_size =
      (std::max(0, extra_argument_count) + padding) * kSystemPointerSize;
  if (verbose_tracing_enabled()) {
    PrintF(trace_scope_->file(),
           "  translating inlined arguments frame => variable_size=%d\n",
           output_frame_size);
  }

  // Allocate and store the output frame description.
  FrameDescription* output_frame = FrameDescription::Create(
      output_frame_size, JSParameterCount(argument_count_without_receiver),
      isolate());
  // The top address of the frame is computed from the previous frame's top and
  // this frame's size.
  const intptr_t top_address =
      output_[frame_index - 1]->GetTop() - output_frame_size;
  output_frame->SetTop(top_address);
  // This is not a real frame, we take PC and FP values from the parent frame.
  output_frame->SetPc(output_[frame_index - 1]->GetPc());
  output_frame->SetFp(output_[frame_index - 1]->GetFp());
  output_[frame_index] = output_frame;

  FrameWriter frame_writer(this, output_frame, verbose_trace_scope());

  ReadOnlyRoots roots(isolate());
  for (int i = 0; i < padding; ++i) {
    frame_writer.PushRawObject(roots.the_hole_value(), "padding\n");
  }

  if (extra_argument_count > 0) {
    // The receiver and arguments with index below the formal parameter
    // count are in the fake adaptor frame, because they are used to create the
    // arguments object. We should however not push them, since the interpreter
    // frame will do that.
    value_iterator++;  // Skip function.
    value_iterator++;  // Skip receiver.
    for (int i = 0; i < formal_parameter_count; i++) value_iterator++;
    frame_writer.PushStackJSArguments(value_iterator, extra_argument_count);
  }
}

void Deoptimizer::DoComputeConstructCreateStubFrame(
    TranslatedFrame* translated_frame, int frame_index) {
  TranslatedFrame::iterator value_iterator = translated_frame->begin();
  const bool is_topmost = (output_count_ - 1 == frame_index);
  // The construct frame could become topmost only if we inlined a constructor
  // call which does a tail call (otherwise the tail callee's frame would be
  // the topmost one). So it could only be the DeoptimizeKind::kLazy case.
  CHECK(!is_topmost || deopt_kind_ == DeoptimizeKind::kLazy);
  DCHECK_EQ(translated_frame->kind(), TranslatedFrame::kConstructCreateStub);

  const int parameters_count = translated_frame->height();
  ConstructStubFrameInfo frame_info =
      ConstructStubFrameInfo::Precise(parameters_count, is_topmost);
  const uint32_t output_frame_size = frame_info.frame_size_in_bytes();

  TranslatedFrame::iterator function_iterator = value_iterator++;
  if (verbose_tracing_enabled()) {
    PrintF(trace_scope()->file(),
           "  translating construct create stub => variable_frame_size=%d, "
           "frame_size=%d\n",
           frame_info.frame_size_in_bytes_without_fixed(), output_frame_size);
  }

  // Allocate and store the output frame description.
  FrameDescription* output_frame =
      FrameDescription::Create(output_frame_size, parameters_count, isolate());
  FrameWriter frame_writer(this, output_frame, verbose_trace_scope());
  DCHECK(frame_index > 0 && frame_index < output_count_);
  DCHECK_NULL(output_[frame_index]);
  output_[frame_index] = output_frame;

  // The top address of the frame is computed from the previous frame's top and
  // this frame's size.
  const intptr_t top_address =
      output_[frame_index - 1]->GetTop() - output_frame_size;
  output_frame->SetTop(top_address);

  ReadOnlyRoots roots(isolate());
  for (int i = 0; i < ArgumentPaddingSlots(parameters_count); ++i) {
    frame_writer.PushRawObject(roots.the_hole_value(), "padding\n");
  }

  // The allocated receiver of a construct stub frame is passed as the
  // receiver parameter through the translation. It might be encoding
  // a captured object, so we need save it for later.
  TranslatedFrame::iterator receiver_iterator = value_iterator;

  // Compute the incoming parameter translation.
  frame_writer.PushStackJSArguments(value_iterator, parameters_count);

  DCHECK_EQ(output_frame->GetLastArgumentSlotOffset(),
            frame_writer.top_offset());

  // Read caller's PC from the previous frame.
  const intptr_t caller_pc = output_[frame_index - 1]->GetPc();
  frame_writer.PushApprovedCallerPc(caller_pc);

  // Read caller's FP from the previous frame, and set this frame's FP.
  const intptr_t caller_fp = output_[frame_index - 1]->GetFp();
  frame_writer.PushCallerFp(caller_fp);

  const intptr_t fp_value = top_address + frame_writer.top_offset();
  output_frame->SetFp(fp_value);
  if (is_topmost) {
    Register fp_reg = JavaScriptFrame::fp_register();
    output_frame->SetRegister(fp_reg.code(), fp_value);
  }

  if (V8_EMBEDDED_CONSTANT_POOL_BOOL) {
    // Read the caller's constant pool from the previous frame.
    const intptr_t caller_cp = output_[frame_index - 1]->GetConstantPool();
    frame_writer.PushCallerConstantPool(caller_cp);
  }

  // A marker value is used to mark the frame.
  intptr_t marker = StackFrame::TypeToMarker(StackFrame::CONSTRUCT);
  frame_writer.PushRawValue(marker, "context (construct stub sentinel)\n");

  frame_writer.PushTranslatedValue(value_iterator++, "context");

  // Number of incoming arguments.
  const uint32_t argc = parameters_count;
  frame_writer.PushRawValue(argc, "argc\n");

  // The constructor function was mentioned explicitly in the
  // CONSTRUCT_STUB_FRAME.
  frame_writer.PushTranslatedValue(function_iterator, "constructor function\n");

  // The deopt info contains the implicit receiver or the new target at the
  // position of the receiver. Copy it to the top of stack, with the hole value
  // as padding to maintain alignment.
  frame_writer.PushRawObject(roots.the_hole_value(), "padding\n");
  frame_writer.PushTranslatedValue(receiver_iterator, "new target\n");

  if (is_topmost) {
    for (int i = 0; i < ArgumentPaddingSlots(1); ++i) {
      frame_writer.PushRawObject(roots.the_hole_value(), "padding\n");
    }
    // Ensure the result is restored back when we return to the stub.
    Register result_reg = kReturnRegister0;
    intptr_t result = input_->GetRegister(result_reg.code());
    frame_writer.PushRawValue(result, "subcall result\n");
  }

  CHECK_EQ(translated_frame->end(), value_iterator);
  CHECK_EQ(0u, frame_writer.top_offset());

  // Compute this frame's PC.
  Tagged<Code> construct_stub =
      isolate_->builtins()->code(Builtin::kJSConstructStubGeneric);
  Address start = construct_stub->instruction_start();
  const int pc_offset =
      isolate_->heap()->construct_stub_create_deopt_pc_offset().value();
  intptr_t pc_value = static_cast<intptr_t>(start + pc_offset);
  if (is_topmost) {
    // Only the pc of the topmost frame needs to be signed since it is
    // authenticated at the end of the DeoptimizationEntry builtin.
    output_frame->SetPc(PointerAuthentication::SignAndCheckPC(
        isolate(), pc_value, frame_writer.frame()->GetTop()));
  } else {
    output_frame->SetPc(pc_value);
  }

  // Update constant pool.
  if (V8_EMBEDDED_CONSTANT_POOL_BOOL) {
    intptr_t constant_pool_value =
        static_cast<intptr_t>(construct_stub->constant_pool());
    output_frame->SetConstantPool(constant_pool_value);
    if (is_topmost) {
      Register constant_pool_reg =
          JavaScriptFrame::constant_pool_pointer_register();
      output_frame->SetRegister(constant_pool_reg.code(), constant_pool_value);
    }
  }

  // Clear the context register. The context might be a de-materialized object
  // and will be materialized by {Runtime_NotifyDeoptimized}. For additional
  // safety we use Tagged<Smi>(0) instead of the potential {arguments_marker}
  // here.
  if (is_topmost) {
    intptr_t context_value = static_cast<intptr_t>(Smi::zero().ptr());
    Register context_reg = JavaScriptFrame::context_register();
    output_frame->SetRegister(context_reg.code(), context_value);

    // Set the continuation for the topmost frame.
    DCHECK_EQ(DeoptimizeKind::kLazy, deopt_kind_);
    Tagged<Code> continuation =
        isolate_->builtins()->code(Builtin::kNotifyDeoptimized);
    output_frame->SetContinuation(
        static_cast<intptr_t>(continuation->instruction_start()));
  }
}

void Deoptimizer::DoComputeConstructInvokeStubFrame(
    TranslatedFrame* translated_frame, int frame_index) {
  TranslatedFrame::iterator value_iterator = translated_frame->begin();
  const bool is_topmost = (output_count_ - 1 == frame_index);
  // The construct frame could become topmost only if we inlined a constructor
  // call which does a tail call (otherwise the tail callee's frame would be
  // the topmost one). So it could only be the DeoptimizeKind::kLazy case.
  CHECK(!is_topmost || deopt_kind_ == DeoptimizeKind::kLazy);
  DCHECK_EQ(translated_frame->kind(), TranslatedFrame::kConstructInvokeStub);
  DCHECK_EQ(translated_frame->height(), 0);

  FastConstructStubFrameInfo frame_info =
      FastConstructStubFrameInfo::Precise(is_topmost);
  const uint32_t output_frame_size = frame_info.frame_size_in_bytes();
  if (verbose_tracing_enabled()) {
    PrintF(trace_scope()->file(),
           "  translating construct invoke stub => variable_frame_size=%d, "
           "frame_size=%d\n",
           frame_info.frame_size_in_bytes_without_fixed(), output_frame_size);
  }

  // Allocate and store the output frame description.
  FrameDescription* output_frame =
      FrameDescription::Create(output_frame_size, 0, isolate());
  FrameWriter frame_writer(this, output_frame, verbose_trace_scope());
  DCHECK(frame_index > 0 && frame_index < output_count_);
  DCHECK_NULL(output_[frame_index]);
  output_[frame_index] = output_frame;

  // The top address of the frame is computed from the previous frame's top and
  // this frame's size.
  const intptr_t top_address =
      output_[frame_index - 1]->GetTop() - output_frame_size;
  output_frame->SetTop(top_address);

  // The allocated receiver of a construct stub frame is passed as the
  // receiver parameter through the translation. It might be encoding
  // a captured object, so we need save it for later.
  TranslatedFrame::iterator receiver_iterator = value_iterator;
  value_iterator++;

  // Read caller's PC from the previous frame.
  const intptr_t caller_pc = output_[frame_index - 1]->GetPc();
  frame_writer.PushApprovedCallerPc(caller_pc);

  // Read caller's FP from the previous frame, and set this frame's FP.
  const intptr_t caller_fp = output_[frame_index - 1]->GetFp();
  frame_writer.PushCallerFp(caller_fp);

  const intptr_t fp_value = top_address + frame_writer.top_offset();
  output_frame->SetFp(fp_value);
  if (is_topmost) {
    Register fp_reg = JavaScriptFrame::fp_register();
    output_frame->SetRegister(fp_reg.code(), fp_value);
  }

  if (V8_EMBEDDED_CONSTANT_POOL_BOOL) {
    // Read the caller's constant pool from the previous frame.
    const intptr_t caller_cp = output_[frame_index - 1]->GetConstantPool();
    frame_writer.PushCallerConstantPool(caller_cp);
  }
  intptr_t marker = StackFrame::TypeToMarker(StackFrame::FAST_CONSTRUCT);
  frame_writer.PushRawValue(marker, "fast construct stub sentinel\n");
  frame_writer.PushTranslatedValue(value_iterator++, "context");
  frame_writer.PushTranslatedValue(receiver_iterator, "implicit receiver");

  // The FastConstructFrame needs to be aligned in some architectures.
  ReadOnlyRoots roots(isolate());
  for (int i = 0; i < ArgumentPaddingSlots(1); ++i) {
    frame_writer.PushRawObject(roots.the_hole_value(), "padding\n");
  }

  if (is_topmost) {
    for (int i = 0; i < ArgumentPaddingSlots(1); ++i) {
      frame_writer.PushRawObject(roots.the_hole_value(), "padding\n");
    }
    // Ensure the result is restored back when we return to the stub.
    Register result_reg = kReturnRegister0;
    intptr_t result = input_->GetRegister(result_reg.code());
    frame_writer.PushRawValue(result, "subcall result\n");
  }

  CHECK_EQ(translated_frame->end(), value_iterator);
  CHECK_EQ(0u, frame_writer.top_offset());

  // Compute this frame's PC.
  Tagged<Code> construct_stub = isolate_->builtins()->code(
      Builtin::kInterpreterPushArgsThenFastConstructFunction);
  Address start = construct_stub->instruction_start();
  const int pc_offset =
      isolate_->heap()->construct_stub_invoke_deopt_pc_offset().value();
  intptr_t pc_value = static_cast<intptr_t>(start + pc_offset);
  if (is_topmost) {
    // Only the pc of the topmost frame needs to be signed since it is
    // authenticated at the end of the DeoptimizationEntry builtin.
    output_frame->SetPc(PointerAuthentication::SignAndCheckPC(
        isolate(), pc_value, frame_writer.frame()->GetTop()));
  } else {
    output_frame->SetPc(pc_value);
  }

  // Update constant pool.
  if (V8_EMBEDDED_CONSTANT_POOL_BOOL) {
    intptr_t constant_pool_value =
        static_cast<intptr_t>(construct_stub->constant_pool());
    output_frame->SetConstantPool(constant_pool_value);
    if (is_topmost) {
      Register constant_pool_reg =
          JavaScriptFrame::constant_pool_pointer_register();
      output_frame->SetRegister(constant_pool_reg.code(), constant_pool_value);
    }
  }

  // Clear the context register. The context might be a de-materialized object
  // and will be materialized by {Runtime_NotifyDeoptimized}. For additional
  // safety we use Tagged<Smi>(0) instead of the potential {arguments_marker}
  // here.
  if (is_topmost) {
    intptr_t context_value = static_cast<intptr_t>(Smi::zero().ptr());
    Register context_reg = JavaScriptFrame::context_register();
    output_frame->SetRegister(context_reg.code(), context_value);

    // Set the continuation for the topmost frame.
    DCHECK_EQ(DeoptimizeKind::kLazy, deopt_kind_);
    Tagged<Code> continuation =
        isolate_->builtins()->code(Builtin::kNotifyDeoptimized);
    output_frame->SetContinuation(
        static_cast<intptr_t>(continuation->instruction_start()));
  }
}

namespace {

bool BuiltinContinuationModeIsJavaScript(BuiltinContinuationMode mode) {
  switch (mode) {
    case BuiltinContinuationMode::STUB:
      return false;
    case BuiltinContinuationMode::JAVASCRIPT:
    case BuiltinContinuationMode::JAVASCRIPT_WITH_CATCH:
    case BuiltinContinuationMode::JAVASCRIPT_HANDLE_EXCEPTION:
      return true;
  }
  UNREACHABLE();
}

StackFrame::Type BuiltinContinuationModeToFrameType(
    BuiltinContinuationMode mode) {
  switch (mode) {
    case BuiltinContinuationMode::STUB:
      return StackFrame::BUILTIN_CONTINUATION;
    case BuiltinContinuationMode::JAVASCRIPT:
      return StackFrame::JAVA_SCRIPT_BUILTIN_CONTINUATION;
    case BuiltinContinuationMode::JAVASCRIPT_WITH_CATCH:
      return StackFrame::JAVA_SCRIPT_BUILTIN_CONTINUATION_WITH_CATCH;
    case BuiltinContinuationMode::JAVASCRIPT_HANDLE_EXCEPTION:
      return StackFrame::JAVA_SCRIPT_BUILTIN_CONTINUATION_WITH_CATCH;
  }
  UNREACHABLE();
}

}  // namespace

Builtin Deoptimizer::TrampolineForBuiltinContinuation(
    BuiltinContinuationMode mode, bool must_handle_result) {
  switch (mode) {
    case BuiltinContinuationMode::STUB:
      return must_handle_result ? Builtin::kContinueToCodeStubBuiltinWithResult
                                : Builtin::kContinueToCodeStubBuiltin;
    case BuiltinContinuationMode::JAVASCRIPT:
    case BuiltinContinuationMode::JAVASCRIPT_WITH_CATCH:
    case BuiltinContinuationMode::JAVASCRIPT_HANDLE_EXCEPTION:
      return must_handle_result
                 ? Builtin::kContinueToJavaScriptBuiltinWithResult
                 : Builtin::kContinueToJavaScriptBuiltin;
  }
  UNREACHABLE();
}

#if V8_ENABLE_WEBASSEMBLY
TranslatedValue Deoptimizer::TranslatedValueForWasmReturnKind(
    base::Optional<wasm::ValueKind> wasm_call_return_kind) {
  if (wasm_call_return_kind) {
    switch (wasm_call_return_kind.value()) {
      case wasm::kI32:
        return TranslatedValue::NewInt32(
            &translated_state_,
            static_cast<int32_t>(input_->GetRegister(kReturnRegister0.code())));
      case wasm::kI64:
        return TranslatedValue::NewInt64ToBigInt(
            &translated_state_,
            static_cast<int64_t>(input_->GetRegister(kReturnRegister0.code())));
      case wasm::kF32:
        return TranslatedValue::NewFloat(
            &translated_state_,
            Float32(*reinterpret_cast<float*>(
                input_->GetDoubleRegister(wasm::kFpReturnRegisters[0].code())
                    .get_bits_address())));
      case wasm::kF64:
        return TranslatedValue::NewDouble(
            &translated_state_,
            input_->GetDoubleRegister(wasm::kFpReturnRegisters[0].code()));
      default:
        UNREACHABLE();
    }
  }
  return TranslatedValue::NewTagged(&translated_state_,
                                    ReadOnlyRoots(isolate()).undefined_value());
}
#endif  // V8_ENABLE_WEBASSEMBLY

// BuiltinContinuationFrames capture the machine state that is expected as input
// to a builtin, including both input register values and stack parameters. When
// the frame is reactivated (i.e. the frame below it returns), a
// ContinueToBuiltin stub restores the register state from the frame and tail
// calls to the actual target builtin, making it appear that the stub had been
// directly called by the frame above it. The input values to populate the frame
// are taken from the deopt's FrameState.
//
// Frame translation happens in two modes, EAGER and LAZY. In EAGER mode, all of
// the parameters to the Builtin are explicitly specified in the TurboFan
// FrameState node. In LAZY mode, there is always one fewer parameters specified
// in the FrameState than expected by the Builtin. In that case, construction of
// BuiltinContinuationFrame adds the final missing parameter during
// deoptimization, and that parameter is always on the stack and contains the
// value returned from the callee of the call site triggering the LAZY deopt
// (e.g. rax on x64). This requires that continuation Builtins for LAZY deopts
// must have at least one stack parameter.
//
//                TO
//    |          ....           |
//    +-------------------------+
//    | arg padding (arch dept) |<- at most 1*kSystemPointerSize
//    +-------------------------+
//    |     builtin param 0     |<- FrameState input value n becomes
//    +-------------------------+
//    |           ...           |
//    +-------------------------+
//    |     builtin param m     |<- FrameState input value n+m-1, or in
//    +-----needs-alignment-----+   the LAZY case, return LAZY result value
//    | ContinueToBuiltin entry |
//    +-------------------------+
// |  |    saved frame (FP)     |
// |  +=====needs=alignment=====+<- fpreg
// |  |constant pool (if ool_cp)|
// v  +-------------------------+
//    |BUILTIN_CONTINUATION mark|
//    +-------------------------+
//    |  JSFunction (or zero)   |<- only if JavaScript builtin
//    +-------------------------+
//    |  frame height above FP  |
//    +-------------------------+
//    |         context         |<- this non-standard context slot contains
//    +-------------------------+   the context, even for non-JS builtins.
//    |      builtin index      |
//    +-------------------------+
//    | builtin input GPR reg0  |<- populated from deopt FrameState using
//    +-------------------------+   the builtin's CallInterfaceDescriptor
//    |          ...            |   to map a FrameState's 0..n-1 inputs to
//    +-------------------------+   the builtin's n input register params.
//    | builtin input GPR regn  |
//    +-------------------------+
//    | reg padding (arch dept) |
//    +-----needs--alignment----+
//    | res padding (arch dept) |<- only if {is_topmost}; result is pop'd by
//    +-------------------------+<- kNotifyDeopt ASM stub and moved to acc
//    |      result  value      |<- reg, as ContinueToBuiltin stub expects.
//    +-----needs-alignment-----+<- spreg
//
void Deoptimizer::DoComputeBuiltinContinuation(
    TranslatedFrame* translated_frame, int frame_index,
    BuiltinContinuationMode mode) {
  TranslatedFrame::iterator result_iterator = translated_frame->end();

  bool is_js_to_wasm_builtin_continuation = false;
#if V8_ENABLE_WEBASSEMBLY
  is_js_to_wasm_builtin_continuation =
      translated_frame->kind() == TranslatedFrame::kJSToWasmBuiltinContinuation;
  if (is_js_to_wasm_builtin_continuation) {
    // For JSToWasmBuiltinContinuations, add a TranslatedValue with the result
    // of the Wasm call, extracted from the input FrameDescription.
    // This TranslatedValue will be written in the output frame in place of the
    // hole and we'll use ContinueToCodeStubBuiltin in place of
    // ContinueToCodeStubBuiltinWithResult.
    TranslatedValue result = TranslatedValueForWasmReturnKind(
        translated_frame->wasm_call_return_kind());
    translated_frame->Add(result);
  }
#endif  // V8_ENABLE_WEBASSEMBLY

  TranslatedFrame::iterator value_iterator = translated_frame->begin();

  const BytecodeOffset bytecode_offset = translated_frame->bytecode_offset();
  Builtin builtin = Builtins::GetBuiltinFromBytecodeOffset(bytecode_offset);
  CallInterfaceDescriptor continuation_descriptor =
      Builtins::CallInterfaceDescriptorFor(builtin);

  const RegisterConfiguration* config = RegisterConfiguration::Default();

  const bool is_bottommost = (0 == frame_index);
  const bool is_topmost = (output_count_ - 1 == frame_index);

  const int parameters_count = translated_frame->height();
  BuiltinContinuationFrameInfo frame_info =
      BuiltinContinuationFrameInfo::Precise(parameters_count,
                                            continuation_descriptor, config,
                                            is_topmost, deopt_kind_, mode);

  const unsigned output_frame_size = frame_info.frame_size_in_bytes();
  const unsigned output_frame_size_above_fp =
      frame_info.frame_size_in_bytes_above_fp();

  // Validate types of parameters. They must all be tagged except for argc for
  // JS builtins.
  bool has_argc = false;
  const int register_parameter_count =
      continuation_descriptor.GetRegisterParameterCount();
  for (int i = 0; i < register_parameter_count; ++i) {
    MachineType type = continuation_descriptor.GetParameterType(i);
    int code = continuation_descriptor.GetRegisterParameter(i).code();
    // Only tagged and int32 arguments are supported, and int32 only for the
    // arguments count on JavaScript builtins.
    if (type == MachineType::Int32()) {
      CHECK_EQ(code, kJavaScriptCallArgCountRegister.code());
      has_argc = true;
    } else {
      // Any other argument must be a tagged value.
      CHECK(IsAnyTagged(type.representation()));
    }
  }
  CHECK_EQ(BuiltinContinuationModeIsJavaScript(mode), has_argc);

  if (verbose_tracing_enabled()) {
    PrintF(trace_scope()->file(),
           "  translating BuiltinContinuation to %s,"
           " => register_param_count=%d,"
           " stack_param_count=%d, frame_size=%d\n",
           Builtins::name(builtin), register_parameter_count,
           frame_info.stack_parameter_count(), output_frame_size);
  }

  FrameDescription* output_frame = FrameDescription::Create(
      output_frame_size, frame_info.stack_parameter_count(), isolate());
  output_[frame_index] = output_frame;
  FrameWriter frame_writer(this, output_frame, verbose_trace_scope());

  // The top address of the frame is computed from the previous frame's top and
  // this frame's size.
  const intptr_t top_address =
      is_bottommost ? caller_frame_top_ - output_frame_size
                    : output_[frame_index - 1]->GetTop() - output_frame_size;
  output_frame->SetTop(top_address);

  // Get the possible JSFunction for the case that this is a
  // JavaScriptBuiltinContinuationFrame, which needs the JSFunction pointer
  // like a normal JavaScriptFrame.
  const intptr_t maybe_function = value_iterator->GetRawValue().ptr();
  ++value_iterator;

  ReadOnlyRoots roots(isolate());
  const int padding = ArgumentPaddingSlots(frame_info.stack_parameter_count());
  for (int i = 0; i < padding; ++i) {
    frame_writer.PushRawObject(roots.the_hole_value(), "padding\n");
  }

  if (mode == BuiltinContinuationMode::STUB) {
    DCHECK_EQ(
        Builtins::CallInterfaceDescriptorFor(builtin).GetStackArgumentOrder(),
        StackArgumentOrder::kDefault);
    for (uint32_t i = 0; i < frame_info.translated_stack_parameter_count();
         ++i, ++value_iterator) {
      frame_writer.PushTranslatedValue(value_iterator, "stack parameter");
    }
    if (frame_info.frame_has_result_stack_slot()) {
      if (is_js_to_wasm_builtin_continuation) {
        frame_writer.PushTranslatedValue(result_iterator,
                                         "return result on lazy deopt\n");
      } else {
        DCHECK_EQ(result_iterator, translated_frame->end());
        frame_writer.PushRawObject(
            roots.the_hole_value(),
            "placeholder for return result on lazy deopt\n");
      }
    }
  } else {
    // JavaScript builtin.
    if (frame_info.frame_has_result_stack_slot()) {
      frame_writer.PushRawObject(
          roots.the_hole_value(),
          "placeholder for return result on lazy deopt\n");
    }
    switch (mode) {
      case BuiltinContinuationMode::STUB:
        UNREACHABLE();
      case BuiltinContinuationMode::JAVASCRIPT:
        break;
      case BuiltinContinuationMode::JAVASCRIPT_WITH_CATCH: {
        frame_writer.PushRawObject(roots.the_hole_value(),
                                   "placeholder for exception on lazy deopt\n");
      } break;
      case BuiltinContinuationMode::JAVASCRIPT_HANDLE_EXCEPTION: {
        intptr_t accumulator_value =
            input_->GetRegister(kInterpreterAccumulatorRegister.code());
        frame_writer.PushRawObject(Tagged<Object>(accumulator_value),
                                   "exception (from accumulator)\n");
      } break;
    }
    frame_writer.PushStackJSArguments(
        value_iterator, frame_info.translated_stack_parameter_count());
  }

  DCHECK_EQ(output_frame->GetLastArgumentSlotOffset(),
            frame_writer.top_offset());

  std::vector<TranslatedFrame::iterator> register_values;
  int total_registers = config->num_general_registers();
  register_values.resize(total_registers, {value_iterator});

  for (int i = 0; i < register_parameter_count; ++i, ++value_iterator) {
    int code = continuation_descriptor.GetRegisterParameter(i).code();
    register_values[code] = value_iterator;
  }

  // The context register is always implicit in the CallInterfaceDescriptor but
  // its register must be explicitly set when continuing to the builtin. Make
  // sure that it's harvested from the translation and copied into the register
  // set (it was automatically added at the end of the FrameState by the
  // instruction selector).
  Tagged<Object> context = value_iterator->GetRawValue();
  const intptr_t value = context.ptr();
  TranslatedFrame::iterator context_register_value = value_iterator++;
  register_values[kContextRegister.code()] = context_register_value;
  output_frame->SetRegister(kContextRegister.code(), value);

  // Set caller's PC (JSFunction continuation).
  if (is_bottommost) {
    frame_writer.PushBottommostCallerPc(caller_pc_);
  } else {
    frame_writer.PushApprovedCallerPc(output_[frame_index - 1]->GetPc());
  }

  // Read caller's FP from the previous frame, and set this frame's FP.
  const intptr_t caller_fp =
      is_bottommost ? caller_fp_ : output_[frame_index - 1]->GetFp();
  frame_writer.PushCallerFp(caller_fp);

  const intptr_t fp_value = top_address + frame_writer.top_offset();
  output_frame->SetFp(fp_value);

  DCHECK_EQ(output_frame_size_above_fp, frame_writer.top_offset());

  if (V8_EMBEDDED_CONSTANT_POOL_BOOL) {
    // Read the caller's constant pool from the previous frame.
    const intptr_t caller_cp =
        is_bottommost ? caller_constant_pool_
                      : output_[frame_index - 1]->GetConstantPool();
    frame_writer.PushCallerConstantPool(caller_cp);
  }

  // A marker value is used in place of the context.
  const intptr_t marker =
      StackFrame::TypeToMarker(BuiltinContinuationModeToFrameType(mode));
  frame_writer.PushRawValue(marker,
                            "context (builtin continuation sentinel)\n");

  if (BuiltinContinuationModeIsJavaScript(mode)) {
    frame_writer.PushRawValue(maybe_function, "JSFunction\n");
  } else {
    frame_writer.PushRawValue(0, "unused\n");
  }

  // The delta from the SP to the FP; used to reconstruct SP in
  // Isolate::UnwindAndFindHandler.
  frame_writer.PushRawObject(Smi::FromInt(output_frame_size_above_fp),
                             "frame height at deoptimization\n");

  // The context even if this is a stub continuation frame. We can't use the
  // usual context slot, because we must store the frame marker there.
  frame_writer.PushTranslatedValue(context_register_value,
                                   "builtin JavaScript context\n");

  // The builtin to continue to.
  frame_writer.PushRawObject(Smi::FromInt(static_cast<int>(builtin)),
                             "builtin index\n");

  const int allocatable_register_count =
      config->num_allocatable_general_registers();
  for (int i = 0; i < allocatable_register_count; ++i) {
    int code = config->GetAllocatableGeneralCode(i);
    base::ScopedVector<char> str(128);
    if (verbose_tracing_enabled()) {
      if (BuiltinContinuationModeIsJavaScript(mode) &&
          code == kJavaScriptCallArgCountRegister.code()) {
        SNPrintF(
            str,
            "tagged argument count %s (will be untagged by continuation)\n",
            RegisterName(Register::from_code(code)));
      } else {
        SNPrintF(str, "builtin register argument %s\n",
                 RegisterName(Register::from_code(code)));
      }
    }
    frame_writer.PushTranslatedValue(
        register_values[code], verbose_tracing_enabled() ? str.begin() : "");
  }

  // Some architectures must pad the stack frame with extra stack slots
  // to ensure the stack frame is aligned.
  const int padding_slot_count =
      BuiltinContinuationFrameConstants::PaddingSlotCount(
          allocatable_register_count);
  for (int i = 0; i < padding_slot_count; ++i) {
    frame_writer.PushRawObject(roots.the_hole_value(), "padding\n");
  }

  if (is_topmost) {
    for (int i = 0; i < ArgumentPaddingSlots(1); ++i) {
      frame_writer.PushRawObject(roots.the_hole_value(), "padding\n");
    }

    // Ensure the result is restored back when we return to the stub.
    if (frame_info.frame_has_result_stack_slot()) {
      Register result_reg = kReturnRegister0;
      frame_writer.PushRawValue(input_->GetRegister(result_reg.code()),
                                "callback result\n");
    } else {
      frame_writer.PushRawObject(roots.undefined_value(), "callback result\n");
    }
  }

  CHECK_EQ(result_iterator, value_iterator);
  CHECK_EQ(0u, frame_writer.top_offset());

  // Clear the context register. The context might be a de-materialized object
  // and will be materialized by {Runtime_NotifyDeoptimized}. For additional
  // safety we use Tagged<Smi>(0) instead of the potential {arguments_marker}
  // here.
  if (is_topmost) {
    intptr_t context_value = static_cast<intptr_t>(Smi::zero().ptr());
    Register context_reg = JavaScriptFrame::context_register();
    output_frame->SetRegister(context_reg.code(), context_value);
  }

  // Ensure the frame pointer register points to the callee's frame. The builtin
  // will build its own frame once we continue to it.
  Register fp_reg = JavaScriptFrame::fp_register();
  output_frame->SetRegister(fp_reg.code(), fp_value);
  // For JSToWasmBuiltinContinuations use ContinueToCodeStubBuiltin, and not
  // ContinueToCodeStubBuiltinWithResult because we don't want to overwrite the
  // return value that we have already set.
  Tagged<Code> continue_to_builtin =
      isolate()->builtins()->code(TrampolineForBuiltinContinuation(
          mode, frame_info.frame_has_result_stack_slot() &&
                    !is_js_to_wasm_builtin_continuation));
  if (is_topmost) {
    // Only the pc of the topmost frame needs to be signed since it is
    // authenticated at the end of the DeoptimizationEntry builtin.
    const intptr_t top_most_pc = PointerAuthentication::SignAndCheckPC(
        isolate(),
        static_cast<intptr_t>(continue_to_builtin->instruction_start()),
        frame_writer.frame()->GetTop());
    output_frame->SetPc(top_most_pc);
  } else {
    output_frame->SetPc(
        static_cast<intptr_t>(continue_to_builtin->instruction_start()));
  }

  Tagged<Code> continuation =
      isolate()->builtins()->code(Builtin::kNotifyDeoptimized);
  output_frame->SetContinuation(
      static_cast<intptr_t>(continuation->instruction_start()));
}

void Deoptimizer::MaterializeHeapObjects() {
  translated_state_.Prepare(static_cast<Address>(stack_fp_));
  if (v8_flags.deopt_every_n_times > 0) {
    // Doing a GC here will find problems with the deoptimized frames.
    isolate_->heap()->CollectAllGarbage(GCFlag::kNoFlags,
                                        GarbageCollectionReason::kTesting);
  }

  for (auto& materialization : values_to_materialize_) {
    DirectHandle<Object> value = materialization.value_->GetValue();

    if (verbose_tracing_enabled()) {
      PrintF(trace_scope()->file(),
             "Materialization [" V8PRIxPTR_FMT "] <- " V8PRIxPTR_FMT " ;  ",
             static_cast<intptr_t>(materialization.output_slot_address_),
             (*value).ptr());
      ShortPrint(*value, trace_scope()->file());
      PrintF(trace_scope()->file(), "\n");
    }

    *(reinterpret_cast<Address*>(materialization.output_slot_address_)) =
        (*value).ptr();
  }

  for (auto& fbv_materialization : feedback_vector_to_materialize_) {
    DirectHandle<Object> closure = fbv_materialization.value_->GetValue();
    DCHECK(IsJSFunction(*closure));
    Tagged<Object> feedback_vector =
        Cast<JSFunction>(*closure)->raw_feedback_cell()->value();
    CHECK(IsFeedbackVector(feedback_vector));
    *(reinterpret_cast<Address*>(fbv_materialization.output_slot_address_)) =
        feedback_vector.ptr();
  }

  translated_state_.VerifyMaterializedObjects();

  bool feedback_updated = translated_state_.DoUpdateFeedback();
  if (verbose_tracing_enabled() && feedback_updated) {
    FILE* file = trace_scope()->file();
    Deoptimizer::DeoptInfo info = Deoptimizer::GetDeoptInfo();
    PrintF(file, "Feedback updated from deoptimization at ");
    OFStream outstr(file);
    info.position.Print(outstr, compiled_code_);
    PrintF(file, ", %s\n", DeoptimizeReasonToString(info.deopt_reason));
  }

  isolate_->materialized_object_store()->Remove(
      static_cast<Address>(stack_fp_));
}

void Deoptimizer::QueueValueForMaterialization(
    Address output_address, Tagged<Object> obj,
    const TranslatedFrame::iterator& iterator) {
  if (obj == ReadOnlyRoots(isolate_).arguments_marker()) {
    values_to_materialize_.push_back({output_address, iterator});
  }
}

void Deoptimizer::QueueFeedbackVectorForMaterialization(
    Address output_address, const TranslatedFrame::iterator& iterator) {
  feedback_vector_to_materialize_.push_back({output_address, iterator});
}

unsigned Deoptimizer::ComputeInputFrameAboveFpFixedSize() const {
  #ifdef CHERI_HYBRID
  // unsigned fixed_size = CommonFrameConstants::kFixedFrameSizeAboveFp + 16; // 16 bytes for compartment restoration info
  unsigned fixed_size = CommonFrameConstants::kFixedFrameSizeAboveFp;
  #else
  unsigned fixed_size = CommonFrameConstants::kFixedFrameSizeAboveFp;
<<<<<<< HEAD
  #endif
  // TODO(jkummerow): If {IsSmi(function_)} can indeed be true, then
  // {function_} should not have type {JSFunction}.
=======
>>>>>>> 56d087b1
  IF_WASM(DCHECK_IMPLIES, function_.is_null(), v8_flags.wasm_deopt);
  DCHECK_IMPLIES(function_.is_null(), compiled_code_->parameter_count() == 0);
  fixed_size += ComputeIncomingArgumentSize(compiled_code_);
  return fixed_size;
}

namespace {

// Get the actual deopt call PC from the return address of the deopt, which
// points to immediately after the deopt call).
//
// See also the Deoptimizer constructor.
Address GetDeoptCallPCFromReturnPC(Address return_pc, Tagged<Code> code) {
  DCHECK_GT(Deoptimizer::kEagerDeoptExitSize, 0);
  DCHECK_GT(Deoptimizer::kLazyDeoptExitSize, 0);
  Tagged<DeoptimizationData> deopt_data =
      Cast<DeoptimizationData>(code->deoptimization_data());
  Address deopt_start =
      code->instruction_start() + deopt_data->DeoptExitStart().value();
  int eager_deopt_count = deopt_data->EagerDeoptCount().value();
  Address lazy_deopt_start =
      deopt_start + eager_deopt_count * Deoptimizer::kEagerDeoptExitSize;
  // The deoptimization exits are sorted so that lazy deopt exits appear
  // after eager deopts.
  static_assert(static_cast<int>(DeoptimizeKind::kLazy) ==
                    static_cast<int>(kLastDeoptimizeKind),
                "lazy deopts are expected to be emitted last");
  if (return_pc <= lazy_deopt_start) {
    return return_pc - Deoptimizer::kEagerDeoptExitSize;
  } else {
    return return_pc - Deoptimizer::kLazyDeoptExitSize;
  }
}

}  // namespace

unsigned Deoptimizer::ComputeInputFrameSize() const {
  // The fp-to-sp delta already takes the context, constant pool pointer and the
  // function into account so we have to avoid double counting them.
  unsigned fixed_size_above_fp = ComputeInputFrameAboveFpFixedSize();
  unsigned result = fixed_size_above_fp + fp_to_sp_delta_;
  DCHECK(CodeKindCanDeoptimize(compiled_code_->kind()));
  unsigned stack_slots = compiled_code_->stack_slots();
  if (compiled_code_->is_maglevved() && !deoptimizing_throw_) {
    // Maglev code can deopt in deferred code which has spilled registers across
    // the call. These will be included in the fp_to_sp_delta, but the expected
    // frame size won't include them, so we need to check for less-equal rather
    // than equal. For deoptimizing throws, these will have already been trimmed
    // off.
    // #ifndef CHERI_HYBRID
    CHECK_LE(fixed_size_above_fp + (stack_slots * kSystemPointerSize) -
                 CommonFrameConstants::kFixedFrameSizeAboveFp,
             result);
    // #endif
    // With slow asserts we can check this exactly, by looking up the safepoint.
    if (v8_flags.enable_slow_asserts) {
      Address deopt_call_pc = GetDeoptCallPCFromReturnPC(from_, compiled_code_);
      MaglevSafepointTable table(isolate_, deopt_call_pc, compiled_code_);
      MaglevSafepointEntry safepoint = table.FindEntry(deopt_call_pc);
      unsigned extra_spills = safepoint.num_extra_spill_slots();
    // #ifndef CHERI_HYBRID
      CHECK_EQ(fixed_size_above_fp + (stack_slots * kSystemPointerSize) -
                   CommonFrameConstants::kFixedFrameSizeAboveFp +
                   extra_spills * kSystemPointerSize,
               result);
    // #endif
    }
  } else {
    // #ifdef CHERI_HYBRID
    // unsigned outgoing_size = 16;
    // #else
    unsigned outgoing_size = 0;
    // #endif
    // #ifndef CHERI_HYBRID
    CHECK_EQ(fixed_size_above_fp + (stack_slots * kSystemPointerSize) -
                 CommonFrameConstants::kFixedFrameSizeAboveFp + outgoing_size,
             result);
    // #endif // NOT CHERI_HYBRID
  }
  return result;
}

// static
unsigned Deoptimizer::ComputeIncomingArgumentSize(Tagged<Code> code) {
  int parameter_slots = code->parameter_count();
  return parameter_slots * kSystemPointerSize;
}

Deoptimizer::DeoptInfo Deoptimizer::GetDeoptInfo(Tagged<Code> code,
                                                 Address pc) {
  CHECK(code->instruction_start() <= pc && pc <= code->instruction_end());
  SourcePosition last_position = SourcePosition::Unknown();
  DeoptimizeReason last_reason = DeoptimizeReason::kUnknown;
  uint32_t last_node_id = 0;
  int last_deopt_id = kNoDeoptimizationId;
  int mask = RelocInfo::ModeMask(RelocInfo::DEOPT_REASON) |
             RelocInfo::ModeMask(RelocInfo::DEOPT_ID) |
             RelocInfo::ModeMask(RelocInfo::DEOPT_SCRIPT_OFFSET) |
             RelocInfo::ModeMask(RelocInfo::DEOPT_INLINING_ID) |
             RelocInfo::ModeMask(RelocInfo::DEOPT_NODE_ID);
  for (RelocIterator it(code, mask); !it.done(); it.next()) {
    RelocInfo* info = it.rinfo();
    if (info->pc() >= pc) break;
    if (info->rmode() == RelocInfo::DEOPT_SCRIPT_OFFSET) {
      int script_offset = static_cast<int>(info->data());
      it.next();
      DCHECK(it.rinfo()->rmode() == RelocInfo::DEOPT_INLINING_ID);
      int inlining_id = static_cast<int>(it.rinfo()->data());
      last_position = SourcePosition(script_offset, inlining_id);
    } else if (info->rmode() == RelocInfo::DEOPT_ID) {
      last_deopt_id = static_cast<int>(info->data());
    } else if (info->rmode() == RelocInfo::DEOPT_REASON) {
      last_reason = static_cast<DeoptimizeReason>(info->data());
    } else if (info->rmode() == RelocInfo::DEOPT_NODE_ID) {
      last_node_id = static_cast<uint32_t>(info->data());
    }
  }
  return DeoptInfo(last_position, last_reason, last_node_id, last_deopt_id);
}

}  // namespace internal
}  // namespace v8<|MERGE_RESOLUTION|>--- conflicted
+++ resolved
@@ -2777,12 +2777,7 @@
   unsigned fixed_size = CommonFrameConstants::kFixedFrameSizeAboveFp;
   #else
   unsigned fixed_size = CommonFrameConstants::kFixedFrameSizeAboveFp;
-<<<<<<< HEAD
   #endif
-  // TODO(jkummerow): If {IsSmi(function_)} can indeed be true, then
-  // {function_} should not have type {JSFunction}.
-=======
->>>>>>> 56d087b1
   IF_WASM(DCHECK_IMPLIES, function_.is_null(), v8_flags.wasm_deopt);
   DCHECK_IMPLIES(function_.is_null(), compiled_code_->parameter_count() == 0);
   fixed_size += ComputeIncomingArgumentSize(compiled_code_);
