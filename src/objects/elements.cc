--- conflicted
+++ resolved
@@ -3948,11 +3948,7 @@
     if (IsJSProxy(source_proto)) return true;
     if (IsJSObject(source_proto) &&
         !context->native_context()->is_initial_array_prototype(
-<<<<<<< HEAD
-            JSObject::cast(source_proto))) {
-=======
             Cast<JSObject>(source_proto))) {
->>>>>>> 56d087b1
       return true;
     }
 
