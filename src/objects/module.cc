// Copyright 2017 the V8 project authors. All rights reserved.
// Use of this source code is governed by a BSD-style license that can be
// found in the LICENSE file.

#include "src/objects/module.h"

#include <unordered_map>
#include <unordered_set>

#include "src/api/api-inl.h"
#include "src/ast/modules.h"
#include "src/builtins/accessors.h"
#include "src/common/assert-scope.h"
#include "src/heap/heap-inl.h"
#include "src/objects/cell-inl.h"
#include "src/objects/hash-table-inl.h"
#include "src/objects/js-generator-inl.h"
#include "src/objects/module-inl.h"
#include "src/objects/objects-inl.h"
#include "src/objects/property-descriptor.h"
#include "src/objects/source-text-module.h"
#include "src/objects/synthetic-module-inl.h"
#include "src/utils/ostreams.h"

namespace v8 {
namespace internal {

namespace {
#ifdef DEBUG
void PrintModuleName(Tagged<Module> module, std::ostream& os) {
  if (IsSourceTextModule(module)) {
    Print(Cast<SourceTextModule>(module)->GetScript()->GetNameOrSourceURL(),
          os);
  } else {
    Print(Cast<SyntheticModule>(module)->name(), os);
  }
#ifndef OBJECT_PRINT
  os << "\n";
#endif  // OBJECT_PRINT
}

void PrintStatusTransition(Tagged<Module> module, Module::Status old_status) {
  if (!v8_flags.trace_module_status) return;
  StdoutStream os;
  os << "Changing module status from " << Module::StatusString(old_status)
     << " to "
     << Module::StatusString(static_cast<Module::Status>(module->status()))
     << " for ";
  PrintModuleName(module, os);
}

void PrintStatusMessage(Tagged<Module> module, const char* message) {
  if (!v8_flags.trace_module_status) return;
  StdoutStream os;
  os << "Instantiating module ";
  PrintModuleName(module, os);
}
#endif  // DEBUG

void SetStatusInternal(Tagged<Module> module, Module::Status new_status) {
  DisallowGarbageCollection no_gc;
#ifdef DEBUG
  Module::Status old_status = static_cast<Module::Status>(module->status());
  module->set_status(new_status);
  PrintStatusTransition(module, old_status);
#else
  module->set_status(new_status);
#endif  // DEBUG
}

}  // end namespace

#ifdef DEBUG
// static
const char* Module::StatusString(Module::Status status) {
  switch (status) {
    case Module::kUnlinked:
      return "Unlinked";
    case Module::kPreLinking:
      return "PreLinking";
    case Module::kLinking:
      return "Linking";
    case Module::kLinked:
      return "Linked";
    case Module::kEvaluating:
      return "Evaluating";
    case Module::kEvaluatingAsync:
      return "EvaluatingAsync";
    case Module::kEvaluated:
      return "Evaluated";
    case Module::kErrored:
      return "Errored";
  }
}
#endif  // DEBUG

void Module::SetStatus(Status new_status) {
  DisallowGarbageCollection no_gc;
  DCHECK_LE(status(), new_status);
  DCHECK_NE(new_status, Module::kErrored);
  SetStatusInternal(*this, new_status);
}

void Module::RecordError(Isolate* isolate, Tagged<Object> error) {
  DisallowGarbageCollection no_gc;
  // Allow overriding exceptions with termination exceptions.
  DCHECK_IMPLIES(isolate->is_catchable_by_javascript(error),
                 IsTheHole(exception(), isolate));
  DCHECK(!IsTheHole(error, isolate));
  if (IsSourceTextModule(*this)) {
    // Revert to minmal SFI in case we have already been instantiating or
    // evaluating.
    auto self = Cast<SourceTextModule>(*this);
    self->set_code(self->GetSharedFunctionInfo());
  }
  SetStatusInternal(*this, Module::kErrored);
  if (isolate->is_catchable_by_javascript(error)) {
    set_exception(error);
  } else {
    // v8::TryCatch uses `null` for termination exceptions.
    set_exception(ReadOnlyRoots(isolate).null_value());
  }
}

void Module::ResetGraph(Isolate* isolate, Handle<Module> module) {
  DCHECK_NE(module->status(), kEvaluating);
  if (module->status() != kPreLinking && module->status() != kLinking) {
    return;
  }

  DirectHandle<FixedArray> requested_modules =
      IsSourceTextModule(*module)
          ? Handle<FixedArray>(
                Cast<SourceTextModule>(*module)->requested_modules(), isolate)
          : Handle<FixedArray>();
  Reset(isolate, module);

  if (!IsSourceTextModule(*module)) {
    DCHECK(IsSyntheticModule(*module));
    return;
  }
  for (int i = 0; i < requested_modules->length(); ++i) {
    Handle<Object> descendant(requested_modules->get(i), isolate);
    if (IsModule(*descendant)) {
      ResetGraph(isolate, Cast<Module>(descendant));
    } else {
      DCHECK(IsUndefined(*descendant, isolate));
    }
  }
}

void Module::Reset(Isolate* isolate, Handle<Module> module) {
  DCHECK(module->status() == kPreLinking || module->status() == kLinking);
  DCHECK(IsTheHole(module->exception(), isolate));
  // The namespace object cannot exist, because it would have been created
  // by RunInitializationCode, which is called only after this module's SCC
  // succeeds instantiation.
  DCHECK(!IsJSModuleNamespace(module->module_namespace()));
  const int export_count =
      IsSourceTextModule(*module)
          ? Cast<SourceTextModule>(*module)->regular_exports()->length()
          : Cast<SyntheticModule>(*module)->export_names()->length();
  DirectHandle<ObjectHashTable> exports =
      ObjectHashTable::New(isolate, export_count);

  if (IsSourceTextModule(*module)) {
    SourceTextModule::Reset(isolate, Cast<SourceTextModule>(module));
  }

  module->set_exports(*exports);
  SetStatusInternal(*module, kUnlinked);
}

Tagged<Object> Module::GetException() {
  DisallowGarbageCollection no_gc;
  DCHECK_EQ(status(), Module::kErrored);
  DCHECK(!IsTheHole(exception()));
  return exception();
}

MaybeHandle<Cell> Module::ResolveExport(Isolate* isolate, Handle<Module> module,
                                        Handle<String> module_specifier,
                                        Handle<String> export_name,
                                        MessageLocation loc, bool must_resolve,
                                        Module::ResolveSet* resolve_set) {
  DCHECK_GE(module->status(), kPreLinking);
  DCHECK_NE(module->status(), kEvaluating);

  if (IsSourceTextModule(*module)) {
    return SourceTextModule::ResolveExport(
        isolate, Cast<SourceTextModule>(module), module_specifier, export_name,
        loc, must_resolve, resolve_set);
  } else {
    return SyntheticModule::ResolveExport(
        isolate, Cast<SyntheticModule>(module), module_specifier, export_name,
        loc, must_resolve);
  }
}

bool Module::Instantiate(Isolate* isolate, Handle<Module> module,
                         v8::Local<v8::Context> context,
                         v8::Module::ResolveModuleCallback callback) {
#ifdef DEBUG
  PrintStatusMessage(*module, "Instantiating module ");
#endif  // DEBUG

  if (!PrepareInstantiate(isolate, module, context, callback)) {
    ResetGraph(isolate, module);
    DCHECK_EQ(module->status(), kUnlinked);
    return false;
  }
  Zone zone(isolate->allocator(), ZONE_NAME);
  ZoneForwardList<Handle<SourceTextModule>> stack(&zone);
  unsigned dfs_index = 0;
  if (!FinishInstantiate(isolate, module, &stack, &dfs_index, &zone)) {
    ResetGraph(isolate, module);
    DCHECK_EQ(module->status(), kUnlinked);
    return false;
  }
  DCHECK(module->status() == kLinked || module->status() == kEvaluated ||
         module->status() == kErrored);
  DCHECK(stack.empty());
  return true;
}

bool Module::PrepareInstantiate(Isolate* isolate, Handle<Module> module,
                                v8::Local<v8::Context> context,
                                v8::Module::ResolveModuleCallback callback) {
  DCHECK_NE(module->status(), kEvaluating);
  DCHECK_NE(module->status(), kLinking);
  if (module->status() >= kPreLinking) return true;
  module->SetStatus(kPreLinking);
  STACK_CHECK(isolate, false);

  if (IsSourceTextModule(*module)) {
    return SourceTextModule::PrepareInstantiate(
        isolate, Cast<SourceTextModule>(module), context, callback);
  } else {
    return SyntheticModule::PrepareInstantiate(
        isolate, Cast<SyntheticModule>(module), context);
  }
}

bool Module::FinishInstantiate(Isolate* isolate, Handle<Module> module,
                               ZoneForwardList<Handle<SourceTextModule>>* stack,
                               unsigned* dfs_index, Zone* zone) {
  DCHECK_NE(module->status(), kEvaluating);
  if (module->status() >= kLinking) return true;
  DCHECK_EQ(module->status(), kPreLinking);
  STACK_CHECK(isolate, false);

  if (IsSourceTextModule(*module)) {
    return SourceTextModule::FinishInstantiate(
        isolate, Cast<SourceTextModule>(module), stack, dfs_index, zone);
  } else {
    return SyntheticModule::FinishInstantiate(isolate,
                                              Cast<SyntheticModule>(module));
  }
}

MaybeHandle<Object> Module::Evaluate(Isolate* isolate, Handle<Module> module) {
#ifdef DEBUG
  PrintStatusMessage(*module, "Evaluating module ");
#endif  // DEBUG
  int module_status = module->status();

  // In the event of errored evaluation, return a rejected promise.
  if (module_status == kErrored) {
    // If we have a top level capability we assume it has already been
    // rejected, and return it here. Otherwise create a new promise and
    // reject it with the module's exception.
    if (IsJSPromise(module->top_level_capability())) {
      Handle<JSPromise> top_level_capability(
          Cast<JSPromise>(module->top_level_capability()), isolate);
      DCHECK(top_level_capability->status() == Promise::kRejected &&
             top_level_capability->result() == module->exception());
      return top_level_capability;
    }
    Handle<JSPromise> capability = isolate->factory()->NewJSPromise();
    JSPromise::Reject(capability, handle(module->exception(), isolate));
    return capability;
  }

  // Start of Evaluate () Concrete Method
  // 2. Assert: module.[[Status]] is one of LINKED, EVALUATING-ASYNC, or
  //    EVALUATED.
  CHECK(module_status == kLinked || module_status == kEvaluatingAsync ||
        module_status == kEvaluated);

  // 3. If module.[[Status]] is either EVALUATING-ASYNC or EVALUATED, set module
  //    to module.[[CycleRoot]].
  // A Synthetic Module has no children so it is its own cycle root.
  if (module_status >= kEvaluatingAsync && IsSourceTextModule(*module)) {
    module = Cast<SourceTextModule>(module)->GetCycleRoot(isolate);
  }

  // 4. If module.[[TopLevelCapability]] is not EMPTY, then
  //    a. Return module.[[TopLevelCapability]].[[Promise]].
  if (IsJSPromise(module->top_level_capability())) {
    return handle(Cast<JSPromise>(module->top_level_capability()), isolate);
  }
  DCHECK(IsUndefined(module->top_level_capability()));

  if (IsSourceTextModule(*module)) {
    return SourceTextModule::Evaluate(isolate, Cast<SourceTextModule>(module));
  } else {
    return SyntheticModule::Evaluate(isolate, Cast<SyntheticModule>(module));
  }
}

Handle<JSModuleNamespace> Module::GetModuleNamespace(Isolate* isolate,
                                                     Handle<Module> module) {
  Handle<HeapObject> object(module->module_namespace(), isolate);
  ReadOnlyRoots roots(isolate);
  if (!IsUndefined(*object, roots)) {
    // Namespace object already exists.
    return Cast<JSModuleNamespace>(object);
  }

  // Collect the export names.
  Zone zone(isolate->allocator(), ZONE_NAME);
  UnorderedModuleSet visited(&zone);

  if (IsSourceTextModule(*module)) {
    SourceTextModule::FetchStarExports(isolate, Cast<SourceTextModule>(module),
                                       &zone, &visited);
  }

  DirectHandle<ObjectHashTable> exports(module->exports(), isolate);
  ZoneVector<Handle<String>> names(&zone);
  names.reserve(exports->NumberOfElements());
  for (InternalIndex i : exports->IterateEntries()) {
    Tagged<Object> key;
    if (!exports->ToKey(roots, i, &key)) continue;
    names.push_back(handle(Cast<String>(key), isolate));
  }
  DCHECK_EQ(static_cast<int>(names.size()), exports->NumberOfElements());

  // Sort them alphabetically.
  std::sort(names.begin(), names.end(),
            [&isolate](Handle<String> a, Handle<String> b) {
              return String::Compare(isolate, a, b) ==
                     ComparisonResult::kLessThan;
            });

  // Create the namespace object (initially empty).
  Handle<JSModuleNamespace> ns = isolate->factory()->NewJSModuleNamespace();
  ns->set_module(*module);
  module->set_module_namespace(*ns);

  // Create the properties in the namespace object. Transition the object
  // to dictionary mode so that property addition is faster.
  PropertyAttributes attr = DONT_DELETE;
  JSObject::NormalizeProperties(isolate, ns, CLEAR_INOBJECT_PROPERTIES,
                                static_cast<int>(names.size()),
                                "JSModuleNamespace");
  JSObject::NormalizeElements(ns);
  for (const auto& name : names) {
    uint32_t index = 0;
    if (name->AsArrayIndex(&index)) {
      JSObject::SetNormalizedElement(
          ns, index, Accessors::MakeModuleNamespaceEntryInfo(isolate, name),
          PropertyDetails(PropertyKind::kAccessor, attr,
                          PropertyCellType::kMutable));
    } else {
      JSObject::SetNormalizedProperty(
          ns, name, Accessors::MakeModuleNamespaceEntryInfo(isolate, name),
          PropertyDetails(PropertyKind::kAccessor, attr,
                          PropertyCellType::kMutable));
    }
  }
  JSObject::PreventExtensions(isolate, ns, kThrowOnError).ToChecked();

  // Optimize the namespace object as a prototype, for two reasons:
  // - The object's map is guaranteed not to be shared. ICs rely on this.
  // - We can store a pointer from the map back to the namespace object.
  //   Turbofan can use this for inlining the access.
  JSObject::OptimizeAsPrototype(ns);

<<<<<<< HEAD
  Handle<PrototypeInfo> proto_info = Map::GetOrCreatePrototypeInfo(ns, isolate);
=======
  DirectHandle<PrototypeInfo> proto_info =
      Map::GetOrCreatePrototypeInfo(ns, isolate);
>>>>>>> 56d087b1
  proto_info->set_module_namespace(*ns);
  return ns;
}

bool JSModuleNamespace::HasExport(Isolate* isolate, Handle<String> name) {
  DirectHandle<Object> object(module()->exports()->Lookup(name), isolate);
  return !IsTheHole(*object, isolate);
}

MaybeHandle<Object> JSModuleNamespace::GetExport(Isolate* isolate,
                                                 Handle<String> name) {
  DirectHandle<Object> object(module()->exports()->Lookup(name), isolate);
  if (IsTheHole(*object, isolate)) {
    return isolate->factory()->undefined_value();
  }

  Handle<Object> value(Cast<Cell>(*object)->value(), isolate);
  if (IsTheHole(*value, isolate)) {
    // According to https://tc39.es/ecma262/#sec-InnerModuleLinking
    // step 10 and
    // https://tc39.es/ecma262/#sec-source-text-module-record-initialize-environment
    // step 8-25, variables must be declared in Link. And according to
    // https://tc39.es/ecma262/#sec-module-namespace-exotic-objects-get-p-receiver,
    // here accessing uninitialized variable error should be throwed.
    THROW_NEW_ERROR(isolate,
                    NewReferenceError(
                        MessageTemplate::kAccessedUninitializedVariable, name));
  }

  return value;
}

Maybe<PropertyAttributes> JSModuleNamespace::GetPropertyAttributes(
    LookupIterator* it) {
  DirectHandle<JSModuleNamespace> object = it->GetHolder<JSModuleNamespace>();
  Handle<String> name = Cast<String>(it->GetName());
  DCHECK_EQ(it->state(), LookupIterator::ACCESSOR);

  Isolate* isolate = it->isolate();

  DirectHandle<Object> lookup(object->module()->exports()->Lookup(name),
                              isolate);
  if (IsTheHole(*lookup, isolate)) return Just(ABSENT);

  DirectHandle<Object> value(Cast<Cell>(lookup)->value(), isolate);
  if (IsTheHole(*value, isolate)) {
    isolate->Throw(*isolate->factory()->NewReferenceError(
        MessageTemplate::kNotDefined, name));
    return Nothing<PropertyAttributes>();
  }

  return Just(it->property_attributes());
}

// ES
// https://tc39.es/ecma262/#sec-module-namespace-exotic-objects-defineownproperty-p-desc
// static
Maybe<bool> JSModuleNamespace::DefineOwnProperty(
    Isolate* isolate, Handle<JSModuleNamespace> object, Handle<Object> key,
    PropertyDescriptor* desc, Maybe<ShouldThrow> should_throw) {
  // 1. If Type(P) is Symbol, return OrdinaryDefineOwnProperty(O, P, Desc).
  if (IsSymbol(*key)) {
    return OrdinaryDefineOwnProperty(isolate, object, key, desc, should_throw);
  }

  // 2. Let current be ? O.[[GetOwnProperty]](P).
  PropertyKey lookup_key(isolate, key);
  LookupIterator it(isolate, object, lookup_key, LookupIterator::OWN);
  PropertyDescriptor current;
  Maybe<bool> has_own = GetOwnPropertyDescriptor(&it, &current);
  MAYBE_RETURN(has_own, Nothing<bool>());

  // 3. If current is undefined, return false.
  // 4. If Desc.[[Configurable]] is present and has value true, return false.
  // 5. If Desc.[[Enumerable]] is present and has value false, return false.
  // 6. If ! IsAccessorDescriptor(Desc) is true, return false.
  // 7. If Desc.[[Writable]] is present and has value false, return false.
  // 8. If Desc.[[Value]] is present, return
  //    SameValue(Desc.[[Value]], current.[[Value]]).
  if (!has_own.FromJust() ||
      (desc->has_configurable() && desc->configurable()) ||
      (desc->has_enumerable() && !desc->enumerable()) ||
      PropertyDescriptor::IsAccessorDescriptor(desc) ||
      (desc->has_writable() && !desc->writable()) ||
      (desc->has_value() &&
       !Object::SameValue(*desc->value(), *current.value()))) {
    RETURN_FAILURE(isolate, GetShouldThrow(isolate, should_throw),
                   NewTypeError(MessageTemplate::kRedefineDisallowed, key));
  }

  return Just(true);
}

bool Module::IsGraphAsync(Isolate* isolate) const {
  DisallowGarbageCollection no_gc;

  // Only SourceTextModules may be async.
  if (!IsSourceTextModule(*this)) return false;
  Tagged<SourceTextModule> root = Cast<SourceTextModule>(*this);

  Zone zone(isolate->allocator(), ZONE_NAME);
  const size_t bucket_count = 2;
  ZoneUnorderedSet<Tagged<Module>, Module::Hash> visited(&zone, bucket_count);
  ZoneVector<Tagged<SourceTextModule>> worklist(&zone);
  visited.insert(root);
  worklist.push_back(root);

  do {
    Tagged<SourceTextModule> current = worklist.back();
    worklist.pop_back();
    DCHECK_GE(current->status(), kLinked);

    if (current->has_toplevel_await()) return true;
    Tagged<FixedArray> requested_modules = current->requested_modules();
    for (int i = 0, length = requested_modules->length(); i < length; ++i) {
      Tagged<Module> descendant = Cast<Module>(requested_modules->get(i));
      if (IsSourceTextModule(descendant)) {
        const bool cycle = !visited.insert(descendant).second;
        if (!cycle) worklist.push_back(Cast<SourceTextModule>(descendant));
      }
    }
  } while (!worklist.empty());

  return false;
}

}  // namespace internal
}  // namespace v8<|MERGE_RESOLUTION|>--- conflicted
+++ resolved
@@ -377,12 +377,8 @@
   //   Turbofan can use this for inlining the access.
   JSObject::OptimizeAsPrototype(ns);
 
-<<<<<<< HEAD
-  Handle<PrototypeInfo> proto_info = Map::GetOrCreatePrototypeInfo(ns, isolate);
-=======
   DirectHandle<PrototypeInfo> proto_info =
       Map::GetOrCreatePrototypeInfo(ns, isolate);
->>>>>>> 56d087b1
   proto_info->set_module_namespace(*ns);
   return ns;
 }
