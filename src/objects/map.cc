// Copyright 2019 the V8 project authors. All rights reserved.
// Use of this source code is governed by a BSD-style license that can be
// found in the LICENSE file.

#include "src/objects/map.h"

#include "src/common/assert-scope.h"
#include "src/common/globals.h"
#include "src/execution/frames.h"
#include "src/execution/isolate.h"
#include "src/handles/handles-inl.h"
#include "src/handles/maybe-handles.h"
#include "src/heap/heap-write-barrier-inl.h"
#include "src/init/bootstrapper.h"
#include "src/logging/log.h"
#include "src/logging/runtime-call-stats-scope.h"
#include "src/objects/arguments-inl.h"
#include "src/objects/descriptor-array.h"
#include "src/objects/elements-kind.h"
#include "src/objects/field-type.h"
#include "src/objects/instance-type.h"
#include "src/objects/js-objects.h"
#include "src/objects/map-updater.h"
#include "src/objects/maybe-object.h"
#include "src/objects/oddball.h"
#include "src/objects/property.h"
#include "src/objects/transitions-inl.h"
#include "src/roots/roots.h"
#include "src/utils/ostreams.h"
#include "src/zone/zone-containers.h"

namespace v8 {
namespace internal {

Tagged<Map> Map::GetPrototypeChainRootMap(Isolate* isolate) const {
  DisallowGarbageCollection no_alloc;
  if (IsJSReceiverMap(*this)) {
    return *this;
  }
  int constructor_function_index = GetConstructorFunctionIndex();
  if (constructor_function_index != Map::kNoConstructorFunctionIndex) {
    Tagged<Context> native_context = isolate->context()->native_context();
    Tagged<JSFunction> constructor_function =
        Cast<JSFunction>(native_context->get(constructor_function_index));
    return constructor_function->initial_map();
  }
  return ReadOnlyRoots(isolate).null_value()->map();
}

// static
base::Optional<Tagged<JSFunction>> Map::GetConstructorFunction(
    Tagged<Map> map, Tagged<Context> native_context) {
  DisallowGarbageCollection no_gc;
  if (IsPrimitiveMap(map)) {
    int const constructor_function_index = map->GetConstructorFunctionIndex();
    if (constructor_function_index != kNoConstructorFunctionIndex) {
      return Cast<JSFunction>(native_context->get(constructor_function_index));
    }
  }
  return {};
}

VisitorId Map::GetVisitorId(Tagged<Map> map) {
  static_assert(kVisitorIdCount <= 256);

  const int instance_type = map->instance_type();

  if (instance_type < FIRST_NONSTRING_TYPE) {
    switch (instance_type & kStringRepresentationMask) {
      case kSeqStringTag:
        if ((instance_type & kStringEncodingMask) == kOneByteStringTag) {
          return kVisitSeqOneByteString;
        } else {
          return kVisitSeqTwoByteString;
        }

      case kConsStringTag:
        if (IsShortcutCandidate(instance_type)) {
          return kVisitShortcutCandidate;
        } else {
          return kVisitConsString;
        }

      case kSlicedStringTag:
        return kVisitSlicedString;

      case kExternalStringTag:
        return kVisitExternalString;

      case kThinStringTag:
        return kVisitThinString;
    }
    UNREACHABLE();
  }

  if (InstanceTypeChecker::IsJSApiObject(map->instance_type())) {
    return kVisitJSApiObject;
  }

  switch (instance_type) {
    case EXTERNAL_POINTER_ARRAY_TYPE:
      return kVisitExternalPointerArray;

    case FILLER_TYPE:
      return kVisitFiller;
    case FREE_SPACE_TYPE:
      return kVisitFreeSpace;

    case EMBEDDER_DATA_ARRAY_TYPE:
      return kVisitEmbedderDataArray;

    case NAME_TO_INDEX_HASH_TABLE_TYPE:
    case REGISTERED_SYMBOL_TABLE_TYPE:
    case HASH_TABLE_TYPE:
    case ORDERED_HASH_MAP_TYPE:
    case ORDERED_HASH_SET_TYPE:
    case ORDERED_NAME_DICTIONARY_TYPE:
    case NAME_DICTIONARY_TYPE:
    case GLOBAL_DICTIONARY_TYPE:
    case NUMBER_DICTIONARY_TYPE:
    case SIMPLE_NUMBER_DICTIONARY_TYPE:
      return kVisitFixedArray;

    case SLOPPY_ARGUMENTS_ELEMENTS_TYPE:
      return kVisitSloppyArgumentsElements;

    case AWAIT_CONTEXT_TYPE:
    case BLOCK_CONTEXT_TYPE:
    case CATCH_CONTEXT_TYPE:
    case DEBUG_EVALUATE_CONTEXT_TYPE:
    case EVAL_CONTEXT_TYPE:
    case FUNCTION_CONTEXT_TYPE:
    case MODULE_CONTEXT_TYPE:
    case SCRIPT_CONTEXT_TYPE:
    case WITH_CONTEXT_TYPE:
      return kVisitContext;

    case NATIVE_CONTEXT_TYPE:
      return kVisitNativeContext;

    case EPHEMERON_HASH_TABLE_TYPE:
      return kVisitEphemeronHashTable;

    case PROPERTY_ARRAY_TYPE:
      return kVisitPropertyArray;

    case FEEDBACK_CELL_TYPE:
      return kVisitFeedbackCell;

    case FEEDBACK_METADATA_TYPE:
      return kVisitFeedbackMetadata;

    case ODDBALL_TYPE:
      return kVisitOddball;

    case HOLE_TYPE:
      return kVisitHole;

    case MAP_TYPE:
      return kVisitMap;

    case CELL_TYPE:
      return kVisitCell;

    case PROPERTY_CELL_TYPE:
      return kVisitPropertyCell;

    case CONST_TRACKING_LET_CELL_TYPE:
      return kVisitConstTrackingLetCell;

    case TRANSITION_ARRAY_TYPE:
      return kVisitTransitionArray;

    case JS_WEAK_MAP_TYPE:
    case JS_WEAK_SET_TYPE:
      return kVisitJSWeakCollection;

    case ACCESSOR_INFO_TYPE:
      return kVisitAccessorInfo;

    case FUNCTION_TEMPLATE_INFO_TYPE:
      return kVisitFunctionTemplateInfo;

    case OBJECT_TEMPLATE_INFO_TYPE:
      return kVisitStruct;

    case JS_PROXY_TYPE:
      return kVisitStruct;

    case SYMBOL_TYPE:
      return kVisitSymbol;

    case JS_ARRAY_BUFFER_TYPE:
      return kVisitJSArrayBuffer;

    case JS_DATA_VIEW_TYPE:
    case JS_RAB_GSAB_DATA_VIEW_TYPE:
      return kVisitJSDataViewOrRabGsabDataView;

    case JS_EXTERNAL_OBJECT_TYPE:
      return kVisitJSExternalObject;

    case JS_FUNCTION_TYPE:
    case JS_CLASS_CONSTRUCTOR_TYPE:
    case JS_PROMISE_CONSTRUCTOR_TYPE:
    case JS_REG_EXP_CONSTRUCTOR_TYPE:
    case JS_ARRAY_CONSTRUCTOR_TYPE:
#define TYPED_ARRAY_CONSTRUCTORS_SWITCH(Type, type, TYPE, Ctype) \
  case TYPE##_TYPED_ARRAY_CONSTRUCTOR_TYPE:
      TYPED_ARRAYS(TYPED_ARRAY_CONSTRUCTORS_SWITCH)
#undef TYPED_ARRAY_CONSTRUCTORS_SWITCH
      return kVisitJSFunction;

    case JS_TYPED_ARRAY_TYPE:
      return kVisitJSTypedArray;

    case SMALL_ORDERED_HASH_MAP_TYPE:
      return kVisitSmallOrderedHashMap;

    case SMALL_ORDERED_HASH_SET_TYPE:
      return kVisitSmallOrderedHashSet;

    case SMALL_ORDERED_NAME_DICTIONARY_TYPE:
      return kVisitSmallOrderedNameDictionary;

    case SWISS_NAME_DICTIONARY_TYPE:
      return kVisitSwissNameDictionary;

    case SHARED_FUNCTION_INFO_TYPE:
      return kVisitSharedFunctionInfo;

    case PREPARSE_DATA_TYPE:
      return kVisitPreparseData;

    case COVERAGE_INFO_TYPE:
      return kVisitCoverageInfo;

    // Objects that may have embedder fields but otherwise are just a regular
    // JSObject.
    case JS_PROMISE_TYPE: {
      const bool has_raw_data_fields =
          COMPRESS_POINTERS_BOOL && JSObject::GetEmbedderFieldCount(map) > 0;
      return has_raw_data_fields ? kVisitJSObject : kVisitJSObjectFast;
    }

    // Objects that are guaranteed to not have any embedder fields and just
    // behave like regular JSObject.
    case JS_ARGUMENTS_OBJECT_TYPE:
    case JS_ARRAY_ITERATOR_PROTOTYPE_TYPE:
    case JS_ARRAY_ITERATOR_TYPE:
    case JS_ARRAY_TYPE:
    case JS_ASYNC_DISPOSABLE_STACK_TYPE:
    case JS_ASYNC_FROM_SYNC_ITERATOR_TYPE:
    case JS_ASYNC_FUNCTION_OBJECT_TYPE:
    case JS_ASYNC_GENERATOR_OBJECT_TYPE:
    case JS_CONTEXT_EXTENSION_OBJECT_TYPE:
    case JS_DISPOSABLE_STACK_BASE_TYPE:
    case JS_ERROR_TYPE:
    case JS_GENERATOR_OBJECT_TYPE:
    case JS_ITERATOR_FILTER_HELPER_TYPE:
    case JS_ITERATOR_MAP_HELPER_TYPE:
    case JS_ITERATOR_TAKE_HELPER_TYPE:
    case JS_ITERATOR_DROP_HELPER_TYPE:
    case JS_ITERATOR_FLAT_MAP_HELPER_TYPE:
    case JS_ITERATOR_PROTOTYPE_TYPE:
    case JS_MAP_ITERATOR_PROTOTYPE_TYPE:
    case JS_MAP_KEY_ITERATOR_TYPE:
    case JS_MAP_KEY_VALUE_ITERATOR_TYPE:
    case JS_MAP_TYPE:
    case JS_MAP_VALUE_ITERATOR_TYPE:
    case JS_MESSAGE_OBJECT_TYPE:
    case JS_MODULE_NAMESPACE_TYPE:
    case JS_OBJECT_PROTOTYPE_TYPE:
    case JS_OBJECT_TYPE:
    case JS_PRIMITIVE_WRAPPER_TYPE:
    case JS_PROMISE_PROTOTYPE_TYPE:
    case JS_REG_EXP_PROTOTYPE_TYPE:
    case JS_REG_EXP_STRING_ITERATOR_TYPE:
    case JS_REG_EXP_TYPE:
    case JS_SET_ITERATOR_PROTOTYPE_TYPE:
    case JS_SET_KEY_VALUE_ITERATOR_TYPE:
    case JS_SET_PROTOTYPE_TYPE:
    case JS_SET_TYPE:
    case JS_SET_VALUE_ITERATOR_TYPE:
    case JS_SYNC_DISPOSABLE_STACK_TYPE:
    case JS_SHADOW_REALM_TYPE:
    case JS_SHARED_ARRAY_TYPE:
    case JS_SHARED_STRUCT_TYPE:
    case JS_STRING_ITERATOR_PROTOTYPE_TYPE:
    case JS_STRING_ITERATOR_TYPE:
    case JS_TEMPORAL_CALENDAR_TYPE:
    case JS_TEMPORAL_DURATION_TYPE:
    case JS_TEMPORAL_INSTANT_TYPE:
    case JS_TEMPORAL_PLAIN_DATE_TYPE:
    case JS_TEMPORAL_PLAIN_DATE_TIME_TYPE:
    case JS_TEMPORAL_PLAIN_MONTH_DAY_TYPE:
    case JS_TEMPORAL_PLAIN_TIME_TYPE:
    case JS_TEMPORAL_PLAIN_YEAR_MONTH_TYPE:
    case JS_TEMPORAL_TIME_ZONE_TYPE:
    case JS_TEMPORAL_ZONED_DATE_TIME_TYPE:
    case JS_TYPED_ARRAY_PROTOTYPE_TYPE:
    case JS_VALID_ITERATOR_WRAPPER_TYPE:
    case JS_RAW_JSON_TYPE:
#ifdef V8_INTL_SUPPORT
    case JS_V8_BREAK_ITERATOR_TYPE:
    case JS_COLLATOR_TYPE:
    case JS_DATE_TIME_FORMAT_TYPE:
    case JS_DISPLAY_NAMES_TYPE:
    case JS_DURATION_FORMAT_TYPE:
    case JS_LIST_FORMAT_TYPE:
    case JS_LOCALE_TYPE:
    case JS_NUMBER_FORMAT_TYPE:
    case JS_PLURAL_RULES_TYPE:
    case JS_RELATIVE_TIME_FORMAT_TYPE:
    case JS_SEGMENT_ITERATOR_TYPE:
    case JS_SEGMENTER_TYPE:
    case JS_SEGMENTS_TYPE:
#endif  // V8_INTL_SUPPORT
#if V8_ENABLE_WEBASSEMBLY
    case WASM_EXCEPTION_PACKAGE_TYPE:
    case WASM_MEMORY_OBJECT_TYPE:
    case WASM_MODULE_OBJECT_TYPE:
    case WASM_VALUE_OBJECT_TYPE:
#endif  // V8_ENABLE_WEBASSEMBLY
    case JS_BOUND_FUNCTION_TYPE:
    case JS_WRAPPED_FUNCTION_TYPE: {
      CHECK_EQ(0, JSObject::GetEmbedderFieldCount(map));
      return kVisitJSObjectFast;
    }

    // Objects that are used as API wrapper objects and can have embedder
    // fields. Note that there's more of these kinds (e.g. JS_ARRAY_BUFFER_TYPE)
    // but they have their own visitor id for other reasons
    case JS_API_OBJECT_TYPE:
    case JS_GLOBAL_PROXY_TYPE:
    case JS_GLOBAL_OBJECT_TYPE:
    case JS_SPECIAL_API_OBJECT_TYPE:
      return kVisitJSApiObject;

    case JS_DATE_TYPE:
      return kVisitJSDate;

    case JS_WEAK_REF_TYPE:
      return kVisitJSWeakRef;

    case WEAK_CELL_TYPE:
      return kVisitWeakCell;

    case JS_FINALIZATION_REGISTRY_TYPE:
      return kVisitJSFinalizationRegistry;

    case JS_ATOMICS_MUTEX_TYPE:
    case JS_ATOMICS_CONDITION_TYPE:
      return kVisitJSSynchronizationPrimitive;

    case HEAP_NUMBER_TYPE:
      return kVisitHeapNumber;

    case FOREIGN_TYPE:
      return kVisitForeign;

    case BIGINT_TYPE:
      return kVisitBigInt;

    case ALLOCATION_SITE_TYPE:
      return kVisitAllocationSite;

#define MAKE_STRUCT_CASE(TYPE, Name, name) case TYPE:
      STRUCT_LIST(MAKE_STRUCT_CASE)
#undef MAKE_STRUCT_CASE
      if (instance_type == PROTOTYPE_INFO_TYPE) {
        return kVisitPrototypeInfo;
      }
      if (instance_type == DEBUG_INFO_TYPE) {
        return kVisitDebugInfo;
      }
      if (instance_type == CALL_SITE_INFO_TYPE) {
        return kVisitCallSiteInfo;
      }
      if (instance_type == BYTECODE_WRAPPER_TYPE) {
        return kVisitBytecodeWrapper;
      }
      if (instance_type == CODE_WRAPPER_TYPE) {
        return kVisitCodeWrapper;
      }
      if (instance_type == INTERPRETER_DATA_TYPE) {
        return kVisitInterpreterData;
      }
      return kVisitStruct;

    case LOAD_HANDLER_TYPE:
    case STORE_HANDLER_TYPE:
      return kVisitDataHandler;

    case SOURCE_TEXT_MODULE_TYPE:
      return kVisitSourceTextModule;
    case SYNTHETIC_MODULE_TYPE:
      return kVisitSyntheticModule;

#if V8_ENABLE_WEBASSEMBLY
    case WASM_INSTANCE_OBJECT_TYPE:
      return kVisitWasmInstanceObject;
    case WASM_ARRAY_TYPE:
      return kVisitWasmArray;
    case WASM_STRUCT_TYPE:
      return kVisitWasmStruct;
    case WASM_CONTINUATION_OBJECT_TYPE:
      return kVisitWasmContinuationObject;
    case WASM_TYPE_INFO_TYPE:
      return kVisitWasmTypeInfo;
    case WASM_RESUME_DATA_TYPE:
      return kVisitWasmResumeData;
    case WASM_FUNC_REF_TYPE:
      return kVisitWasmFuncRef;
    case WASM_TAG_OBJECT_TYPE:
      return kVisitWasmTagObject;
    case WASM_TABLE_OBJECT_TYPE:
      return kVisitWasmTableObject;
    case WASM_GLOBAL_OBJECT_TYPE:
      return kVisitWasmGlobalObject;
    case WASM_SUSPENDER_OBJECT_TYPE:
      return kVisitWasmSuspenderObject;
    case WASM_SUSPENDING_OBJECT_TYPE:
      return kVisitWasmSuspendingObject;
    case WASM_NULL_TYPE:
      return kVisitWasmNull;
#endif  // V8_ENABLE_WEBASSEMBLY

#define MAKE_TQ_CASE(TYPE, Name) \
  case TYPE:                     \
    return kVisit##Name;
      TORQUE_INSTANCE_TYPE_TO_BODY_DESCRIPTOR_LIST(MAKE_TQ_CASE)
#undef MAKE_TQ_CASE

#define CASE(TypeCamelCase, TYPE_UPPER_CASE) \
  case TYPE_UPPER_CASE##_TYPE:               \
    return kVisit##TypeCamelCase;
      SIMPLE_HEAP_OBJECT_LIST2(CASE)
      CONCRETE_TRUSTED_OBJECT_TYPE_LIST2(CASE)
#undef CASE
  }
  UNREACHABLE();
}

// static
MaybeObjectHandle Map::WrapFieldType(Handle<FieldType> type) {
  if (IsClass(*type)) {
    return MaybeObjectHandle::Weak(FieldType::AsClass(type));
  }
  return MaybeObjectHandle(type);
}

// static
Tagged<FieldType> Map::UnwrapFieldType(Tagged<MaybeObject> wrapped_type) {
  DCHECK(!wrapped_type.IsCleared());
  Tagged<HeapObject> heap_object;
  if (wrapped_type.GetHeapObjectIfWeak(&heap_object)) {
    return Cast<FieldType>(heap_object);
  }
  return Cast<FieldType>(wrapped_type);
}

MaybeHandle<Map> Map::CopyWithField(Isolate* isolate, Handle<Map> map,
                                    Handle<Name> name, Handle<FieldType> type,
                                    PropertyAttributes attributes,
                                    PropertyConstness constness,
                                    Representation representation,
                                    TransitionFlag flag) {
  DCHECK(map->instance_descriptors(isolate)
             ->Search(*name, map->NumberOfOwnDescriptors())
             .is_not_found());

  // Ensure the descriptor array does not get too big.
  if (map->NumberOfOwnDescriptors() >= kMaxNumberOfDescriptors) {
    return MaybeHandle<Map>();
  }

  // Compute the new index for new field.
  int index = map->NextFreePropertyIndex();

  if (map->instance_type() == JS_CONTEXT_EXTENSION_OBJECT_TYPE) {
    constness = PropertyConstness::kMutable;
    representation = Representation::Tagged();
    type = FieldType::Any(isolate);
  } else {
    Map::GeneralizeIfCanHaveTransitionableFastElementsKind(
        isolate, map->instance_type(), &representation, &type);
  }

  MaybeObjectHandle wrapped_type = WrapFieldType(type);

  Descriptor d = Descriptor::DataField(name, index, attributes, constness,
                                       representation, wrapped_type);
  Handle<Map> new_map = Map::CopyAddDescriptor(isolate, map, &d, flag);
  new_map->AccountAddedPropertyField();
  return new_map;
}

MaybeHandle<Map> Map::CopyWithConstant(Isolate* isolate, Handle<Map> map,
                                       Handle<Name> name,
                                       DirectHandle<Object> constant,
                                       PropertyAttributes attributes,
                                       TransitionFlag flag) {
  // Ensure the descriptor array does not get too big.
  if (map->NumberOfOwnDescriptors() >= kMaxNumberOfDescriptors) {
    return MaybeHandle<Map>();
  }

  Representation representation =
      Object::OptimalRepresentation(*constant, isolate);
  Handle<FieldType> type =
      Object::OptimalType(*constant, isolate, representation);
  return CopyWithField(isolate, map, name, type, attributes,
                       PropertyConstness::kConst, representation, flag);
}

bool Map::InstancesNeedRewriting(Tagged<Map> target,
                                 ConcurrencyMode cmode) const {
  int target_number_of_fields = target->NumberOfFields(cmode);
  int target_inobject = target->GetInObjectProperties();
  int target_unused = target->UnusedPropertyFields();
  int old_number_of_fields;

  return InstancesNeedRewriting(target, target_number_of_fields,
                                target_inobject, target_unused,
                                &old_number_of_fields, cmode);
}

bool Map::InstancesNeedRewriting(Tagged<Map> target,
                                 int target_number_of_fields,
                                 int target_inobject, int target_unused,
                                 int* old_number_of_fields,
                                 ConcurrencyMode cmode) const {
  // If fields were added (or removed), rewrite the instance.
  *old_number_of_fields = NumberOfFields(cmode);
  DCHECK(target_number_of_fields >= *old_number_of_fields);
  if (target_number_of_fields != *old_number_of_fields) return true;

  // If smi descriptors were replaced by double descriptors, rewrite.
  Tagged<DescriptorArray> old_desc = IsConcurrent(cmode)
                                         ? instance_descriptors(kAcquireLoad)
                                         : instance_descriptors();
  Tagged<DescriptorArray> new_desc =
      IsConcurrent(cmode) ? target->instance_descriptors(kAcquireLoad)
                          : target->instance_descriptors();
  for (InternalIndex i : IterateOwnDescriptors()) {
    if (new_desc->GetDetails(i).representation().IsDouble() !=
        old_desc->GetDetails(i).representation().IsDouble()) {
      return true;
    }
  }

  // If no fields were added, and no inobject properties were removed, setting
  // the map is sufficient.
  if (target_inobject == GetInObjectProperties()) return false;
  // In-object slack tracking may have reduced the object size of the new map.
  // In that case, succeed if all existing fields were inobject, and they still
  // fit within the new inobject size.
  DCHECK(target_inobject < GetInObjectProperties());
  if (target_number_of_fields <= target_inobject) {
    DCHECK(target_number_of_fields + target_unused == target_inobject);
    return false;
  }
  // Otherwise, properties will need to be moved to the backing store.
  return true;
}

int Map::NumberOfFields(ConcurrencyMode cmode) const {
  Tagged<DescriptorArray> descriptors = IsConcurrent(cmode)
                                            ? instance_descriptors(kAcquireLoad)
                                            : instance_descriptors();
  int result = 0;
  for (InternalIndex i : IterateOwnDescriptors()) {
    if (descriptors->GetDetails(i).location() == PropertyLocation::kField)
      result++;
  }
  return result;
}

Map::FieldCounts Map::GetFieldCounts() const {
  Tagged<DescriptorArray> descriptors = instance_descriptors();
  int mutable_count = 0;
  int const_count = 0;
  for (InternalIndex i : IterateOwnDescriptors()) {
    PropertyDetails details = descriptors->GetDetails(i);
    if (details.location() == PropertyLocation::kField) {
      switch (details.constness()) {
        case PropertyConstness::kMutable:
          mutable_count++;
          break;
        case PropertyConstness::kConst:
          const_count++;
          break;
      }
    }
  }
  return FieldCounts(mutable_count, const_count);
}

void Map::DeprecateTransitionTree(Isolate* isolate) {
  if (is_deprecated()) return;
  DisallowGarbageCollection no_gc;
  ReadOnlyRoots roots(isolate);
  TransitionsAccessor transitions(isolate, *this);
  transitions.ForEachTransitionWithKey(
      &no_gc,
      [&](Tagged<Name> key, Tagged<Map> map) {
        map->DeprecateTransitionTree(isolate);
      },
      [&](Tagged<Map> map) {
        if (v8_flags.move_prototype_transitions_first) {
          map->DeprecateTransitionTree(isolate);
        }
      });
  DCHECK(!IsFunctionTemplateInfo(constructor_or_back_pointer()));
  DCHECK(CanBeDeprecated());
  set_is_deprecated(true);
  if (v8_flags.log_maps) {
    LOG(isolate, MapEvent("Deprecate", handle(*this, isolate), Handle<Map>()));
  }
  DependentCode::DeoptimizeDependencyGroups(isolate, *this,
                                            DependentCode::kTransitionGroup);
  NotifyLeafMapLayoutChange(isolate);
}

// Installs |new_descriptors| over the current instance_descriptors to ensure
// proper sharing of descriptor arrays.
void Map::ReplaceDescriptors(Isolate* isolate,
                             Tagged<DescriptorArray> new_descriptors) {
  PtrComprCageBase cage_base(isolate);
  // Don't overwrite the empty descriptor array or initial map's descriptors.
  if (NumberOfOwnDescriptors() == 0 ||
      IsUndefined(GetBackPointer(cage_base), isolate)) {
    return;
  }

  Tagged<DescriptorArray> to_replace = instance_descriptors(cage_base);
  // Replace descriptors by new_descriptors in all maps that share it. The old
  // descriptors will not be trimmed in the mark-compactor, we need to mark
  // all its elements.
  Tagged<Map> current = *this;
#ifndef V8_DISABLE_WRITE_BARRIERS
  WriteBarrier::Marking(to_replace, to_replace->number_of_descriptors());
#endif
  while (current->instance_descriptors(cage_base) == to_replace) {
    Tagged<Map> next;
    if (!current->TryGetBackPointer(cage_base, &next)) {
      break;  // Stop overwriting at initial map.
    }
    current->SetEnumLength(kInvalidEnumCacheSentinel);
    current->UpdateDescriptors(isolate, new_descriptors,
                               current->NumberOfOwnDescriptors());
    current = next;
  }
  set_owns_descriptors(false);
}

Tagged<Map> Map::FindRootMap(PtrComprCageBase cage_base) const {
  DisallowGarbageCollection no_gc;
  Tagged<Map> result = *this;
  while (true) {
    Tagged<Map> parent;
    if (!result->TryGetBackPointer(cage_base, &parent)) {
      // Initial map must not contain descriptors in the descriptors array
      // that do not belong to the map.
      DCHECK_LE(result->NumberOfOwnDescriptors(),
                result->instance_descriptors(cage_base, kRelaxedLoad)
                    ->number_of_descriptors());
      return result;
    }
    result = parent;
  }
}

Tagged<Map> Map::FindFieldOwner(PtrComprCageBase cage_base,
                                InternalIndex descriptor) const {
  DisallowGarbageCollection no_gc;
  DCHECK_EQ(PropertyLocation::kField,
            instance_descriptors(cage_base, kRelaxedLoad)
                ->GetDetails(descriptor)
                .location());
  Tagged<Map> result = *this;
  while (true) {
    Tagged<Map> parent;
    if (!result->TryGetBackPointer(cage_base, &parent)) break;
    if (parent->NumberOfOwnDescriptors() <= descriptor.as_int()) break;
    result = parent;
  }
  return result;
}

namespace {

Tagged<Map> SearchMigrationTarget(Isolate* isolate, Tagged<Map> old_map) {
  DisallowGarbageCollection no_gc;

  Tagged<Map> target = old_map;
  do {
    target = TransitionsAccessor(isolate, target).GetMigrationTarget();
  } while (!target.is_null() && target->is_deprecated());
  if (target.is_null()) return Map();

  SLOW_DCHECK(MapUpdater::TryUpdateNoLock(
                  isolate, old_map, ConcurrencyMode::kSynchronous) == target);
  return target;
}
}  // namespace

// static
MaybeHandle<Map> Map::TryUpdate(Isolate* isolate, Handle<Map> old_map) {
  DisallowGarbageCollection no_gc;
  DisallowDeoptimization no_deoptimization(isolate);

  if (!old_map->is_deprecated()) return old_map;

  if (v8_flags.fast_map_update) {
    Tagged<Map> target_map = SearchMigrationTarget(isolate, *old_map);
    if (!target_map.is_null()) {
      return handle(target_map, isolate);
    }
  }

  base::Optional<Tagged<Map>> new_map = MapUpdater::TryUpdateNoLock(
      isolate, *old_map, ConcurrencyMode::kSynchronous);
  if (!new_map.has_value()) return MaybeHandle<Map>();
  if (v8_flags.fast_map_update) {
    TransitionsAccessor::SetMigrationTarget(isolate, old_map, new_map.value());
  }
  return handle(new_map.value(), isolate);
}

Tagged<Map> Map::TryReplayPropertyTransitions(Isolate* isolate,
                                              Tagged<Map> old_map,
                                              ConcurrencyMode cmode) {
  DisallowGarbageCollection no_gc;

  const int root_nof = NumberOfOwnDescriptors();
  const int old_nof = old_map->NumberOfOwnDescriptors();
  // TODO(jgruber,chromium:1239009): The main thread should use non-atomic
  // reads, but this currently leads to odd behavior (see the linked bug).
  // Investigate and fix this properly. Also below and in called functions.
  Tagged<DescriptorArray> old_descriptors =
      old_map->instance_descriptors(isolate, kAcquireLoad);

  Tagged<Map> new_map = *this;
  for (InternalIndex i : InternalIndex::Range(root_nof, old_nof)) {
    PropertyDetails old_details = old_descriptors->GetDetails(i);
    Tagged<Map> transition =
        TransitionsAccessor(isolate, new_map, IsConcurrent(cmode))
            .SearchTransition(old_descriptors->GetKey(i), old_details.kind(),
                              old_details.attributes());
    if (transition.is_null()) return Map();
    new_map = transition;
    Tagged<DescriptorArray> new_descriptors =
        new_map->instance_descriptors(isolate, kAcquireLoad);

    PropertyDetails new_details = new_descriptors->GetDetails(i);
    DCHECK_EQ(old_details.kind(), new_details.kind());
    DCHECK_EQ(old_details.attributes(), new_details.attributes());
    if (!IsGeneralizableTo(old_details.constness(), new_details.constness())) {
      return Map();
    }
    DCHECK(IsGeneralizableTo(old_details.location(), new_details.location()));
    if (!old_details.representation().fits_into(new_details.representation())) {
      return Map();
    }
    if (new_details.location() == PropertyLocation::kField) {
      if (new_details.kind() == PropertyKind::kData) {
        Tagged<FieldType> new_type = new_descriptors->GetFieldType(i);
        DCHECK_EQ(PropertyKind::kData, old_details.kind());
        DCHECK_EQ(PropertyLocation::kField, old_details.location());
        Tagged<FieldType> old_type = old_descriptors->GetFieldType(i);
        if (!FieldType::NowIs(old_type, new_type)) {
          return Map();
        }
      } else {
        DCHECK_EQ(PropertyKind::kAccessor, new_details.kind());
#ifdef DEBUG
        Tagged<FieldType> new_type = new_descriptors->GetFieldType(i);
        DCHECK(IsAny(new_type));
#endif
        UNREACHABLE();
      }
    } else {
      DCHECK_EQ(PropertyLocation::kDescriptor, new_details.location());
      if (old_details.location() == PropertyLocation::kField ||
          old_descriptors->GetStrongValue(i) !=
              new_descriptors->GetStrongValue(i)) {
        return Map();
      }
    }
  }
  if (new_map->NumberOfOwnDescriptors() != old_nof) return Map();
  return new_map;
}

// static
Handle<Map> Map::Update(Isolate* isolate, Handle<Map> map) {
  if (!map->is_deprecated()) return map;
  if (v8_flags.fast_map_update) {
    Tagged<Map> target_map = SearchMigrationTarget(isolate, *map);
    if (!target_map.is_null()) {
      return handle(target_map, isolate);
    }
  }
  MapUpdater mu(isolate, map);
  return mu.Update();
}

void Map::EnsureDescriptorSlack(Isolate* isolate, DirectHandle<Map> map,
                                int slack) {
  // Only supports adding slack to owned descriptors.
  DCHECK(map->owns_descriptors());

  DirectHandle<DescriptorArray> descriptors(map->instance_descriptors(isolate),
                                            isolate);
  int old_size = map->NumberOfOwnDescriptors();
  if (slack <= descriptors->number_of_slack_descriptors()) return;

  DirectHandle<DescriptorArray> new_descriptors =
      DescriptorArray::CopyUpTo(isolate, descriptors, old_size, slack);

  DisallowGarbageCollection no_gc;
  if (old_size == 0) {
    map->UpdateDescriptors(isolate, *new_descriptors,
                           map->NumberOfOwnDescriptors());
    return;
  }

  // If the source descriptors had an enum cache we copy it. This ensures
  // that the maps to which we push the new descriptor array back can rely
  // on a cache always being available once it is set. If the map has more
  // enumerated descriptors than available in the original cache, the cache
  // will be lazily replaced by the extended cache when needed.
  new_descriptors->CopyEnumCacheFrom(*descriptors);

  // Replace descriptors by new_descriptors in all maps that share it. The old
  // descriptors will not be trimmed in the mark-compactor, we need to mark
  // all its elements.
#ifndef V8_DISABLE_WRITE_BARRIERS
  WriteBarrier::Marking(*descriptors, descriptors->number_of_descriptors());
#endif

  // Update the descriptors from {map} (inclusive) until the initial map
  // (exclusive). In the case that {map} is the initial map, update it.
  map->UpdateDescriptors(isolate, *new_descriptors,
                         map->NumberOfOwnDescriptors());
  Tagged<Object> next = map->GetBackPointer();
  if (IsUndefined(next, isolate)) return;

  Tagged<Map> current = Cast<Map>(next);
  while (current->instance_descriptors(isolate) == *descriptors) {
    next = current->GetBackPointer();
    if (IsUndefined(next, isolate)) break;
    current->UpdateDescriptors(isolate, *new_descriptors,
                               current->NumberOfOwnDescriptors());
    current = Cast<Map>(next);
  }
}

// static
Handle<Map> Map::GetObjectCreateMap(Isolate* isolate,
                                    Handle<HeapObject> prototype) {
  Handle<Map> map(isolate->native_context()->object_function()->initial_map(),
                  isolate);
  if (map->prototype() == *prototype) return map;
  if (IsNull(*prototype, isolate)) {
    return isolate->slow_object_with_null_prototype_map();
  }
  if (IsJSObjectThatCanBeTrackedAsPrototype(*prototype)) {
    Handle<JSObject> js_prototype = Cast<JSObject>(prototype);
    if (!js_prototype->map()->is_prototype_map()) {
      JSObject::OptimizeAsPrototype(js_prototype);
    }
    DirectHandle<PrototypeInfo> info =
        Map::GetOrCreatePrototypeInfo(js_prototype, isolate);
    // TODO(verwaest): Use inobject slack tracking for this map.
    Tagged<HeapObject> map_obj;
    if (info->ObjectCreateMap().GetHeapObjectIfWeak(&map_obj)) {
      map = handle(Cast<Map>(map_obj), isolate);
    } else {
      map = Map::CopyInitialMap(isolate, map);
      Map::SetPrototype(isolate, map, prototype);
      PrototypeInfo::SetObjectCreateMap(info, map, isolate);
    }
    return map;
  }

  return Map::TransitionRootMapToPrototypeForNewObject(isolate, map, prototype);
}

// static
Handle<Map> Map::GetDerivedMap(Isolate* isolate, Handle<Map> from,
                               Handle<JSReceiver> prototype) {
  DCHECK(IsUndefined(from->GetBackPointer()));

  if (IsJSObjectThatCanBeTrackedAsPrototype(*prototype)) {
    Handle<JSObject> js_prototype = Cast<JSObject>(prototype);
    if (!js_prototype->map()->is_prototype_map()) {
      JSObject::OptimizeAsPrototype(js_prototype);
    }
    DirectHandle<PrototypeInfo> info =
        Map::GetOrCreatePrototypeInfo(js_prototype, isolate);
    Tagged<HeapObject> map_obj;
    Handle<Map> map;
    if (info->GetDerivedMap(from).GetHeapObjectIfWeak(&map_obj)) {
      map = handle(Cast<Map>(map_obj), isolate);
    } else {
      map = Map::CopyInitialMap(isolate, from);
      map->set_new_target_is_base(false);
      if (map->prototype() != *prototype) {
        Map::SetPrototype(isolate, map, prototype);
      }
      PrototypeInfo::AddDerivedMap(info, map, isolate);
    }
    return map;
  }

  // The TransitionToPrototype map will not have new_target_is_base reset. But
  // we don't need it to for proxies.
  return Map::TransitionRootMapToPrototypeForNewObject(isolate, from,
                                                       prototype);
}

static bool ContainsMap(MapHandlesSpan maps, Tagged<Map> map) {
  DCHECK(!map.is_null());
  for (Handle<Map> current : maps) {
    if (!current.is_null() && *current == map) return true;
  }
  return false;
}

static bool HasElementsKind(MapHandlesSpan maps, ElementsKind elements_kind) {
  for (Handle<Map> current : maps) {
    if (!current.is_null() && current->elements_kind() == elements_kind)
      return true;
  }
  return false;
}

Tagged<Map> Map::FindElementsKindTransitionedMap(Isolate* isolate,
                                                 MapHandlesSpan candidates,
                                                 ConcurrencyMode cmode) {
  DisallowGarbageCollection no_gc;

  if (IsDetached(isolate)) return Map();

  ElementsKind kind = elements_kind();
  bool is_packed = IsFastPackedElementsKind(kind);

  Tagged<Map> transition;
  if (IsTransitionableFastElementsKind(kind)) {
    // Check the state of the root map.
    Tagged<Map> root_map = FindRootMap(isolate);
    if (!EquivalentToForElementsKindTransition(root_map, cmode)) return Map();
    root_map = root_map->LookupElementsTransitionMap(isolate, kind, cmode);
    DCHECK(!root_map.is_null());
    // Starting from the next existing elements kind transition try to
    // replay the property transitions that does not involve instance rewriting
    // (ElementsTransitionAndStoreStub does not support that).
    for (root_map = root_map->ElementsTransitionMap(isolate, cmode);
         !root_map.is_null() && root_map->has_fast_elements();
         root_map = root_map->ElementsTransitionMap(isolate, cmode)) {
      // If root_map's elements kind doesn't match any of the elements kind in
      // the candidates there is no need to do any additional work.
      if (!HasElementsKind(candidates, root_map->elements_kind())) continue;
      Tagged<Map> current =
          root_map->TryReplayPropertyTransitions(isolate, *this, cmode);
      if (current.is_null()) continue;
      if (InstancesNeedRewriting(current, cmode)) continue;

      const bool current_is_packed =
          IsFastPackedElementsKind(current->elements_kind());
      if (ContainsMap(candidates, current) &&
          (is_packed || !current_is_packed)) {
        transition = current;
        is_packed = is_packed && current_is_packed;
      }
    }
  }
  return transition;
}

static Tagged<Map> FindClosestElementsTransition(Isolate* isolate,
                                                 Tagged<Map> map,
                                                 ElementsKind to_kind,
                                                 ConcurrencyMode cmode) {
  DisallowGarbageCollection no_gc;
  // Ensure we are requested to search elements kind transition "near the root".
  DCHECK_EQ(map->FindRootMap(isolate)->NumberOfOwnDescriptors(),
            map->NumberOfOwnDescriptors());
  Tagged<Map> current_map = map;

  ElementsKind kind = map->elements_kind();
  while (kind != to_kind) {
    Tagged<Map> next_map = current_map->ElementsTransitionMap(isolate, cmode);
    if (next_map.is_null()) return current_map;
    kind = next_map->elements_kind();
    current_map = next_map;
  }

  DCHECK_EQ(to_kind, current_map->elements_kind());
  return current_map;
}

Tagged<Map> Map::LookupElementsTransitionMap(Isolate* isolate,
                                             ElementsKind to_kind,
                                             ConcurrencyMode cmode) {
  Tagged<Map> to_map =
      FindClosestElementsTransition(isolate, *this, to_kind, cmode);
  if (to_map->elements_kind() == to_kind) return to_map;
  return Map();
}

bool Map::IsMapInArrayPrototypeChain(Isolate* isolate) const {
  if (isolate->initial_array_prototype()->map() == *this) {
    return true;
  }

  if (isolate->initial_object_prototype()->map() == *this) {
    return true;
  }

  return false;
}

Handle<Map> Map::TransitionElementsTo(Isolate* isolate, Handle<Map> map,
                                      ElementsKind to_kind) {
  ElementsKind from_kind = map->elements_kind();
  if (from_kind == to_kind) return map;

  Tagged<Context> native_context = isolate->context()->native_context();
  if (from_kind == FAST_SLOPPY_ARGUMENTS_ELEMENTS) {
    if (*map == native_context->fast_aliased_arguments_map()) {
      DCHECK_EQ(SLOW_SLOPPY_ARGUMENTS_ELEMENTS, to_kind);
      return handle(native_context->slow_aliased_arguments_map(), isolate);
    }
  } else if (from_kind == SLOW_SLOPPY_ARGUMENTS_ELEMENTS) {
    if (*map == native_context->slow_aliased_arguments_map()) {
      DCHECK_EQ(FAST_SLOPPY_ARGUMENTS_ELEMENTS, to_kind);
      return handle(native_context->fast_aliased_arguments_map(), isolate);
    }
  } else if (IsFastElementsKind(from_kind) && IsFastElementsKind(to_kind)) {
    // Reuse map transitions for JSArrays.
    DisallowGarbageCollection no_gc;
    if (native_context->GetInitialJSArrayMap(from_kind) == *map) {
      Tagged<Object> maybe_transitioned_map =
          native_context->get(Context::ArrayMapIndex(to_kind));
      if (IsMap(maybe_transitioned_map)) {
        return handle(Cast<Map>(maybe_transitioned_map), isolate);
      }
    }
  }

  DCHECK(!IsUndefined(*map, isolate));
  // Check if we can go back in the elements kind transition chain.
  if (IsHoleyElementsKind(from_kind) &&
      to_kind == GetPackedElementsKind(from_kind) &&
      IsMap(map->GetBackPointer()) &&
      Cast<Map>(map->GetBackPointer())->elements_kind() == to_kind) {
    return handle(Cast<Map>(map->GetBackPointer()), isolate);
  }

  bool allow_store_transition = IsTransitionElementsKind(from_kind);
  // Only store fast element maps in ascending generality.
  if (IsFastElementsKind(to_kind)) {
    allow_store_transition =
        allow_store_transition && IsTransitionableFastElementsKind(from_kind) &&
        IsMoreGeneralElementsKindTransition(from_kind, to_kind);
  }

  if (!allow_store_transition) {
    return Map::CopyAsElementsKind(isolate, map, to_kind, OMIT_TRANSITION);
  }

  return MapUpdater{isolate, map}.ReconfigureElementsKind(to_kind);
}

static Handle<Map> AddMissingElementsTransitions(Isolate* isolate,
                                                 Handle<Map> map,
                                                 ElementsKind to_kind) {
  DCHECK(IsTransitionElementsKind(map->elements_kind()));

  Handle<Map> current_map = map;

  ElementsKind kind = map->elements_kind();
  TransitionFlag flag;
  if (map->IsDetached(isolate)) {
    flag = OMIT_TRANSITION;
  } else {
    flag = INSERT_TRANSITION;
    if (IsFastElementsKind(kind)) {
      while (kind != to_kind && !IsTerminalElementsKind(kind)) {
        kind = GetNextTransitionElementsKind(kind);
        current_map = Map::CopyAsElementsKind(isolate, current_map, kind, flag);
      }
    }
  }

  // In case we are exiting the fast elements kind system, just add the map in
  // the end.
  if (kind != to_kind) {
    current_map = Map::CopyAsElementsKind(isolate, current_map, to_kind, flag);
  }

  DCHECK(current_map->elements_kind() == to_kind);
  return current_map;
}

// static
base::Optional<Tagged<Map>> Map::TryAsElementsKind(Isolate* isolate,
                                                   DirectHandle<Map> map,
                                                   ElementsKind kind,
                                                   ConcurrencyMode cmode) {
  Tagged<Map> closest_map =
      FindClosestElementsTransition(isolate, *map, kind, cmode);
  if (closest_map->elements_kind() != kind) return {};
  return closest_map;
}

// static
Handle<Map> Map::AsElementsKind(Isolate* isolate, DirectHandle<Map> map,
                                ElementsKind kind) {
  Handle<Map> closest_map(
      FindClosestElementsTransition(isolate, *map, kind,
                                    ConcurrencyMode::kSynchronous),
      isolate);

  if (closest_map->elements_kind() == kind) {
    return closest_map;
  }

  return AddMissingElementsTransitions(isolate, closest_map, kind);
}

int Map::NumberOfEnumerableProperties() const {
  int result = 0;
  Tagged<DescriptorArray> descs = instance_descriptors(kRelaxedLoad);
  for (InternalIndex i : IterateOwnDescriptors()) {
    if ((int{descs->GetDetails(i).attributes()} & ONLY_ENUMERABLE) == 0 &&
        !Object::FilterKey(descs->GetKey(i), ENUMERABLE_STRINGS)) {
      result++;
    }
  }
  return result;
}

int Map::NextFreePropertyIndex() const {
  int number_of_own_descriptors = NumberOfOwnDescriptors();
  Tagged<DescriptorArray> descs = instance_descriptors(kRelaxedLoad);
  // Search properties backwards to find the last field.
  for (int i = number_of_own_descriptors - 1; i >= 0; --i) {
    PropertyDetails details = descs->GetDetails(InternalIndex(i));
    if (details.location() == PropertyLocation::kField) {
      return details.field_index() + details.field_width_in_words();
    }
  }
  return 0;
}

bool Map::OnlyHasSimpleProperties() const {
  // Wrapped string elements aren't explicitly stored in the elements backing
  // store, but are loaded indirectly from the underlying string.
  return !IsStringWrapperElementsKind(elements_kind()) &&
         !IsSpecialReceiverMap(*this) && !is_dictionary_map();
}

bool Map::ShouldCheckForReadOnlyElementsInPrototypeChain(Isolate* isolate) {
  // If this map has TypedArray elements kind, we won't look at the prototype
  // chain, so we can return early.
  if (IsTypedArrayElementsKind(elements_kind())) return false;

  for (PrototypeIterator iter(isolate, *this); !iter.IsAtEnd();
       iter.Advance()) {
    // Be conservative, don't look into any JSReceivers that may have custom
    // elements. For example, into JSProxies, String wrappers (which have have
    // non-configurable, non-writable elements), API objects, etc.
    if (IsCustomElementsReceiverMap(iter.GetCurrent()->map())) return true;

    Tagged<JSObject> current = iter.GetCurrent<JSObject>();
    ElementsKind elements_kind = current->GetElementsKind(isolate);
    // If this prototype has TypedArray elements kind, we won't look any further
    // in the prototype chain, so we can return early.
    if (IsTypedArrayElementsKind(elements_kind)) return false;
    if (IsFrozenElementsKind(elements_kind)) return true;

    if (IsDictionaryElementsKind(elements_kind) &&
        current->element_dictionary(isolate)->requires_slow_elements()) {
      return true;
    }

    if (IsSlowArgumentsElementsKind(elements_kind)) {
      Tagged<SloppyArgumentsElements> elements =
          Cast<SloppyArgumentsElements>(current->elements(isolate));
      Tagged<Object> arguments = elements->arguments();
      if (Cast<NumberDictionary>(arguments)->requires_slow_elements()) {
        return true;
      }
    }
  }

  return false;
}

Handle<Map> Map::RawCopy(Isolate* isolate, Handle<Map> src_handle,
                         int instance_size, int inobject_properties) {
  Handle<Map> result = isolate->factory()->NewMap(
      src_handle, src_handle->instance_type(), instance_size,
      TERMINAL_FAST_ELEMENTS_KIND, inobject_properties);

  // We have to set the bitfields before any potential GCs could happen because
  // heap verification might fail otherwise.
  {
    DisallowGarbageCollection no_gc;
    Tagged<Map> src = *src_handle;
    Tagged<Map> raw = *result;
    raw->set_constructor_or_back_pointer(src->GetConstructorRaw());
    raw->set_bit_field(src->bit_field());
    raw->set_bit_field2(src->bit_field2());
    int new_bit_field3 = src->bit_field3();
    new_bit_field3 = Bits3::OwnsDescriptorsBit::update(new_bit_field3, true);
    new_bit_field3 =
        Bits3::NumberOfOwnDescriptorsBits::update(new_bit_field3, 0);
    new_bit_field3 = Bits3::EnumLengthBits::update(new_bit_field3,
                                                   kInvalidEnumCacheSentinel);
    new_bit_field3 = Bits3::IsDeprecatedBit::update(new_bit_field3, false);
    new_bit_field3 =
        Bits3::IsInRetainedMapListBit::update(new_bit_field3, false);
    if (!src->is_dictionary_map()) {
      new_bit_field3 = Bits3::IsUnstableBit::update(new_bit_field3, false);
    }
    // Same as bit_field comment above.
    raw->set_bit_field3(new_bit_field3);
    raw->clear_padding();
  }
  Handle<HeapObject> prototype(src_handle->prototype(), isolate);
  Map::SetPrototype(isolate, result, prototype);
  return result;
}

Handle<Map> Map::Normalize(Isolate* isolate, Handle<Map> fast_map,
                           ElementsKind new_elements_kind,
                           Handle<HeapObject> new_prototype,
                           PropertyNormalizationMode mode, bool use_cache,
                           const char* reason) {
  DCHECK(!fast_map->is_dictionary_map());

  Tagged<Map> meta_map = fast_map->map();
  if (fast_map->is_prototype_map()) {
    use_cache = false;
  }
  Handle<NormalizedMapCache> cache;
  if (use_cache) {
    Tagged<Object> normalized_map_cache =
        meta_map->native_context()->normalized_map_cache();
    use_cache = !IsUndefined(normalized_map_cache, isolate);
    if (use_cache) {
      cache = Cast<NormalizedMapCache>(handle(normalized_map_cache, isolate));
    }
  }

  Handle<Map> new_map;
  if (use_cache && cache
                       ->Get(fast_map, new_elements_kind,
                             new_prototype.is_null() ? fast_map->prototype()
                                                     : *new_prototype,
                             mode)
                       .ToHandle(&new_map)) {
#ifdef VERIFY_HEAP
    if (v8_flags.verify_heap) new_map->DictionaryMapVerify(isolate);
#endif
#ifdef ENABLE_SLOW_DCHECKS
    if (v8_flags.enable_slow_asserts) {
      // The cached map should match newly created normalized map bit-by-bit,
      // except for the code cache, which can contain some ICs which can be
      // applied to the shared map, dependent code and weak cell cache.
      DirectHandle<Map> fresh = Map::CopyNormalized(isolate, fast_map, mode);
      fresh->set_elements_kind(new_elements_kind);
      if (!new_prototype.is_null()) {
        Map::SetPrototype(isolate, fresh, new_prototype);
      }

      static_assert(Map::kPrototypeValidityCellOffset ==
                    Map::kDependentCodeOffset + kTaggedSize);
      DCHECK_EQ(0, memcmp(reinterpret_cast<void*>(fresh->address()),
                          reinterpret_cast<void*>(new_map->address()),
                          Map::kBitField3Offset));
      // The IsInRetainedMapListBit might be different if the {new_map}
      // that we got from the {cache} was already embedded into optimized
      // code somewhere.
      // The IsMigrationTargetBit might be different if the {new_map} from
      // {cache} has already been marked as a migration target.
      constexpr int ignored_bit_field3_bits =
          Bits3::IsInRetainedMapListBit::kMask |
          Bits3::IsMigrationTargetBit::kMask;
      DCHECK_EQ(fresh->bit_field3() & ~ignored_bit_field3_bits,
                new_map->bit_field3() & ~ignored_bit_field3_bits);
      int offset = Map::kBitField3Offset + kInt32Size;
      DCHECK_EQ(0, memcmp(reinterpret_cast<void*>(fresh->address() + offset),
                          reinterpret_cast<void*>(new_map->address() + offset),
                          Map::kDependentCodeOffset - offset));
      offset = Map::kPrototypeValidityCellOffset + kTaggedSize;
      if (new_map->is_prototype_map()) {
        // For prototype maps, the PrototypeInfo is not copied.
        static_assert(Map::kTransitionsOrPrototypeInfoOffset ==
                      Map::kPrototypeValidityCellOffset + kTaggedSize);
        offset = kTransitionsOrPrototypeInfoOffset + kTaggedSize;
        DCHECK_EQ(fresh->raw_transitions(), Smi::zero());
      }
      DCHECK_EQ(0, memcmp(reinterpret_cast<void*>(fresh->address() + offset),
                          reinterpret_cast<void*>(new_map->address() + offset),
                          Map::kSize - offset));
    }
#endif
    if (v8_flags.log_maps) {
      LOG(isolate, MapEvent("NormalizeCached", fast_map, new_map, reason));
    }
  } else {
    new_map = Map::CopyNormalized(isolate, fast_map, mode);
    new_map->set_elements_kind(new_elements_kind);
    if (!new_prototype.is_null()) {
      Map::SetPrototype(isolate, new_map, new_prototype);
      DCHECK(new_map->is_dictionary_map() && !new_map->is_deprecated());
    }
    if (use_cache) {
      cache->Set(fast_map, new_map);
    }
    if (v8_flags.log_maps) {
      LOG(isolate, MapEvent("Normalize", fast_map, new_map, reason));
    }
  }
  fast_map->NotifyLeafMapLayoutChange(isolate);
  return new_map;
}

Handle<Map> Map::CopyNormalized(Isolate* isolate, Handle<Map> map,
                                PropertyNormalizationMode mode) {
  int new_instance_size = map->instance_size();
  if (mode == CLEAR_INOBJECT_PROPERTIES) {
    new_instance_size -= map->GetInObjectProperties() * kTaggedSize;
  }

  Handle<Map> result = RawCopy(
      isolate, map, new_instance_size,
      mode == CLEAR_INOBJECT_PROPERTIES ? 0 : map->GetInObjectProperties());
  {
    DisallowGarbageCollection no_gc;
    Tagged<Map> raw = *result;
    // Clear the unused_property_fields explicitly as this field should not
    // be accessed for normalized maps.
    raw->SetInObjectUnusedPropertyFields(0);
    raw->set_is_dictionary_map(true);
    raw->set_is_migration_target(false);
    raw->set_may_have_interesting_properties(true);
    raw->set_construction_counter(kNoSlackTracking);
  }

#ifdef VERIFY_HEAP
  if (v8_flags.verify_heap) result->DictionaryMapVerify(isolate);
#endif

  return result;
}

// Return an immutable prototype exotic object version of the input map.
// Never even try to cache it in the transition tree, as it is intended
// for the global object and its prototype chain, and excluding it saves
// memory on the map transition tree.

// static
Handle<Map> Map::TransitionToImmutableProto(Isolate* isolate, Handle<Map> map) {
  Handle<Map> new_map = Map::Copy(isolate, map, "ImmutablePrototype");
  new_map->set_is_immutable_proto(true);
  return new_map;
}

namespace {
void EnsureInitialMap(Isolate* isolate, DirectHandle<Map> map) {
#ifdef DEBUG
  Tagged<Object> maybe_constructor = map->GetConstructor();
  DCHECK((IsJSFunction(maybe_constructor) &&
          *map == Cast<JSFunction>(maybe_constructor)->initial_map()) ||
         // Below are the exceptions to the check above.
         // |Function|'s initial map is a |sloppy_function_map| but
         // other function map variants such as sloppy with name or readonly
         // prototype or various strict function maps variants, etc. also
         // have Function as a constructor.
         *map == *isolate->strict_function_map() ||
         *map == *isolate->strict_function_with_name_map() ||
         // Same applies to |GeneratorFunction|'s initial map and generator
         // function map variants.
         *map == *isolate->generator_function_with_name_map() ||
         // Same applies to |AsyncFunction|'s initial map and other async
         // function map variants.
         *map == *isolate->async_function_with_name_map());
#endif
  // Initial maps must not contain descriptors in the descriptors array
  // that do not belong to the map.
  DCHECK_EQ(map->NumberOfOwnDescriptors(),
            map->instance_descriptors(isolate)->number_of_descriptors());
}
}  // namespace

// static
Handle<Map> Map::CopyInitialMapNormalized(Isolate* isolate, Handle<Map> map,
                                          PropertyNormalizationMode mode) {
  EnsureInitialMap(isolate, map);
  return CopyNormalized(isolate, map, mode);
}

// static
Handle<Map> Map::CopyInitialMap(Isolate* isolate, Handle<Map> map,
                                int instance_size, int inobject_properties,
                                int unused_property_fields) {
  EnsureInitialMap(isolate, map);

  Handle<Map> result =
      RawCopy(isolate, map, instance_size, inobject_properties);

  // Please note instance_type and instance_size are set when allocated.
  result->SetInObjectUnusedPropertyFields(unused_property_fields);

  int number_of_own_descriptors = map->NumberOfOwnDescriptors();
  if (number_of_own_descriptors > 0) {
    // The copy will use the same descriptors array without ownership.
    Tagged<DescriptorArray> descriptors = map->instance_descriptors(isolate);
    result->set_owns_descriptors(false);
    result->UpdateDescriptors(isolate, descriptors, number_of_own_descriptors);

    DCHECK_EQ(result->NumberOfFields(ConcurrencyMode::kSynchronous),
              result->GetInObjectProperties() - result->UnusedPropertyFields());
  }

  return result;
}

Handle<Map> Map::CopyDropDescriptors(Isolate* isolate, Handle<Map> map) {
  Handle<Map> result =
      RawCopy(isolate, map, map->instance_size(),
              IsJSObjectMap(*map) ? map->GetInObjectProperties() : 0);

  // Please note instance_type and instance_size are set when allocated.
  if (IsJSObjectMap(*map)) {
    result->CopyUnusedPropertyFields(*map);
  }
  map->NotifyLeafMapLayoutChange(isolate);
  return result;
}

Handle<Map> Map::ShareDescriptor(Isolate* isolate, Handle<Map> map,
                                 Handle<DescriptorArray> descriptors,
                                 Descriptor* descriptor) {
  // Sanity check. This path is only to be taken if the map owns its descriptor
  // array, implying that its NumberOfOwnDescriptors equals the number of
  // descriptors in the descriptor array.
  DCHECK_EQ(map->NumberOfOwnDescriptors(),
            map->instance_descriptors(isolate)->number_of_descriptors());

  Handle<Map> result = CopyDropDescriptors(isolate, map);
  Handle<Name> name = descriptor->GetKey();

  // Properly mark the {result} if the {name} is an "interesting symbol".
  if (name->IsInteresting(isolate)) {
    result->set_may_have_interesting_properties(true);
  }

  // Ensure there's space for the new descriptor in the shared descriptor array.
  if (descriptors->number_of_slack_descriptors() == 0) {
    int old_size = descriptors->number_of_descriptors();
    if (old_size == 0) {
      descriptors = DescriptorArray::Allocate(isolate, 0, 1);
    } else {
      int slack = SlackForArraySize(old_size, kMaxNumberOfDescriptors);
      EnsureDescriptorSlack(isolate, map, slack);
      descriptors = handle(map->instance_descriptors(isolate), isolate);
    }
  }

  {
    DisallowGarbageCollection no_gc;
    descriptors->Append(descriptor);
    result->InitializeDescriptors(isolate, *descriptors);
  }

  DCHECK(result->NumberOfOwnDescriptors() == map->NumberOfOwnDescriptors() + 1);
  ConnectTransition(isolate, map, result, name, SIMPLE_PROPERTY_TRANSITION);

  return result;
}

void Map::ConnectTransition(Isolate* isolate, Handle<Map> parent,
                            Handle<Map> child, Handle<Name> name,
                            TransitionKindFlag transition_kind,
                            bool force_connect) {
  DCHECK_EQ(parent->map(), child->map());
  DCHECK_IMPLIES(name->IsInteresting(isolate),
                 child->may_have_interesting_properties());
  DCHECK_IMPLIES(parent->may_have_interesting_properties(),
                 child->may_have_interesting_properties());
  if (!IsUndefined(parent->GetBackPointer(), isolate)) {
    parent->set_owns_descriptors(false);
  } else if (!parent->IsDetached(isolate)) {
    // |parent| is initial map and it must not contain descriptors in the
    // descriptors array that do not belong to the map.
    DCHECK_EQ(parent->NumberOfOwnDescriptors(),
              parent->instance_descriptors(isolate)->number_of_descriptors());
  }
  if (parent->IsDetached(isolate) && !force_connect) {
    DCHECK(child->IsDetached(isolate));
    if (v8_flags.log_maps) {
      LOG(isolate, MapEvent("Transition", parent, child, "prototype", name));
    }
  } else {
    TransitionsAccessor::Insert(isolate, parent, name, child, transition_kind);
    if (v8_flags.log_maps) {
      LOG(isolate, MapEvent("Transition", parent, child, "", name));
    }
  }
}

Handle<Map> Map::CopyReplaceDescriptors(
    Isolate* isolate, Handle<Map> map,
    DirectHandle<DescriptorArray> descriptors, TransitionFlag flag,
    MaybeHandle<Name> maybe_name, const char* reason,
    TransitionKindFlag transition_kind) {
  DCHECK(descriptors->IsSortedNoDuplicates());

  Handle<Map> result = CopyDropDescriptors(isolate, map);
  bool is_connected = false;

  // Properly mark the {result} if the {name} is an "interesting symbol".
  Handle<Name> name;
  if (maybe_name.ToHandle(&name) && name->IsInteresting(isolate)) {
    result->set_may_have_interesting_properties(true);
  }

  if (map->is_prototype_map()) {
    result->InitializeDescriptors(isolate, *descriptors);
  } else {
    if (flag == INSERT_TRANSITION &&
        TransitionsAccessor::CanHaveMoreTransitions(isolate, map)) {
      result->InitializeDescriptors(isolate, *descriptors);

      DCHECK(!maybe_name.is_null());
      ConnectTransition(isolate, map, result, name, transition_kind);
      is_connected = true;
    } else if ((transition_kind == PROTOTYPE_TRANSITION &&
                v8_flags.move_prototype_transitions_first) ||
               isolate->bootstrapper()->IsActive()) {
      // Prototype transitions are always between root maps. UpdatePrototype
      // uses the MapUpdater and instance migration. Thus, field generalization
      // is allowed to happen lazily.
      DCHECK_IMPLIES(transition_kind == PROTOTYPE_TRANSITION,
                     IsUndefined(map->GetBackPointer()));
      result->InitializeDescriptors(isolate, *descriptors);
    } else {
      DCHECK_IMPLIES(transition_kind == PROTOTYPE_TRANSITION,
                     !v8_flags.move_prototype_transitions_first);
      descriptors->GeneralizeAllFields(transition_kind == PROTOTYPE_TRANSITION);
      result->InitializeDescriptors(isolate, *descriptors);
    }
  }
  if (v8_flags.log_maps && !is_connected) {
    LOG(isolate, MapEvent("ReplaceDescriptors", map, result, reason,
                          maybe_name.is_null() ? Handle<HeapObject>() : name));
  }
  return result;
}

// Creates transition tree starting from |split_map| and adding all descriptors
// starting from descriptor with index |split_map|.NumberOfOwnDescriptors().
// The way how it is done is tricky because of GC and special descriptors
// marking logic.
Handle<Map> Map::AddMissingTransitions(
    Isolate* isolate, Handle<Map> split_map,
    DirectHandle<DescriptorArray> descriptors) {
  DCHECK(descriptors->IsSortedNoDuplicates());
  int split_nof = split_map->NumberOfOwnDescriptors();
  int nof_descriptors = descriptors->number_of_descriptors();
  DCHECK_LT(split_nof, nof_descriptors);

  // Start with creating last map which will own full descriptors array.
  // This is necessary to guarantee that GC will mark the whole descriptor
  // array if any of the allocations happening below fail.
  // Number of unused properties is temporarily incorrect and the layout
  // descriptor could unnecessarily be in slow mode but we will fix after
  // all the other intermediate maps are created.
  // Also the last map might have interesting symbols, we temporarily set
  // the flag and clear it right before the descriptors are installed. This
  // makes heap verification happy and ensures the flag ends up accurate.
  Handle<Map> last_map = CopyDropDescriptors(isolate, split_map);
  last_map->InitializeDescriptors(isolate, *descriptors);
  last_map->SetInObjectUnusedPropertyFields(0);
  last_map->set_may_have_interesting_properties(true);

  // During creation of intermediate maps we violate descriptors sharing
  // invariant since the last map is not yet connected to the transition tree
  // we create here. But it is safe because GC never trims map's descriptors
  // if there are no dead transitions from that map and this is exactly the
  // case for all the intermediate maps we create here.
  Handle<Map> map = split_map;
  for (InternalIndex i : InternalIndex::Range(split_nof, nof_descriptors - 1)) {
    Handle<Map> new_map = CopyDropDescriptors(isolate, map);
    // Force connection of these maps to prevent split_map being a root map to
    // be treated as detached.
    InstallDescriptors(isolate, map, new_map, i, descriptors,
                       /* force_connect */ true);
    DCHECK_EQ(*new_map->GetBackPointer(), *map);
    map = new_map;
  }
  map->NotifyLeafMapLayoutChange(isolate);
  last_map->set_may_have_interesting_properties(false);
  InstallDescriptors(isolate, map, last_map, InternalIndex(nof_descriptors - 1),
                     descriptors);
  return last_map;
}

// Since this method is used to rewrite an existing transition tree, it can
// always insert transitions without checking.
void Map::InstallDescriptors(Isolate* isolate, Handle<Map> parent,
                             Handle<Map> child, InternalIndex new_descriptor,
                             DirectHandle<DescriptorArray> descriptors,
                             bool force_connect) {
  DCHECK(descriptors->IsSortedNoDuplicates());

  child->SetInstanceDescriptors(isolate, *descriptors,
                                new_descriptor.as_int() + 1);
  child->CopyUnusedPropertyFields(*parent);
  PropertyDetails details = descriptors->GetDetails(new_descriptor);
  if (details.location() == PropertyLocation::kField) {
    child->AccountAddedPropertyField();
  }

  Handle<Name> name = handle(descriptors->GetKey(new_descriptor), isolate);
  if (parent->may_have_interesting_properties() ||
      name->IsInteresting(isolate)) {
    child->set_may_have_interesting_properties(true);
  }
  ConnectTransition(isolate, parent, child, name, SIMPLE_PROPERTY_TRANSITION,
                    force_connect);
}

Handle<Map> Map::CopyAsElementsKind(Isolate* isolate, Handle<Map> map,
                                    ElementsKind kind, TransitionFlag flag) {
  // Only certain objects are allowed to have non-terminal fast transitional
  // elements kinds.
  DCHECK(IsJSObjectMap(*map));
  DCHECK_IMPLIES(
      !map->CanHaveFastTransitionableElementsKind(),
      IsDictionaryElementsKind(kind) || IsTerminalElementsKind(kind));

  Tagged<Map> maybe_elements_transition_map;
  if (flag == INSERT_TRANSITION) {
    // Ensure we are requested to add elements kind transition "near the root".
    DCHECK_EQ(map->FindRootMap(isolate)->NumberOfOwnDescriptors(),
              map->NumberOfOwnDescriptors());

    maybe_elements_transition_map =
        map->ElementsTransitionMap(isolate, ConcurrencyMode::kSynchronous);
    DCHECK(maybe_elements_transition_map.is_null() ||
           (maybe_elements_transition_map->elements_kind() ==
                DICTIONARY_ELEMENTS &&
            kind == DICTIONARY_ELEMENTS));
    DCHECK(!IsFastElementsKind(kind) ||
           IsMoreGeneralElementsKindTransition(map->elements_kind(), kind));
    DCHECK(kind != map->elements_kind());
  }

  bool insert_transition =
      flag == INSERT_TRANSITION &&
      TransitionsAccessor::CanHaveMoreTransitions(isolate, map) &&
      maybe_elements_transition_map.is_null();

  if (insert_transition) {
    Handle<Map> new_map = CopyForElementsTransition(isolate, map);
    new_map->set_elements_kind(kind);

    Handle<Name> name = isolate->factory()->elements_transition_symbol();
    ConnectTransition(isolate, map, new_map, name, SPECIAL_TRANSITION);
    return new_map;
  }

  // Create a new free-floating map only if we are not allowed to store it.
  Handle<Map> new_map = Copy(isolate, map, "CopyAsElementsKind");
  new_map->set_elements_kind(kind);
  return new_map;
}

Handle<Map> Map::AsLanguageMode(Isolate* isolate, Handle<Map> initial_map,
                                DirectHandle<SharedFunctionInfo> shared_info) {
  DCHECK(InstanceTypeChecker::IsJSFunction(initial_map->instance_type()));
  // Initial map for sloppy mode function is stored in the function
  // constructor. Initial maps for strict mode are cached as special transitions
  // using |strict_function_transition_symbol| as a key.
  if (is_sloppy(shared_info->language_mode())) return initial_map;

  Handle<Map> function_map(Cast<Map>(isolate->native_context()->get(
                               shared_info->function_map_index())),
                           isolate);

  static_assert(LanguageModeSize == 2);
  DCHECK_EQ(LanguageMode::kStrict, shared_info->language_mode());
  Handle<Symbol> transition_symbol =
      isolate->factory()->strict_function_transition_symbol();
  if (auto maybe_transition = TransitionsAccessor::SearchSpecial(
          isolate, initial_map, *transition_symbol)) {
    return *maybe_transition;
  }
  initial_map->NotifyLeafMapLayoutChange(isolate);

  // Create new map taking descriptors from the |function_map| and all
  // the other details from the |initial_map|.
  Handle<Map> map =
      Map::CopyInitialMap(isolate, function_map, initial_map->instance_size(),
                          initial_map->GetInObjectProperties(),
                          initial_map->UnusedPropertyFields());
  map->SetConstructor(initial_map->GetConstructor());
  map->set_prototype(initial_map->prototype());
  map->set_construction_counter(initial_map->construction_counter());

  if (TransitionsAccessor::CanHaveMoreTransitions(isolate, initial_map)) {
    Map::ConnectTransition(isolate, initial_map, map, transition_symbol,
                           SPECIAL_TRANSITION);
  }
  return map;
}

Handle<Map> Map::CopyForElementsTransition(Isolate* isolate, Handle<Map> map) {
  DCHECK(!map->IsDetached(isolate));
  DCHECK(!map->is_dictionary_map());
  Handle<Map> new_map = CopyDropDescriptors(isolate, map);

  if (map->owns_descriptors()) {
    // In case the map owned its own descriptors, share the descriptors and
    // transfer ownership to the new map.
    // The properties did not change, so reuse descriptors.
    map->set_owns_descriptors(false);
    new_map->InitializeDescriptors(isolate, map->instance_descriptors(isolate));
  } else {
    // In case the map did not own its own descriptors, a split is forced by
    // copying the map; creating a new descriptor array cell.
    DirectHandle<DescriptorArray> descriptors(
        map->instance_descriptors(isolate), isolate);
    int number_of_own_descriptors = map->NumberOfOwnDescriptors();
    DirectHandle<DescriptorArray> new_descriptors = DescriptorArray::CopyUpTo(
        isolate, descriptors, number_of_own_descriptors);
    new_map->InitializeDescriptors(isolate, *new_descriptors);
  }
  return new_map;
}

Handle<Map> Map::CopyForPrototypeTransition(Isolate* isolate, Handle<Map> map,
                                            Handle<HeapObject> prototype) {
  // For simplicity we always copy descriptors although it would be possible to
  // share them in some situations.
  Handle<Map> new_map =
      Copy(isolate, map, "TransitionToPrototype", PROTOTYPE_TRANSITION);
  Map::SetPrototype(isolate, new_map, prototype);
  return new_map;
}

Handle<Map> Map::Copy(Isolate* isolate, Handle<Map> map, const char* reason,
                      TransitionKindFlag kind) {
  DirectHandle<DescriptorArray> descriptors(map->instance_descriptors(isolate),
                                            isolate);
  int number_of_own_descriptors = map->NumberOfOwnDescriptors();
  DirectHandle<DescriptorArray> new_descriptors = DescriptorArray::CopyUpTo(
      isolate, descriptors, number_of_own_descriptors);
  auto res =
      CopyReplaceDescriptors(isolate, map, new_descriptors, OMIT_TRANSITION,
                             MaybeHandle<Name>(), reason, kind);
  return res;
}

Handle<Map> Map::Create(Isolate* isolate, int inobject_properties) {
  Handle<Map> copy_handle =
      Copy(isolate, handle(isolate->object_function()->initial_map(), isolate),
           "MapCreate");
  DisallowGarbageCollection no_gc;
  Tagged<Map> copy = *copy_handle;

  // Check that we do not overflow the instance size when adding the extra
  // inobject properties. If the instance size overflows, we allocate as many
  // properties as we can as inobject properties.
  if (inobject_properties > JSObject::kMaxInObjectProperties) {
    inobject_properties = JSObject::kMaxInObjectProperties;
  }

  int new_instance_size =
      JSObject::kHeaderSize + kTaggedSize * inobject_properties;

  // Adjust the map with the extra inobject properties.
  copy->set_instance_size(new_instance_size);
  copy->SetInObjectPropertiesStartInWords(JSObject::kHeaderSize / kTaggedSize);
  DCHECK_EQ(copy->GetInObjectProperties(), inobject_properties);
  copy->SetInObjectUnusedPropertyFields(inobject_properties);
  copy->set_visitor_id(Map::GetVisitorId(copy));

  return copy_handle;
}

Handle<Map> Map::CopyForPreventExtensions(
    Isolate* isolate, Handle<Map> map, PropertyAttributes attrs_to_add,
    Handle<Symbol> transition_marker, const char* reason,
    bool old_map_is_dictionary_elements_kind) {
  int num_descriptors = map->NumberOfOwnDescriptors();
  DirectHandle<DescriptorArray> new_desc =
      DescriptorArray::CopyUpToAddAttributes(
          isolate, handle(map->instance_descriptors(isolate), isolate),
          num_descriptors, attrs_to_add);
  // Do not track transitions during bootstrapping.
  TransitionFlag flag =
      isolate->bootstrapper()->IsActive() ? OMIT_TRANSITION : INSERT_TRANSITION;
  Handle<Map> new_map =
      CopyReplaceDescriptors(isolate, map, new_desc, flag, transition_marker,
                             reason, SPECIAL_TRANSITION);
  new_map->set_is_extensible(false);
  if (!IsTypedArrayOrRabGsabTypedArrayElementsKind(map->elements_kind())) {
    ElementsKind new_kind = IsStringWrapperElementsKind(map->elements_kind())
                                ? SLOW_STRING_WRAPPER_ELEMENTS
                                : DICTIONARY_ELEMENTS;
    if (v8_flags.enable_sealed_frozen_elements_kind &&
        !old_map_is_dictionary_elements_kind) {
      switch (map->elements_kind()) {
        case PACKED_ELEMENTS:
          if (attrs_to_add == SEALED) {
            new_kind = PACKED_SEALED_ELEMENTS;
          } else if (attrs_to_add == FROZEN) {
            new_kind = PACKED_FROZEN_ELEMENTS;
          } else {
            new_kind = PACKED_NONEXTENSIBLE_ELEMENTS;
          }
          break;
        case PACKED_NONEXTENSIBLE_ELEMENTS:
          if (attrs_to_add == SEALED) {
            new_kind = PACKED_SEALED_ELEMENTS;
          } else if (attrs_to_add == FROZEN) {
            new_kind = PACKED_FROZEN_ELEMENTS;
          }
          break;
        case PACKED_SEALED_ELEMENTS:
          if (attrs_to_add == FROZEN) {
            new_kind = PACKED_FROZEN_ELEMENTS;
          }
          break;
        case HOLEY_ELEMENTS:
          if (attrs_to_add == SEALED) {
            new_kind = HOLEY_SEALED_ELEMENTS;
          } else if (attrs_to_add == FROZEN) {
            new_kind = HOLEY_FROZEN_ELEMENTS;
          } else {
            new_kind = HOLEY_NONEXTENSIBLE_ELEMENTS;
          }
          break;
        case HOLEY_NONEXTENSIBLE_ELEMENTS:
          if (attrs_to_add == SEALED) {
            new_kind = HOLEY_SEALED_ELEMENTS;
          } else if (attrs_to_add == FROZEN) {
            new_kind = HOLEY_FROZEN_ELEMENTS;
          }
          break;
        case HOLEY_SEALED_ELEMENTS:
          if (attrs_to_add == FROZEN) {
            new_kind = HOLEY_FROZEN_ELEMENTS;
          }
          break;
        default:
          break;
      }
    }
    new_map->set_elements_kind(new_kind);
  }
  return new_map;
}

namespace {

bool CanHoldValue(Tagged<DescriptorArray> descriptors, InternalIndex descriptor,
                  PropertyConstness constness, Tagged<Object> value) {
  PropertyDetails details = descriptors->GetDetails(descriptor);
  if (details.location() == PropertyLocation::kField) {
    if (details.kind() == PropertyKind::kData) {
      return IsGeneralizableTo(constness, details.constness()) &&
             Object::FitsRepresentation(value, details.representation()) &&
             FieldType::NowContains(descriptors->GetFieldType(descriptor),
                                    value);
    } else {
      DCHECK_EQ(PropertyKind::kAccessor, details.kind());
      return false;
    }

  } else {
    DCHECK_EQ(PropertyLocation::kDescriptor, details.location());
    DCHECK_EQ(PropertyConstness::kConst, details.constness());
    DCHECK_EQ(PropertyKind::kAccessor, details.kind());
    return false;
  }
  UNREACHABLE();
}

Handle<Map> UpdateDescriptorForValue(Isolate* isolate, Handle<Map> map,
                                     InternalIndex descriptor,
                                     PropertyConstness constness,
                                     DirectHandle<Object> value) {
  if (CanHoldValue(map->instance_descriptors(isolate), descriptor, constness,
                   *value)) {
    return map;
  }

  PropertyAttributes attributes =
      map->instance_descriptors(isolate)->GetDetails(descriptor).attributes();
  Representation representation =
      Object::OptimalRepresentation(*value, isolate);
  Handle<FieldType> type = Object::OptimalType(*value, isolate, representation);

  MapUpdater mu(isolate, map);
  return mu.ReconfigureToDataField(descriptor, attributes, constness,
                                   representation, type);
}

}  // namespace

// static
Handle<Map> Map::PrepareForDataProperty(Isolate* isolate, Handle<Map> map,
                                        InternalIndex descriptor,
                                        PropertyConstness constness,
<<<<<<< HEAD
                                        Handle<Object> value) {
=======
                                        DirectHandle<Object> value) {
>>>>>>> 56d087b1
  // The map should already be fully updated before storing the property.
  DCHECK(!map->is_deprecated());
  // Dictionaries can store any property value.
  DCHECK(!map->is_dictionary_map());
  return UpdateDescriptorForValue(isolate, map, descriptor, constness, value);
}

Handle<Map> Map::TransitionToDataProperty(Isolate* isolate, Handle<Map> map,
                                          Handle<Name> name,
                                          DirectHandle<Object> value,
                                          PropertyAttributes attributes,
                                          PropertyConstness constness,
                                          StoreOrigin store_origin) {
  RCS_SCOPE(isolate,
            map->IsDetached(isolate)
                ? RuntimeCallCounterId::kPrototypeMap_TransitionToDataProperty
                : RuntimeCallCounterId::kMap_TransitionToDataProperty);

  DCHECK(IsUniqueName(*name));
  DCHECK(!map->is_dictionary_map());

  // Migrate to the newest map before storing the property.
  map = Update(isolate, map);

  MaybeHandle<Map> maybe_transition = TransitionsAccessor::SearchTransition(
      isolate, map, *name, PropertyKind::kData, attributes);
  Handle<Map> transition;
  if (maybe_transition.ToHandle(&transition)) {
    InternalIndex descriptor = transition->LastAdded();

    DCHECK_EQ(attributes, transition->instance_descriptors(isolate)
                              ->GetDetails(descriptor)
                              .attributes());

    return UpdateDescriptorForValue(isolate, transition, descriptor, constness,
                                    value);
  }

  // Do not track transitions during bootstrapping.
  TransitionFlag flag =
      isolate->bootstrapper()->IsActive() ? OMIT_TRANSITION : INSERT_TRANSITION;
  MaybeHandle<Map> maybe_map;
  if (!map->TooManyFastProperties(store_origin)) {
    Representation representation =
        Object::OptimalRepresentation(*value, isolate);
    Handle<FieldType> type =
        Object::OptimalType(*value, isolate, representation);
    maybe_map = Map::CopyWithField(isolate, map, name, type, attributes,
                                   constness, representation, flag);
  }

  Handle<Map> result;
  if (!maybe_map.ToHandle(&result)) {
    const char* reason = "TooManyFastProperties";
#if V8_TRACE_MAPS
    std::unique_ptr<base::ScopedVector<char>> buffer;
    if (v8_flags.log_maps) {
      base::ScopedVector<char> name_buffer(100);
      name->NameShortPrint(name_buffer);
      buffer.reset(new base::ScopedVector<char>(128));
      SNPrintF(*buffer, "TooManyFastProperties %s", name_buffer.begin());
      reason = buffer->begin();
    }
#endif
    Handle<Object> maybe_constructor(map->GetConstructor(), isolate);
    if (v8_flags.feedback_normalization && map->new_target_is_base() &&
        IsJSFunction(*maybe_constructor) &&
        !Cast<JSFunction>(*maybe_constructor)->shared()->native()) {
      auto constructor = Cast<JSFunction>(maybe_constructor);
      DCHECK_NE(*constructor, constructor->native_context()->object_function());
      Handle<Map> initial_map(constructor->initial_map(), isolate);
      result = Map::Normalize(isolate, initial_map, CLEAR_INOBJECT_PROPERTIES,
                              reason);
      initial_map->DeprecateTransitionTree(isolate);
      Handle<HeapObject> prototype(result->prototype(), isolate);
      JSFunction::SetInitialMap(isolate, constructor, result, prototype);

      // Deoptimize all code that embeds the previous initial map.
      DependentCode::DeoptimizeDependencyGroups(
          isolate, *initial_map, DependentCode::kInitialMapChangedGroup);
      if (!result->EquivalentToForNormalization(*map,
                                                CLEAR_INOBJECT_PROPERTIES)) {
        result =
            Map::Normalize(isolate, map, CLEAR_INOBJECT_PROPERTIES, reason);
      }
    } else {
      result = Map::Normalize(isolate, map, CLEAR_INOBJECT_PROPERTIES, reason);
    }
  }

  return result;
}

Handle<Map> Map::TransitionToAccessorProperty(Isolate* isolate, Handle<Map> map,
                                              Handle<Name> name,
                                              InternalIndex descriptor,
                                              DirectHandle<Object> getter,
                                              DirectHandle<Object> setter,
                                              PropertyAttributes attributes) {
  RCS_SCOPE(
      isolate,
      map->IsDetached(isolate)
          ? RuntimeCallCounterId::kPrototypeMap_TransitionToAccessorProperty
          : RuntimeCallCounterId::kMap_TransitionToAccessorProperty);

  // At least one of the accessors needs to be a new value.
  DCHECK(!IsNull(*getter, isolate) || !IsNull(*setter, isolate));
  DCHECK(IsUniqueName(*name));

  // Migrate to the newest map before transitioning to the new property.
  map = Update(isolate, map);

  // Dictionary maps can always have additional data properties.
  if (map->is_dictionary_map()) return map;

  PropertyNormalizationMode mode = map->is_prototype_map()
                                       ? KEEP_INOBJECT_PROPERTIES
                                       : CLEAR_INOBJECT_PROPERTIES;

  MaybeHandle<Map> maybe_transition = TransitionsAccessor::SearchTransition(
      isolate, map, *name, PropertyKind::kAccessor, attributes);
  Handle<Map> transition;
  if (maybe_transition.ToHandle(&transition)) {
    Tagged<DescriptorArray> descriptors =
        transition->instance_descriptors(isolate);
    InternalIndex last_descriptor = transition->LastAdded();
    DCHECK(descriptors->GetKey(last_descriptor)->Equals(*name));

    DCHECK_EQ(PropertyKind::kAccessor,
              descriptors->GetDetails(last_descriptor).kind());
    DCHECK_EQ(attributes,
              descriptors->GetDetails(last_descriptor).attributes());

    Handle<Object> maybe_pair(descriptors->GetStrongValue(last_descriptor),
                              isolate);
    if (!IsAccessorPair(*maybe_pair)) {
      return Map::Normalize(isolate, map, mode,
                            "TransitionToAccessorFromNonPair");
    }

    auto pair = Cast<AccessorPair>(maybe_pair);
    if (!pair->Equals(*getter, *setter)) {
      return Map::Normalize(isolate, map, mode,
                            "TransitionToDifferentAccessor");
    }

    return transition;
  }

  Handle<AccessorPair> pair;
  Tagged<DescriptorArray> old_descriptors = map->instance_descriptors(isolate);
  if (descriptor.is_found()) {
    if (descriptor != map->LastAdded()) {
      return Map::Normalize(isolate, map, mode, "AccessorsOverwritingNonLast");
    }
    PropertyDetails old_details = old_descriptors->GetDetails(descriptor);
    if (old_details.kind() != PropertyKind::kAccessor) {
      return Map::Normalize(isolate, map, mode,
                            "AccessorsOverwritingNonAccessors");
    }

    if (old_details.attributes() != attributes) {
      return Map::Normalize(isolate, map, mode, "AccessorsWithAttributes");
    }

    Handle<Object> maybe_pair(old_descriptors->GetStrongValue(descriptor),
                              isolate);
    if (!IsAccessorPair(*maybe_pair)) {
      return Map::Normalize(isolate, map, mode, "AccessorsOverwritingNonPair");
    }

    auto current_pair = Cast<AccessorPair>(maybe_pair);
    if (current_pair->Equals(*getter, *setter)) return map;

    bool overwriting_accessor = false;
    if (!IsNull(*getter, isolate) &&
        !IsNull(current_pair->get(ACCESSOR_GETTER), isolate) &&
        current_pair->get(ACCESSOR_GETTER) != *getter) {
      overwriting_accessor = true;
    }
    if (!IsNull(*setter, isolate) &&
        !IsNull(current_pair->get(ACCESSOR_SETTER), isolate) &&
        current_pair->get(ACCESSOR_SETTER) != *setter) {
      overwriting_accessor = true;
    }
    if (overwriting_accessor) {
      return Map::Normalize(isolate, map, mode,
                            "AccessorsOverwritingAccessors");
    }

    pair = AccessorPair::Copy(isolate, Cast<AccessorPair>(maybe_pair));
  } else if (map->NumberOfOwnDescriptors() >= kMaxNumberOfDescriptors ||
             map->TooManyFastProperties(StoreOrigin::kNamed)) {
    return Map::Normalize(isolate, map, CLEAR_INOBJECT_PROPERTIES,
                          "TooManyAccessors");
  } else {
    pair = isolate->factory()->NewAccessorPair();
  }

  pair->SetComponents(*getter, *setter);

  // Do not track transitions during bootstrapping.
  TransitionFlag flag =
      isolate->bootstrapper()->IsActive() ? OMIT_TRANSITION : INSERT_TRANSITION;
  Descriptor d = Descriptor::AccessorConstant(name, pair, attributes);
  return Map::CopyInsertDescriptor(isolate, map, &d, flag);
}

Handle<Map> Map::CopyAddDescriptor(Isolate* isolate, Handle<Map> map,
                                   Descriptor* descriptor,
                                   TransitionFlag flag) {
  Handle<DescriptorArray> descriptors(map->instance_descriptors(isolate),
                                      isolate);

  // Share descriptors only if map owns descriptors and is not an initial map.
  if (flag == INSERT_TRANSITION && map->owns_descriptors() &&
      !IsUndefined(map->GetBackPointer(), isolate) &&
      TransitionsAccessor::CanHaveMoreTransitions(isolate, map)) {
    return ShareDescriptor(isolate, map, descriptors, descriptor);
  }

  int nof = map->NumberOfOwnDescriptors();
  DirectHandle<DescriptorArray> new_descriptors =
      DescriptorArray::CopyUpTo(isolate, descriptors, nof, 1);
  new_descriptors->Append(descriptor);

  return CopyReplaceDescriptors(isolate, map, new_descriptors, flag,
                                descriptor->GetKey(), "CopyAddDescriptor",
                                SIMPLE_PROPERTY_TRANSITION);
}

Handle<Map> Map::CopyInsertDescriptor(Isolate* isolate, Handle<Map> map,
                                      Descriptor* descriptor,
                                      TransitionFlag flag) {
  Handle<DescriptorArray> old_descriptors(map->instance_descriptors(isolate),
                                          isolate);

  // We replace the key if it is already present.
  InternalIndex index =
      old_descriptors->SearchWithCache(isolate, *descriptor->GetKey(), *map);
  if (index.is_found()) {
    return CopyReplaceDescriptor(isolate, map, old_descriptors, descriptor,
                                 index, flag);
  }
  return CopyAddDescriptor(isolate, map, descriptor, flag);
}

Handle<Map> Map::CopyReplaceDescriptor(
    Isolate* isolate, Handle<Map> map,
    DirectHandle<DescriptorArray> descriptors, Descriptor* descriptor,
    InternalIndex insertion_index, TransitionFlag flag) {
  Handle<Name> key = descriptor->GetKey();
  DCHECK_EQ(*key, descriptors->GetKey(insertion_index));
  // This function does not support replacing property fields as
  // that would break property field counters.
  DCHECK_NE(PropertyLocation::kField, descriptor->GetDetails().location());
  DCHECK_NE(PropertyLocation::kField,
            descriptors->GetDetails(insertion_index).location());

  DirectHandle<DescriptorArray> new_descriptors = DescriptorArray::CopyUpTo(
      isolate, descriptors, map->NumberOfOwnDescriptors());

  new_descriptors->Replace(insertion_index, descriptor);

  TransitionKindFlag simple_flag =
      (insertion_index.as_int() == descriptors->number_of_descriptors() - 1)
          ? SIMPLE_PROPERTY_TRANSITION
          : PROPERTY_TRANSITION;
  return CopyReplaceDescriptors(isolate, map, new_descriptors, flag, key,
                                "CopyReplaceDescriptor", simple_flag);
}

int Map::Hash() { return Hash(prototype()); }

int Map::Hash(Tagged<HeapObject> prototype) {
  // For performance reasons we only hash the 2 most variable fields of a map:
  // prototype and bit_field2.

  int prototype_hash;
  if (IsNull(prototype)) {
    // No identity hash for null, so just pick a random number.
    prototype_hash = 1;
  } else {
    Tagged<JSReceiver> receiver = Cast<JSReceiver>(prototype);
    Isolate* isolate = GetIsolateFromWritableObject(receiver);
    prototype_hash = receiver->GetOrCreateIdentityHash(isolate).value();
  }

  return prototype_hash ^ bit_field2();
}

namespace {

bool CheckEquivalentModuloProto(const Tagged<Map> first,
                                const Tagged<Map> second) {
  return first->GetConstructorRaw() == second->GetConstructorRaw() &&
         first->instance_type() == second->instance_type() &&
         first->bit_field() == second->bit_field() &&
         first->is_extensible() == second->is_extensible() &&
         first->new_target_is_base() == second->new_target_is_base();
}

}  // namespace

bool Map::EquivalentToForTransition(const Tagged<Map> other,
                                    ConcurrencyMode cmode,
                                    Handle<HeapObject> new_prototype) const {
  CHECK_EQ(GetConstructor(), other->GetConstructor());
  CHECK_EQ(instance_type(), other->instance_type());

  if (bit_field() != other->bit_field()) return false;
  if (new_prototype.is_null()) {
    if (prototype() != other->prototype()) return false;
  } else {
    if (*new_prototype != other->prototype()) return false;
  }
  if (new_target_is_base() != other->new_target_is_base()) return false;
  if (InstanceTypeChecker::IsJSFunction(instance_type())) {
    // JSFunctions require more checks to ensure that sloppy function is
    // not equivalent to strict function.
    int nof =
        std::min(NumberOfOwnDescriptors(), other->NumberOfOwnDescriptors());
    Tagged<DescriptorArray> this_descriptors =
        IsConcurrent(cmode) ? instance_descriptors(kAcquireLoad)
                            : instance_descriptors();
    Tagged<DescriptorArray> that_descriptors =
        IsConcurrent(cmode) ? other->instance_descriptors(kAcquireLoad)
                            : other->instance_descriptors();
    return this_descriptors->IsEqualUpTo(that_descriptors, nof);
  }
  return true;
}

bool Map::EquivalentToForElementsKindTransition(const Tagged<Map> other,
                                                ConcurrencyMode cmode) const {
  if (!EquivalentToForTransition(other, cmode)) {
    return false;
  }
#ifdef DEBUG
  // Ensure that we don't try to generate elements kind transitions from maps
  // with fields that may be generalized in-place. This must already be handled
  // during addition of a new field.
  Tagged<DescriptorArray> descriptors = IsConcurrent(cmode)
                                            ? instance_descriptors(kAcquireLoad)
                                            : instance_descriptors();
  for (InternalIndex i : IterateOwnDescriptors()) {
    PropertyDetails details = descriptors->GetDetails(i);
    if (details.location() == PropertyLocation::kField) {
      DCHECK(IsMostGeneralFieldType(details.representation(),
                                    descriptors->GetFieldType(i)));
    }
  }
#endif
  return true;
}

bool Map::EquivalentToForNormalization(const Tagged<Map> other,
                                       ElementsKind elements_kind,
                                       Tagged<HeapObject> other_prototype,
                                       PropertyNormalizationMode mode) const {
  int properties =
      mode == CLEAR_INOBJECT_PROPERTIES ? 0 : other->GetInObjectProperties();
  // Make sure the elements_kind bits are in bit_field2.
  DCHECK_EQ(this->elements_kind(),
            Map::Bits2::ElementsKindBits::decode(bit_field2()));
  int adjusted_other_bit_field2 =
      Map::Bits2::ElementsKindBits::update(other->bit_field2(), elements_kind);
  return CheckEquivalentModuloProto(*this, other) &&
         prototype() == other_prototype &&
         bit_field2() == adjusted_other_bit_field2 &&
         GetInObjectProperties() == properties &&
         JSObject::GetEmbedderFieldCount(*this) ==
             JSObject::GetEmbedderFieldCount(other);
}

int Map::ComputeMinObjectSlack(Isolate* isolate) {
  // Has to be an initial map.
  DCHECK(IsUndefined(GetBackPointer(), isolate));

  int slack = UnusedPropertyFields();
  TransitionsAccessor transitions(isolate, *this);
  TransitionsAccessor::TraverseCallback callback = [&](Tagged<Map> map) {
    slack = std::min(slack, map->UnusedPropertyFields());
  };
  transitions.TraverseTransitionTree(callback);
  return slack;
}

void Map::SetInstanceDescriptors(Isolate* isolate,
                                 Tagged<DescriptorArray> descriptors,
                                 int number_of_own_descriptors) {
  set_instance_descriptors(descriptors, kReleaseStore);
  SetNumberOfOwnDescriptors(number_of_own_descriptors);
#ifndef V8_DISABLE_WRITE_BARRIERS
  WriteBarrier::Marking(descriptors, number_of_own_descriptors);
#endif
}

// static
Handle<PrototypeInfo> Map::GetOrCreatePrototypeInfo(
    DirectHandle<JSObject> prototype, Isolate* isolate) {
  DCHECK(IsJSObjectThatCanBeTrackedAsPrototype(*prototype));
  {
    Tagged<PrototypeInfo> prototype_info;
    if (prototype->map()->TryGetPrototypeInfo(&prototype_info)) {
      return handle(prototype_info, isolate);
    }
  }
  Handle<PrototypeInfo> proto_info = isolate->factory()->NewPrototypeInfo();
  prototype->map()->set_prototype_info(*proto_info, kReleaseStore);
  return proto_info;
}

// static
Handle<PrototypeInfo> Map::GetOrCreatePrototypeInfo(
    DirectHandle<Map> prototype_map, Isolate* isolate) {
  {
    Tagged<Object> maybe_proto_info = prototype_map->prototype_info();
    if (PrototypeInfo::IsPrototypeInfoFast(maybe_proto_info)) {
      return handle(Cast<PrototypeInfo>(maybe_proto_info), isolate);
    }
  }
  Handle<PrototypeInfo> proto_info = isolate->factory()->NewPrototypeInfo();
  prototype_map->set_prototype_info(*proto_info, kReleaseStore);
  return proto_info;
}

// static
void Map::SetShouldBeFastPrototypeMap(DirectHandle<Map> map, bool value,
                                      Isolate* isolate) {
  DCHECK(map->is_prototype_map());
  if (value == false && !map->has_prototype_info()) {
    // "False" is the implicit default value, so there's nothing to do.
    return;
  }
  GetOrCreatePrototypeInfo(map, isolate)->set_should_be_fast_map(value);
}

// static
Handle<UnionOf<Smi, Cell>> Map::GetOrCreatePrototypeChainValidityCell(
    DirectHandle<Map> map, Isolate* isolate) {
  Handle<Object> maybe_prototype;
  if (IsJSGlobalObjectMap(*map)) {
    DCHECK(map->is_prototype_map());
    // Global object is prototype of a global proxy and therefore we can
    // use its validity cell for guarding global object's prototype change.
    maybe_prototype = isolate->global_object();
  } else {
    maybe_prototype =
        handle(map->GetPrototypeChainRootMap(isolate)->prototype(), isolate);
  }
  if (!IsJSObjectThatCanBeTrackedAsPrototype(*maybe_prototype)) {
    return handle(Smi::FromInt(Map::kPrototypeChainValid), isolate);
  }
  auto prototype = Cast<JSObject>(maybe_prototype);
  // Ensure the prototype is registered with its own prototypes so its cell
  // will be invalidated when necessary.
  JSObject::LazyRegisterPrototypeUser(handle(prototype->map(), isolate),
                                      isolate);

  Tagged<Object> maybe_cell =
      prototype->map()->prototype_validity_cell(kRelaxedLoad);
  // Return existing cell if it's still valid.
  if (IsCell(maybe_cell)) {
    Tagged<Cell> cell = Cast<Cell>(maybe_cell);
    if (cell->value() == Smi::FromInt(Map::kPrototypeChainValid)) {
      return handle(cell, isolate);
    }
  }
  // Otherwise create a new cell.
  Handle<Cell> cell =
      isolate->factory()->NewCell(Smi::FromInt(Map::kPrototypeChainValid));
  prototype->map()->set_prototype_validity_cell(*cell, kRelaxedStore);
  return cell;
}

// static
bool Map::IsPrototypeChainInvalidated(Tagged<Map> map) {
  DCHECK(map->is_prototype_map());
  Tagged<Object> maybe_cell = map->prototype_validity_cell(kRelaxedLoad);
  if (IsCell(maybe_cell)) {
    Tagged<Cell> cell = Cast<Cell>(maybe_cell);
    return cell->value() != Smi::FromInt(Map::kPrototypeChainValid);
  }
  return true;
}

// static
void Map::SetPrototype(Isolate* isolate, DirectHandle<Map> map,
                       Handle<HeapObject> prototype,
                       bool enable_prototype_setup_mode) {
  RCS_SCOPE(isolate, RuntimeCallCounterId::kMap_SetPrototype);

  if (IsJSObjectThatCanBeTrackedAsPrototype(*prototype)) {
    Handle<JSObject> prototype_jsobj = Cast<JSObject>(prototype);
    JSObject::OptimizeAsPrototype(prototype_jsobj, enable_prototype_setup_mode);
  } else {
    DCHECK(IsNull(*prototype, isolate) || IsJSProxy(*prototype) ||
           IsWasmObject(*prototype) || InWritableSharedSpace(*prototype));
  }

  WriteBarrierMode wb_mode =
      IsNull(*prototype, isolate) ? SKIP_WRITE_BARRIER : UPDATE_WRITE_BARRIER;
  map->set_prototype(*prototype, wb_mode);
}

void Map::StartInobjectSlackTracking() {
  DCHECK(!this->IsInobjectSlackTrackingInProgress());
  if (UnusedPropertyFields() == 0) return;
  set_construction_counter(Map::kSlackTrackingCounterStart);
}

Handle<Map> Map::TransitionRootMapToPrototypeForNewObject(
    Isolate* isolate, Handle<Map> map, Handle<HeapObject> prototype) {
  DCHECK(IsUndefined(map->GetBackPointer()));
  Handle<Map> new_map = TransitionToUpdatePrototype(isolate, map, prototype);
  if (new_map->GetBackPointer() != *map &&
      map->IsInobjectSlackTrackingInProgress()) {
    // Advance the construction count on the base map to keep it in sync with
    // the transitioned map.
    map->InobjectSlackTrackingStep(isolate);
  }
  return new_map;
}

Handle<Map> Map::TransitionToUpdatePrototype(Isolate* isolate, Handle<Map> map,
                                             Handle<HeapObject> prototype) {
  Handle<Map> new_map;
  DCHECK_IMPLIES(v8_flags.move_prototype_transitions_first,
                 IsUndefined(map->GetBackPointer()));
  if (auto maybe_map = TransitionsAccessor::GetPrototypeTransition(
          isolate, *map, *prototype)) {
    new_map = handle(*maybe_map, isolate);
  } else {
    new_map = CopyForPrototypeTransition(isolate, map, prototype);
    if (!map->IsDetached(isolate)) {
      TransitionsAccessor::PutPrototypeTransition(isolate, map, prototype,
                                                  new_map);
    }
  }
  DCHECK_IMPLIES(map->IsInobjectSlackTrackingInProgress(),
                 new_map->IsInobjectSlackTrackingInProgress());
  CHECK_IMPLIES(map->IsInobjectSlackTrackingInProgress(),
                map->construction_counter() <= new_map->construction_counter());
  return new_map;
}

Handle<NormalizedMapCache> NormalizedMapCache::New(Isolate* isolate) {
  Handle<WeakFixedArray> array(
      isolate->factory()->NewWeakFixedArray(kEntries, AllocationType::kOld));
  return Cast<NormalizedMapCache>(array);
}

MaybeHandle<Map> NormalizedMapCache::Get(DirectHandle<Map> fast_map,
                                         ElementsKind elements_kind,
                                         Tagged<HeapObject> prototype,
                                         PropertyNormalizationMode mode) {
  DisallowGarbageCollection no_gc;
  Tagged<MaybeObject> value =
      WeakFixedArray::get(GetIndex(*fast_map, *prototype));
  Tagged<HeapObject> heap_object;
  if (!value.GetHeapObjectIfWeak(&heap_object)) {
    return MaybeHandle<Map>();
  }

  Tagged<Map> normalized_map = Cast<Map>(heap_object);
  if (!normalized_map->EquivalentToForNormalization(*fast_map, elements_kind,
                                                    prototype, mode)) {
    return MaybeHandle<Map>();
  }
  return handle(normalized_map, GetIsolate());
}

void NormalizedMapCache::Set(DirectHandle<Map> fast_map,
                             DirectHandle<Map> normalized_map) {
  DisallowGarbageCollection no_gc;
  DCHECK(normalized_map->is_dictionary_map());
  WeakFixedArray::set(GetIndex(*fast_map, normalized_map->prototype()),
                      MakeWeak(*normalized_map));
}

}  // namespace internal
}  // namespace v8<|MERGE_RESOLUTION|>--- conflicted
+++ resolved
@@ -1924,11 +1924,7 @@
 Handle<Map> Map::PrepareForDataProperty(Isolate* isolate, Handle<Map> map,
                                         InternalIndex descriptor,
                                         PropertyConstness constness,
-<<<<<<< HEAD
-                                        Handle<Object> value) {
-=======
                                         DirectHandle<Object> value) {
->>>>>>> 56d087b1
   // The map should already be fully updated before storing the property.
   DCHECK(!map->is_deprecated());
   // Dictionaries can store any property value.
