// Copyright 2012 the V8 project authors. All rights reserved.
// Use of this source code is governed by a BSD-style license that can be
// found in the LICENSE file.

#include "src/api/api.h"

#include <algorithm>  // For min
#include <cmath>      // For isnan.
#include <limits>
#include <sstream>
#include <string>
#include <utility>  // For move
#include <vector>

#include "include/v8-array-buffer.h"
#include "include/v8-callbacks.h"
#include "include/v8-cppgc.h"
#include "include/v8-date.h"
#include "include/v8-embedder-state-scope.h"
#include "include/v8-extension.h"
#include "include/v8-fast-api-calls.h"
#include "include/v8-function.h"
#include "include/v8-json.h"
#include "include/v8-locker.h"
#include "include/v8-primitive-object.h"
#include "include/v8-profiler.h"
#include "include/v8-source-location.h"
#include "include/v8-template.h"
#include "include/v8-unwinder-state.h"
#include "include/v8-util.h"
#include "include/v8-wasm.h"
#include "src/api/api-arguments.h"
#include "src/api/api-inl.h"
#include "src/api/api-natives.h"
#include "src/base/functional.h"
#include "src/base/logging.h"
#include "src/base/platform/memory.h"
#include "src/base/platform/platform.h"
#include "src/base/platform/time.h"
#include "src/base/safe_conversions.h"
#include "src/base/utils/random-number-generator.h"
#include "src/base/vector.h"
#include "src/builtins/accessors.h"
#include "src/builtins/builtins-utils.h"
#include "src/codegen/compilation-cache.h"
#include "src/codegen/compiler.h"
#include "src/codegen/cpu-features.h"
#include "src/codegen/script-details.h"
#include "src/common/assert-scope.h"
#include "src/common/globals.h"
#include "src/compiler-dispatcher/lazy-compile-dispatcher.h"
#include "src/date/date.h"
#include "src/debug/debug.h"
#include "src/deoptimizer/deoptimizer.h"
#include "src/execution/embedder-state.h"
#include "src/execution/execution.h"
#include "src/execution/frames-inl.h"
#include "src/execution/isolate-inl.h"
#include "src/execution/messages.h"
#include "src/execution/microtask-queue.h"
#include "src/execution/simulator.h"
#include "src/execution/v8threads.h"
#include "src/execution/vm-state-inl.h"
#include "src/handles/global-handles.h"
#include "src/handles/persistent-handles.h"
#include "src/handles/shared-object-conveyor-handles.h"
#include "src/handles/traced-handles-inl.h"
#include "src/heap/heap-inl.h"
#include "src/heap/heap-write-barrier.h"
#include "src/heap/safepoint.h"
#include "src/init/bootstrapper.h"
#include "src/init/icu_util.h"
#include "src/init/startup-data-util.h"
#include "src/init/v8.h"
#include "src/json/json-parser.h"
#include "src/json/json-stringifier.h"
#include "src/logging/counters-scopes.h"
#include "src/logging/metrics.h"
#include "src/logging/runtime-call-stats-scope.h"
#include "src/logging/tracing-flags.h"
#include "src/numbers/conversions-inl.h"
#include "src/objects/api-callbacks.h"
#include "src/objects/backing-store.h"
#include "src/objects/contexts.h"
#include "src/objects/embedder-data-array-inl.h"
#include "src/objects/embedder-data-slot-inl.h"
#include "src/objects/hash-table-inl.h"
#include "src/objects/heap-object.h"
#include "src/objects/instance-type-inl.h"
#include "src/objects/instance-type.h"
#include "src/objects/js-array-buffer-inl.h"
#include "src/objects/js-array-inl.h"
#include "src/objects/js-collection-inl.h"
#include "src/objects/js-objects.h"
#include "src/objects/js-promise-inl.h"
#include "src/objects/js-regexp-inl.h"
#include "src/objects/js-weak-refs-inl.h"
#include "src/objects/module-inl.h"
#include "src/objects/objects-inl.h"
#include "src/objects/oddball.h"
#include "src/objects/ordered-hash-table-inl.h"
#include "src/objects/primitive-heap-object.h"
#include "src/objects/property-descriptor.h"
#include "src/objects/property-details.h"
#include "src/objects/property.h"
#include "src/objects/prototype.h"
#include "src/objects/shared-function-info.h"
#include "src/objects/slots.h"
#include "src/objects/smi.h"
#include "src/objects/string.h"
#include "src/objects/synthetic-module-inl.h"
#include "src/objects/templates.h"
#include "src/objects/value-serializer.h"
#include "src/parsing/parse-info.h"
#include "src/parsing/parser.h"
#include "src/parsing/pending-compilation-error-handler.h"
#include "src/parsing/scanner-character-streams.h"
#include "src/profiler/cpu-profiler.h"
#include "src/profiler/heap-profiler.h"
#include "src/profiler/heap-snapshot-generator-inl.h"
#include "src/profiler/profile-generator-inl.h"
#include "src/profiler/tick-sample.h"
#include "src/regexp/regexp-utils.h"
#include "src/roots/static-roots.h"
#include "src/runtime/runtime.h"
#include "src/sandbox/external-pointer.h"
#include "src/sandbox/sandbox.h"
#include "src/snapshot/code-serializer.h"
#include "src/snapshot/embedded/embedded-data.h"
#include "src/snapshot/snapshot.h"
#include "src/strings/char-predicates-inl.h"
#include "src/strings/string-hasher.h"
#include "src/strings/unicode-inl.h"
#include "src/tracing/trace-event.h"
#include "src/utils/detachable-vector.h"
#include "src/utils/identity-map.h"
#include "src/utils/version.h"

#if V8_ENABLE_WEBASSEMBLY
#include "src/debug/debug-wasm-objects.h"
#include "src/trap-handler/trap-handler.h"
#include "src/wasm/streaming-decoder.h"
#include "src/wasm/value-type.h"
#include "src/wasm/wasm-engine.h"
#include "src/wasm/wasm-js.h"
#include "src/wasm/wasm-objects-inl.h"
#include "src/wasm/wasm-result.h"
#include "src/wasm/wasm-serialization.h"
#endif  // V8_ENABLE_WEBASSEMBLY

#if V8_OS_LINUX || V8_OS_DARWIN || V8_OS_FREEBSD
#include <signal.h>
#include <unistd.h>

#if V8_ENABLE_WEBASSEMBLY
#include "include/v8-wasm-trap-handler-posix.h"
#include "src/trap-handler/handler-inside-posix.h"
#endif  // V8_ENABLE_WEBASSEMBLY

#endif  // V8_OS_LINUX || V8_OS_DARWIN || V8_OS_FREEBSD

#if V8_OS_WIN
#include <windows.h>

// This has to come after windows.h.
#include <versionhelpers.h>

#include "include/v8-wasm-trap-handler-win.h"
#include "src/trap-handler/handler-inside-win.h"
#if defined(V8_OS_WIN64)
#include "src/base/platform/wrappers.h"
#include "src/diagnostics/unwinding-info-win64.h"
#endif  // V8_OS_WIN64
#endif  // V8_OS_WIN

#if defined(V8_OS_WIN) && defined(V8_ENABLE_ETW_STACK_WALKING)
#include "src/diagnostics/etw-jit-win.h"
#endif

// Has to be the last include (doesn't have include guards):
#include "src/api/api-macros.h"

namespace v8 {

static OOMErrorCallback g_oom_error_callback = nullptr;

static ScriptOrigin GetScriptOriginForScript(
    i::Isolate* i_isolate, i::DirectHandle<i::Script> script) {
  i::DirectHandle<i::Object> scriptName(script->GetNameOrSourceURL(),
                                        i_isolate);
  i::DirectHandle<i::Object> source_map_url(script->source_mapping_url(),
                                            i_isolate);
  i::DirectHandle<i::Object> host_defined_options(
      script->host_defined_options(), i_isolate);
  ScriptOriginOptions options(script->origin_options());
  bool is_wasm = false;
#if V8_ENABLE_WEBASSEMBLY
  is_wasm = script->type() == i::Script::Type::kWasm;
#endif  // V8_ENABLE_WEBASSEMBLY
  v8::ScriptOrigin origin(
      Utils::ToLocal(scriptName, i_isolate), script->line_offset(),
      script->column_offset(), options.IsSharedCrossOrigin(), script->id(),
      Utils::ToLocal(source_map_url, i_isolate), options.IsOpaque(), is_wasm,
      options.IsModule(), Utils::ToLocal(host_defined_options, i_isolate));
  return origin;
}

// --- E x c e p t i o n   B e h a v i o r ---

// When V8 cannot allocate memory FatalProcessOutOfMemory is called. The default
// OOM error handler is called and execution is stopped.
void i::V8::FatalProcessOutOfMemory(i::Isolate* i_isolate, const char* location,
                                    const OOMDetails& details) {
  char last_few_messages[Heap::kTraceRingBufferSize + 1];
  char js_stacktrace[Heap::kStacktraceBufferSize + 1];
  i::HeapStats heap_stats;

  if (i_isolate == nullptr) {
    i_isolate = Isolate::TryGetCurrent();
  }

  if (i_isolate == nullptr) {
    // If the Isolate is not available for the current thread we cannot retrieve
    // memory information from the Isolate. Write easy-to-recognize values on
    // the stack.
    memset(last_few_messages, 0x0BADC0DE, Heap::kTraceRingBufferSize + 1);
    memset(js_stacktrace, 0x0BADC0DE, Heap::kStacktraceBufferSize + 1);
    memset(&heap_stats, 0xBADC0DE, sizeof(heap_stats));
    // Give the embedder a chance to handle the condition. If it doesn't,
    // just crash.
    if (g_oom_error_callback) g_oom_error_callback(location, details);
    base::FatalOOM(base::OOMType::kProcess, location);
    UNREACHABLE();
  }

  memset(last_few_messages, 0, Heap::kTraceRingBufferSize + 1);
  memset(js_stacktrace, 0, Heap::kStacktraceBufferSize + 1);

  intptr_t start_marker;
  heap_stats.start_marker = &start_marker;
  size_t ro_space_size;
  heap_stats.ro_space_size = &ro_space_size;
  size_t ro_space_capacity;
  heap_stats.ro_space_capacity = &ro_space_capacity;
  size_t new_space_size;
  heap_stats.new_space_size = &new_space_size;
  size_t new_space_capacity;
  heap_stats.new_space_capacity = &new_space_capacity;
  size_t old_space_size;
  heap_stats.old_space_size = &old_space_size;
  size_t old_space_capacity;
  heap_stats.old_space_capacity = &old_space_capacity;
  size_t code_space_size;
  heap_stats.code_space_size = &code_space_size;
  size_t code_space_capacity;
  heap_stats.code_space_capacity = &code_space_capacity;
  size_t map_space_size;
  heap_stats.map_space_size = &map_space_size;
  size_t map_space_capacity;
  heap_stats.map_space_capacity = &map_space_capacity;
  size_t lo_space_size;
  heap_stats.lo_space_size = &lo_space_size;
  size_t code_lo_space_size;
  heap_stats.code_lo_space_size = &code_lo_space_size;
  size_t global_handle_count;
  heap_stats.global_handle_count = &global_handle_count;
  size_t weak_global_handle_count;
  heap_stats.weak_global_handle_count = &weak_global_handle_count;
  size_t pending_global_handle_count;
  heap_stats.pending_global_handle_count = &pending_global_handle_count;
  size_t near_death_global_handle_count;
  heap_stats.near_death_global_handle_count = &near_death_global_handle_count;
  size_t free_global_handle_count;
  heap_stats.free_global_handle_count = &free_global_handle_count;
  size_t memory_allocator_size;
  heap_stats.memory_allocator_size = &memory_allocator_size;
  size_t memory_allocator_capacity;
  heap_stats.memory_allocator_capacity = &memory_allocator_capacity;
  size_t malloced_memory;
  heap_stats.malloced_memory = &malloced_memory;
  size_t malloced_peak_memory;
  heap_stats.malloced_peak_memory = &malloced_peak_memory;
  size_t objects_per_type[LAST_TYPE + 1] = {0};
  heap_stats.objects_per_type = objects_per_type;
  size_t size_per_type[LAST_TYPE + 1] = {0};
  heap_stats.size_per_type = size_per_type;
  int os_error;
  heap_stats.os_error = &os_error;
  heap_stats.last_few_messages = last_few_messages;
  heap_stats.js_stacktrace = js_stacktrace;
  intptr_t end_marker;
  heap_stats.end_marker = &end_marker;
  if (i_isolate->heap()->HasBeenSetUp()) {
    // BUG(1718): Don't use the take_snapshot since we don't support
    // HeapObjectIterator here without doing a special GC.
    i_isolate->heap()->RecordStats(&heap_stats, false);
    if (!v8_flags.correctness_fuzzer_suppressions) {
      char* first_newline = strchr(last_few_messages, '\n');
      if (first_newline == nullptr || first_newline[1] == '\0')
        first_newline = last_few_messages;
      base::OS::PrintError("\n<--- Last few GCs --->\n%s\n", first_newline);
      base::OS::PrintError("\n<--- JS stacktrace --->\n%s\n", js_stacktrace);
    }
  }
  Utils::ReportOOMFailure(i_isolate, location, details);
  if (g_oom_error_callback) g_oom_error_callback(location, details);
  // If the fatal error handler returns, we stop execution.
  FATAL("API fatal error handler returned after process out of memory");
}

void i::V8::FatalProcessOutOfMemory(i::Isolate* i_isolate, const char* location,
                                    const char* detail) {
  OOMDetails details;
  details.detail = detail;
  FatalProcessOutOfMemory(i_isolate, location, details);
}

void Utils::ReportApiFailure(const char* location, const char* message) {
  i::Isolate* i_isolate = i::Isolate::TryGetCurrent();
  FatalErrorCallback callback = nullptr;
  if (i_isolate != nullptr) {
    callback = i_isolate->exception_behavior();
  }
  if (callback == nullptr) {
    base::OS::PrintError("\n#\n# Fatal error in %s\n# %s\n#\n\n", location,
                         message);
    base::OS::Abort();
  } else {
    callback(location, message);
  }
  i_isolate->SignalFatalError();
}

void Utils::ReportOOMFailure(i::Isolate* i_isolate, const char* location,
                             const OOMDetails& details) {
  if (auto oom_callback = i_isolate->oom_behavior()) {
    oom_callback(location, details);
  } else {
    // TODO(wfh): Remove this fallback once Blink is setting OOM handler. See
    // crbug.com/614440.
    FatalErrorCallback fatal_callback = i_isolate->exception_behavior();
    if (fatal_callback == nullptr) {
      base::OOMType type = details.is_heap_oom ? base::OOMType::kJavaScript
                                               : base::OOMType::kProcess;
      base::FatalOOM(type, location);
      UNREACHABLE();
    } else {
      fatal_callback(location,
                     details.is_heap_oom
                         ? "Allocation failed - JavaScript heap out of memory"
                         : "Allocation failed - process out of memory");
    }
  }
  i_isolate->SignalFatalError();
}

void V8::SetSnapshotDataBlob(StartupData* snapshot_blob) {
  i::V8::SetSnapshotBlob(snapshot_blob);
}

namespace {

#ifdef V8_ENABLE_SANDBOX
// ArrayBufferAllocator to use when the sandbox is enabled in which case all
// ArrayBuffer backing stores need to be allocated inside the sandbox.
class ArrayBufferAllocator : public v8::ArrayBuffer::Allocator {
 public:
  void* Allocate(size_t length) override {
    return allocator_->Allocate(length);
  }

  void* AllocateUninitialized(size_t length) override {
    return Allocate(length);
  }

  void Free(void* data, size_t length) override {
    return allocator_->Free(data);
  }

 private:
  // Backend allocator shared by all ArrayBufferAllocator instances. This way,
  // there is a single region of virtual addres space reserved inside the
  // sandbox from which all ArrayBufferAllocators allocate their memory,
  // instead of each allocator creating their own region, which may cause
  // address space exhaustion inside the sandbox.
  // TODO(chromium:1340224): replace this with a more efficient allocator.
  class BackendAllocator {
   public:
    BackendAllocator() {
      CHECK(i::GetProcessWideSandbox()->is_initialized());
      VirtualAddressSpace* vas = i::GetProcessWideSandbox()->address_space();
      constexpr size_t max_backing_memory_size = 8ULL * i::GB;
      constexpr size_t min_backing_memory_size = 1ULL * i::GB;
      size_t backing_memory_size = max_backing_memory_size;
      i::Address backing_memory_base = 0;
      while (!backing_memory_base &&
             backing_memory_size >= min_backing_memory_size) {
        backing_memory_base = vas->AllocatePages(
            VirtualAddressSpace::kNoHint, backing_memory_size, kChunkSize,
#if defined(CHERI_HYBRID)
            PagePermissions::kReadWrite,
            PagePermissions::kReadWrite);
#else   // !CHERI_HYBRID
            PagePermissions::kNoAccess);
#endif  // !CHERI_HYBRID
        if (!backing_memory_base) {
          backing_memory_size /= 2;
        }
      }
      if (!backing_memory_base) {
        i::V8::FatalProcessOutOfMemory(
            nullptr,
            "Could not reserve backing memory for ArrayBufferAllocators");
      }
      DCHECK(IsAligned(backing_memory_base, kChunkSize));

      region_alloc_ = std::make_unique<base::RegionAllocator>(
          backing_memory_base, backing_memory_size, kAllocationGranularity);
      end_of_accessible_region_ = region_alloc_->begin();

      // Install a on-merge callback to discard or decommit unused pages.
      region_alloc_->set_on_merge_callback([this](i::Address start,
                                                  size_t size) {
        mutex_.AssertHeld();
        VirtualAddressSpace* vas = i::GetProcessWideSandbox()->address_space();
        i::Address end = start + size;
        if (end == region_alloc_->end() &&
            start <= end_of_accessible_region_ - kChunkSize) {
          // Can shrink the accessible region.
          i::Address new_end_of_accessible_region = RoundUp(start, kChunkSize);
          size_t size =
              end_of_accessible_region_ - new_end_of_accessible_region;
          if (!vas->DecommitPages(new_end_of_accessible_region, size)) {
            i::V8::FatalProcessOutOfMemory(
                nullptr, "ArrayBufferAllocator::BackendAllocator()");
          }
          end_of_accessible_region_ = new_end_of_accessible_region;
        } else if (size >= 2 * kChunkSize) {
          // Can discard pages. The pages stay accessible, so the size of the
          // accessible region doesn't change.
          i::Address chunk_start = RoundUp(start, kChunkSize);
          i::Address chunk_end = RoundDown(start + size, kChunkSize);
          if (!vas->DiscardSystemPages(chunk_start, chunk_end - chunk_start)) {
            i::V8::FatalProcessOutOfMemory(
                nullptr, "ArrayBufferAllocator::BackendAllocator()");
          }
        }
      });
    }

    ~BackendAllocator() {
      // The sandbox may already have been torn down, in which case there's no
      // need to free any memory.
      if (i::GetProcessWideSandbox()->is_initialized()) {
        VirtualAddressSpace* vas = i::GetProcessWideSandbox()->address_space();
        vas->FreePages(region_alloc_->begin(), region_alloc_->size());
      }
    }

    BackendAllocator(const BackendAllocator&) = delete;
    BackendAllocator& operator=(const BackendAllocator&) = delete;

    void* Allocate(size_t length) {
      base::MutexGuard guard(&mutex_);

      length = RoundUp(length, kAllocationGranularity);
      i::Address region = region_alloc_->AllocateRegion(length);
      if (region == base::RegionAllocator::kAllocationFailure) return nullptr;

      // Check if the memory is inside the accessible region. If not, grow it.
      i::Address end = region + length;
      size_t length_to_memset = length;
      if (end > end_of_accessible_region_) {
        VirtualAddressSpace* vas = i::GetProcessWideSandbox()->address_space();
        i::Address new_end_of_accessible_region = RoundUp(end, kChunkSize);
        size_t size = new_end_of_accessible_region - end_of_accessible_region_;
        if (!vas->SetPagePermissions(end_of_accessible_region_, size,
                                     PagePermissions::kReadWrite)) {
          if (!region_alloc_->FreeRegion(region)) {
            i::V8::FatalProcessOutOfMemory(
                nullptr, "ArrayBufferAllocator::BackendAllocator::Allocate()");
          }
          return nullptr;
        }

        // The pages that were inaccessible are guaranteed to be zeroed, so only
        // memset until the previous end of the accessible region.
        length_to_memset = end_of_accessible_region_ - region;
        end_of_accessible_region_ = new_end_of_accessible_region;
      }

      void* mem = reinterpret_cast<void*>(region);
      memset(mem, 0, length_to_memset);
      return mem;
    }

    void Free(void* data) {
      base::MutexGuard guard(&mutex_);
      region_alloc_->FreeRegion(reinterpret_cast<i::Address>(data));
    }

    static BackendAllocator* SharedInstance() {
      static base::LeakyObject<BackendAllocator> instance;
      return instance.get();
    }

   private:
    // Use a region allocator with a "page size" of 128 bytes as a reasonable
    // compromise between the number of regions it has to manage and the amount
    // of memory wasted due to rounding allocation sizes up to the page size.
    static constexpr size_t kAllocationGranularity = 128;
    // The backing memory's accessible region is grown in chunks of this size.
    static constexpr size_t kChunkSize = 1 * i::MB;

    std::unique_ptr<base::RegionAllocator> region_alloc_;
    size_t end_of_accessible_region_;
    base::Mutex mutex_;
  };

  BackendAllocator* allocator_ = BackendAllocator::SharedInstance();
};

#else

class ArrayBufferAllocator : public v8::ArrayBuffer::Allocator {
 public:
  void* Allocate(size_t length) override { return base::Calloc(length, 1); }

  void* AllocateUninitialized(size_t length) override {
    return base::Malloc(length);
  }

  void Free(void* data, size_t) override { base::Free(data); }

  void* Reallocate(void* data, size_t old_length, size_t new_length) override {
    void* new_data = base::Realloc(data, new_length);
    if (new_length > old_length) {
      memset(reinterpret_cast<uint8_t*>(new_data) + old_length, 0,
             new_length - old_length);
    }
    return new_data;
  }
};
#endif  // V8_ENABLE_SANDBOX

}  // namespace

SnapshotCreator::SnapshotCreator(Isolate* v8_isolate,
                                 const intptr_t* external_references,
                                 const StartupData* existing_snapshot,
                                 bool owns_isolate)
    : impl_(new i::SnapshotCreatorImpl(
          reinterpret_cast<i::Isolate*>(v8_isolate), external_references,
          existing_snapshot, owns_isolate)) {}

SnapshotCreator::SnapshotCreator(const intptr_t* external_references,
                                 const StartupData* existing_snapshot)
    : SnapshotCreator(nullptr, external_references, existing_snapshot) {}

SnapshotCreator::SnapshotCreator(const v8::Isolate::CreateParams& params)
    : impl_(new i::SnapshotCreatorImpl(params)) {}

SnapshotCreator::SnapshotCreator(v8::Isolate* isolate,
                                 const v8::Isolate::CreateParams& params)
    : impl_(new i::SnapshotCreatorImpl(reinterpret_cast<i::Isolate*>(isolate),
                                       params)) {}

SnapshotCreator::~SnapshotCreator() {
  DCHECK_NOT_NULL(impl_);
  delete impl_;
}

Isolate* SnapshotCreator::GetIsolate() {
  return reinterpret_cast<v8::Isolate*>(impl_->isolate());
}

void SnapshotCreator::SetDefaultContext(
    Local<Context> context,
    SerializeInternalFieldsCallback internal_fields_serializer,
    SerializeContextDataCallback context_data_serializer,
    SerializeAPIWrapperCallback api_wrapper_serializer) {
  impl_->SetDefaultContext(
      Utils::OpenHandle(*context),
      i::SerializeEmbedderFieldsCallback(internal_fields_serializer,
                                         context_data_serializer,
                                         api_wrapper_serializer));
}

size_t SnapshotCreator::AddContext(
    Local<Context> context,
    SerializeInternalFieldsCallback internal_fields_serializer,
    SerializeContextDataCallback context_data_serializer,
    SerializeAPIWrapperCallback api_wrapper_serializer) {
  return impl_->AddContext(
      Utils::OpenHandle(*context),
      i::SerializeEmbedderFieldsCallback(internal_fields_serializer,
                                         context_data_serializer,
                                         api_wrapper_serializer));
}

size_t SnapshotCreator::AddData(i::Address object) {
  return impl_->AddData(object);
}

size_t SnapshotCreator::AddData(Local<Context> context, i::Address object) {
  return impl_->AddData(Utils::OpenHandle(*context), object);
}

StartupData SnapshotCreator::CreateBlob(
    SnapshotCreator::FunctionCodeHandling function_code_handling) {
  return impl_->CreateBlob(function_code_handling);
}

bool StartupData::CanBeRehashed() const {
  DCHECK(i::Snapshot::VerifyChecksum(this));
  return i::Snapshot::ExtractRehashability(this);
}

bool StartupData::IsValid() const { return i::Snapshot::VersionIsValid(this); }

void V8::SetDcheckErrorHandler(DcheckErrorCallback that) {
  v8::base::SetDcheckFunction(that);
}

void V8::SetFatalErrorHandler(V8FatalErrorCallback that) {
  v8::base::SetFatalFunction(that);
}

void V8::SetFlagsFromString(const char* str) {
  SetFlagsFromString(str, strlen(str));
}

void V8::SetFlagsFromString(const char* str, size_t length) {
  i::FlagList::SetFlagsFromString(str, length);
}

void V8::SetFlagsFromCommandLine(int* argc, char** argv, bool remove_flags) {
  using HelpOptions = i::FlagList::HelpOptions;
  i::FlagList::SetFlagsFromCommandLine(argc, argv, remove_flags,
                                       HelpOptions(HelpOptions::kDontExit));
}

RegisteredExtension* RegisteredExtension::first_extension_ = nullptr;

RegisteredExtension::RegisteredExtension(std::unique_ptr<Extension> extension)
    : extension_(std::move(extension)) {}

// static
void RegisteredExtension::Register(std::unique_ptr<Extension> extension) {
  RegisteredExtension* new_extension =
      new RegisteredExtension(std::move(extension));
  new_extension->next_ = first_extension_;
  first_extension_ = new_extension;
}

// static
void RegisteredExtension::UnregisterAll() {
  RegisteredExtension* re = first_extension_;
  while (re != nullptr) {
    RegisteredExtension* next = re->next();
    delete re;
    re = next;
  }
  first_extension_ = nullptr;
}

namespace {
class ExtensionResource : public String::ExternalOneByteStringResource {
 public:
  ExtensionResource() : data_(nullptr), length_(0) {}
  ExtensionResource(const char* data, size_t length)
      : data_(data), length_(length) {}
  const char* data() const override { return data_; }
  size_t length() const override { return length_; }
  void Dispose() override {}

 private:
  const char* data_;
  size_t length_;
};
}  // anonymous namespace

void RegisterExtension(std::unique_ptr<Extension> extension) {
  RegisteredExtension::Register(std::move(extension));
}

Extension::Extension(const char* name, const char* source, int dep_count,
                     const char** deps, int source_length)
    : name_(name),
      source_length_(source_length >= 0
                         ? source_length
                         : (source ? static_cast<int>(strlen(source)) : 0)),
      dep_count_(dep_count),
      deps_(deps),
      auto_enable_(false) {
  source_ = new ExtensionResource(source, source_length_);
  CHECK(source != nullptr || source_length_ == 0);
}

void ResourceConstraints::ConfigureDefaultsFromHeapSize(
    size_t initial_heap_size_in_bytes, size_t maximum_heap_size_in_bytes) {
  CHECK_LE(initial_heap_size_in_bytes, maximum_heap_size_in_bytes);
  if (maximum_heap_size_in_bytes == 0) {
    return;
  }
  size_t young_generation, old_generation;
  i::Heap::GenerationSizesFromHeapSize(maximum_heap_size_in_bytes,
                                       &young_generation, &old_generation);
  set_max_young_generation_size_in_bytes(
      std::max(young_generation, i::Heap::MinYoungGenerationSize()));
  set_max_old_generation_size_in_bytes(
      std::max(old_generation, i::Heap::MinOldGenerationSize()));
  if (initial_heap_size_in_bytes > 0) {
    i::Heap::GenerationSizesFromHeapSize(initial_heap_size_in_bytes,
                                         &young_generation, &old_generation);
    // We do not set lower bounds for the initial sizes.
    set_initial_young_generation_size_in_bytes(young_generation);
    set_initial_old_generation_size_in_bytes(old_generation);
  }
  if (i::kPlatformRequiresCodeRange) {
    set_code_range_size_in_bytes(
        std::min(i::kMaximalCodeRangeSize, maximum_heap_size_in_bytes));
  }
}

void ResourceConstraints::ConfigureDefaults(uint64_t physical_memory,
                                            uint64_t virtual_memory_limit) {
  size_t heap_size = i::Heap::HeapSizeFromPhysicalMemory(physical_memory);
  size_t young_generation, old_generation;
  i::Heap::GenerationSizesFromHeapSize(heap_size, &young_generation,
                                       &old_generation);
  set_max_young_generation_size_in_bytes(young_generation);
  set_max_old_generation_size_in_bytes(old_generation);

  if (virtual_memory_limit > 0 && i::kPlatformRequiresCodeRange) {
    set_code_range_size_in_bytes(
        std::min(i::kMaximalCodeRangeSize,
                 static_cast<size_t>(virtual_memory_limit / 8)));
  }
}

namespace api_internal {
void StackAllocated<true>::VerifyOnStack() const {
  if (internal::StackAllocatedCheck::Get()) {
    DCHECK(::heap::base::Stack::IsOnStack(this));
  }
}
}  // namespace api_internal

namespace internal {

void VerifyHandleIsNonEmpty(bool is_empty) {
  Utils::ApiCheck(!is_empty, "v8::ReturnValue",
                  "SetNonEmpty() called with empty handle.");
}

i::Address* GlobalizeTracedReference(
    i::Isolate* i_isolate, i::Address value, internal::Address* slot,
    TracedReferenceStoreMode store_mode,
    TracedReferenceHandling reference_handling) {
  return i_isolate->traced_handles()
      ->Create(value, slot, store_mode, reference_handling)
      .location();
}

void MoveTracedReference(internal::Address** from, internal::Address** to) {
  TracedHandles::Move(from, to);
}

void CopyTracedReference(const internal::Address* const* from,
                         internal::Address** to) {
  TracedHandles::Copy(from, to);
}

void DisposeTracedReference(internal::Address* location) {
  TracedHandles::Destroy(location);
}

#if V8_STATIC_ROOTS_BOOL

// Check static root constants exposed in v8-internal.h.

namespace {
constexpr InstanceTypeChecker::TaggedAddressRange kStringMapRange =
    *InstanceTypeChecker::UniqueMapRangeOfInstanceTypeRange(FIRST_STRING_TYPE,
                                                            LAST_STRING_TYPE);
}  // namespace

#define EXPORTED_STATIC_ROOTS_PTR_MAPPING(V)                \
  V(UndefinedValue, i::StaticReadOnlyRoot::kUndefinedValue) \
  V(NullValue, i::StaticReadOnlyRoot::kNullValue)           \
  V(TrueValue, i::StaticReadOnlyRoot::kTrueValue)           \
  V(FalseValue, i::StaticReadOnlyRoot::kFalseValue)         \
  V(EmptyString, i::StaticReadOnlyRoot::kempty_string)      \
  V(TheHoleValue, i::StaticReadOnlyRoot::kTheHoleValue)     \
  V(FirstStringMap, kStringMapRange.first)                  \
  V(LastStringMap, kStringMapRange.second)

static_assert(std::is_same<Internals::Tagged_t, Tagged_t>::value);
// Ensure they have the correct value.
#define CHECK_STATIC_ROOT(name, value) \
  static_assert(Internals::StaticReadOnlyRoot::k##name == value);
EXPORTED_STATIC_ROOTS_PTR_MAPPING(CHECK_STATIC_ROOT)
#undef CHECK_STATIC_ROOT
#define PLUS_ONE(...) +1
static constexpr int kNumberOfCheckedStaticRoots =
    0 EXPORTED_STATIC_ROOTS_PTR_MAPPING(PLUS_ONE);
#undef EXPORTED_STATIC_ROOTS_PTR_MAPPING
static_assert(Internals::StaticReadOnlyRoot::kNumberOfExportedStaticRoots ==
              kNumberOfCheckedStaticRoots);

#endif  // V8_STATIC_ROOTS_BOOL

}  // namespace internal

namespace api_internal {

i::Address* GlobalizeReference(i::Isolate* i_isolate, i::Address value) {
  API_RCS_SCOPE(i_isolate, Persistent, New);
  i::Handle<i::Object> result = i_isolate->global_handles()->Create(value);
#ifdef VERIFY_HEAP
  if (i::v8_flags.verify_heap) {
    i::Object::ObjectVerify(i::Tagged<i::Object>(value), i_isolate);
  }
#endif  // VERIFY_HEAP
  return result.location();
}

i::Address* CopyGlobalReference(i::Address* from) {
  i::Handle<i::Object> result = i::GlobalHandles::CopyGlobal(from);
  return result.location();
}

void MoveGlobalReference(internal::Address** from, internal::Address** to) {
  i::GlobalHandles::MoveGlobal(from, to);
}

void MakeWeak(i::Address* location, void* parameter,
              WeakCallbackInfo<void>::Callback weak_callback,
              WeakCallbackType type) {
  i::GlobalHandles::MakeWeak(location, parameter, weak_callback, type);
}

void MakeWeak(i::Address** location_addr) {
  i::GlobalHandles::MakeWeak(location_addr);
}

void* ClearWeak(i::Address* location) {
  return i::GlobalHandles::ClearWeakness(location);
}

void AnnotateStrongRetainer(i::Address* location, const char* label) {
  i::GlobalHandles::AnnotateStrongRetainer(location, label);
}

void DisposeGlobal(i::Address* location) {
  i::GlobalHandles::Destroy(location);
}

i::Address* Eternalize(Isolate* v8_isolate, Value* value) {
  i::Isolate* i_isolate = reinterpret_cast<i::Isolate*>(v8_isolate);
  i::Tagged<i::Object> object = *Utils::OpenDirectHandle(value);
  int index = -1;
  i_isolate->eternal_handles()->Create(i_isolate, object, &index);
  return i_isolate->eternal_handles()->Get(index).location();
}

void FromJustIsNothing() {
  Utils::ApiCheck(false, "v8::FromJust", "Maybe value is Nothing");
}

void ToLocalEmpty() {
  Utils::ApiCheck(false, "v8::ToLocalChecked", "Empty MaybeLocal");
}

void InternalFieldOutOfBounds(int index) {
  Utils::ApiCheck(0 <= index && index < kInternalFieldsInWeakCallback,
                  "WeakCallbackInfo::GetInternalField",
                  "Internal field out of bounds");
}

}  // namespace api_internal

// --- H a n d l e s ---

HandleScope::HandleScope(Isolate* v8_isolate) { Initialize(v8_isolate); }

void HandleScope::Initialize(Isolate* v8_isolate) {
  i::Isolate* i_isolate = reinterpret_cast<i::Isolate*>(v8_isolate);
  // We do not want to check the correct usage of the Locker class all over the
  // place, so we do it only here: Without a HandleScope, an embedder can do
  // almost nothing, so it is enough to check in this central place.
  // We make an exception if the serializer is enabled, which means that the
  // Isolate is exclusively used to create a snapshot.
  Utils::ApiCheck(!i_isolate->was_locker_ever_used() ||
                      i_isolate->thread_manager()->IsLockedByCurrentThread() ||
                      i_isolate->serializer_enabled(),
                  "HandleScope::HandleScope",
                  "Entering the V8 API without proper locking in place");
  i::HandleScopeData* current = i_isolate->handle_scope_data();
  i_isolate_ = i_isolate;
  prev_next_ = current->next;
  prev_limit_ = current->limit;
  current->level++;
#ifdef V8_ENABLE_CHECKS
  scope_level_ = current->level;
#endif
}

HandleScope::~HandleScope() {
#ifdef V8_ENABLE_CHECKS
  CHECK_EQ(scope_level_, i_isolate_->handle_scope_data()->level);
#endif
  i::HandleScope::CloseScope(i_isolate_, prev_next_, prev_limit_);
}

void* HandleScope::operator new(size_t) { base::OS::Abort(); }
void* HandleScope::operator new[](size_t) { base::OS::Abort(); }
void HandleScope::operator delete(void*, size_t) { base::OS::Abort(); }
void HandleScope::operator delete[](void*, size_t) { base::OS::Abort(); }

int HandleScope::NumberOfHandles(Isolate* v8_isolate) {
  return i::HandleScope::NumberOfHandles(
      reinterpret_cast<i::Isolate*>(v8_isolate));
}

i::Address* HandleScope::CreateHandle(i::Isolate* i_isolate, i::Address value) {
  return i::HandleScope::CreateHandle(i_isolate, value);
}

#ifdef V8_ENABLE_DIRECT_LOCAL

i::Address* HandleScope::CreateHandleForCurrentIsolate(i::Address value) {
  i::Isolate* i_isolate = i::Isolate::Current();
  return i::HandleScope::CreateHandle(i_isolate, value);
}

#endif  // V8_ENABLE_DIRECT_LOCAL

EscapableHandleScopeBase::EscapableHandleScopeBase(Isolate* v8_isolate) {
  i::Isolate* i_isolate = reinterpret_cast<i::Isolate*>(v8_isolate);
  escape_slot_ = CreateHandle(
      i_isolate, i::ReadOnlyRoots(i_isolate).the_hole_value().ptr());
  Initialize(v8_isolate);
}

i::Address* EscapableHandleScopeBase::EscapeSlot(i::Address* escape_value) {
  DCHECK_NOT_NULL(escape_value);
  DCHECK(i::IsTheHole(i::Tagged<i::Object>(*escape_slot_),
                      reinterpret_cast<i::Isolate*>(GetIsolate())));
  *escape_slot_ = *escape_value;
  return escape_slot_;
}

SealHandleScope::SealHandleScope(Isolate* v8_isolate)
    : i_isolate_(reinterpret_cast<i::Isolate*>(v8_isolate)) {
  i::HandleScopeData* current = i_isolate_->handle_scope_data();
  prev_limit_ = current->limit;
  current->limit = current->next;
  prev_sealed_level_ = current->sealed_level;
  current->sealed_level = current->level;
}

SealHandleScope::~SealHandleScope() {
  i::HandleScopeData* current = i_isolate_->handle_scope_data();
  DCHECK_EQ(current->next, current->limit);
  current->limit = prev_limit_;
  DCHECK_EQ(current->level, current->sealed_level);
  current->sealed_level = prev_sealed_level_;
}

bool Data::IsModule() const {
  return i::IsModule(*Utils::OpenDirectHandle(this));
}
bool Data::IsFixedArray() const {
  return i::IsFixedArray(*Utils::OpenDirectHandle(this));
}

bool Data::IsValue() const {
  i::DisallowGarbageCollection no_gc;
  i::Tagged<i::Object> self = *Utils::OpenDirectHandle(this);
  if (i::IsSmi(self)) return true;
  i::Tagged<i::HeapObject> heap_object = i::Cast<i::HeapObject>(self);
  DCHECK(!IsTheHole(heap_object));
  if (i::IsSymbol(heap_object)) {
    return !i::Cast<i::Symbol>(heap_object)->is_private();
  }
  return IsPrimitiveHeapObject(heap_object) || IsJSReceiver(heap_object);
}

bool Data::IsPrivate() const {
  return i::IsPrivateSymbol(*Utils::OpenDirectHandle(this));
}

bool Data::IsObjectTemplate() const {
  return i::IsObjectTemplateInfo(*Utils::OpenDirectHandle(this));
}

bool Data::IsFunctionTemplate() const {
  return i::IsFunctionTemplateInfo(*Utils::OpenDirectHandle(this));
}

bool Data::IsContext() const {
  return i::IsContext(*Utils::OpenDirectHandle(this));
}

void Context::Enter() {
  i::DisallowGarbageCollection no_gc;
  i::Tagged<i::NativeContext> env = *Utils::OpenDirectHandle(this);
  i::Isolate* i_isolate = env->GetIsolate();
  ENTER_V8_NO_SCRIPT_NO_EXCEPTION(i_isolate);
  i::HandleScopeImplementer* impl = i_isolate->handle_scope_implementer();
  impl->EnterContext(env);
  impl->SaveContext(i_isolate->context());
  i_isolate->set_context(env);
}

void Context::Exit() {
  auto env = Utils::OpenDirectHandle(this);
  i::Isolate* i_isolate = env->GetIsolate();
  ENTER_V8_NO_SCRIPT_NO_EXCEPTION(i_isolate);
  i::HandleScopeImplementer* impl = i_isolate->handle_scope_implementer();
  if (!Utils::ApiCheck(impl->LastEnteredContextWas(*env), "v8::Context::Exit()",
                       "Cannot exit non-entered context")) {
    return;
  }
  impl->LeaveContext();
  i_isolate->set_context(impl->RestoreContext());
}

Context::BackupIncumbentScope::BackupIncumbentScope(
    Local<Context> backup_incumbent_context)
    : backup_incumbent_context_(backup_incumbent_context) {
  DCHECK(!backup_incumbent_context_.IsEmpty());

  auto env = Utils::OpenDirectHandle(*backup_incumbent_context_);
  i::Isolate* i_isolate = env->GetIsolate();

  js_stack_comparable_address_ =
      i::SimulatorStack::RegisterJSStackComparableAddress(i_isolate);

  prev_ = i_isolate->top_backup_incumbent_scope();
  i_isolate->set_top_backup_incumbent_scope(this);
  // Enforce slow incumbent computation in order to make it find this
  // BackupIncumbentScope.
  i_isolate->clear_topmost_script_having_context();
}

Context::BackupIncumbentScope::~BackupIncumbentScope() {
  auto env = Utils::OpenDirectHandle(*backup_incumbent_context_);
  i::Isolate* i_isolate = env->GetIsolate();

  i::SimulatorStack::UnregisterJSStackComparableAddress(i_isolate);

  i_isolate->set_top_backup_incumbent_scope(prev_);
}

static_assert(i::Internals::kEmbedderDataSlotSize == i::kEmbedderDataSlotSize);
static_assert(i::Internals::kEmbedderDataSlotExternalPointerOffset ==
              i::EmbedderDataSlot::kExternalPointerOffset);

static i::Handle<i::EmbedderDataArray> EmbedderDataFor(Context* context,
                                                       int index, bool can_grow,
                                                       const char* location) {
  auto env = Utils::OpenDirectHandle(context);
  i::Isolate* i_isolate = env->GetIsolate();
  DCHECK_NO_SCRIPT_NO_EXCEPTION(i_isolate);
  bool ok = Utils::ApiCheck(i::IsNativeContext(*env), location,
                            "Not a native context") &&
            Utils::ApiCheck(index >= 0, location, "Negative index");
  if (!ok) return i::Handle<i::EmbedderDataArray>();
  // TODO(ishell): remove cast once embedder_data slot has a proper type.
  i::Handle<i::EmbedderDataArray> data(
      i::Cast<i::EmbedderDataArray>(env->embedder_data()), i_isolate);
  if (index < data->length()) return data;
  if (!Utils::ApiCheck(can_grow && index < i::EmbedderDataArray::kMaxLength,
                       location, "Index too large")) {
    return i::Handle<i::EmbedderDataArray>();
  }
  data = i::EmbedderDataArray::EnsureCapacity(i_isolate, data, index);
  env->set_embedder_data(*data);
  return data;
}

uint32_t Context::GetNumberOfEmbedderDataFields() {
  auto context = Utils::OpenDirectHandle(this);
  DCHECK_NO_SCRIPT_NO_EXCEPTION(context->GetIsolate());
  Utils::ApiCheck(i::IsNativeContext(*context),
                  "Context::GetNumberOfEmbedderDataFields",
                  "Not a native context");
  // TODO(ishell): remove cast once embedder_data slot has a proper type.
  return static_cast<uint32_t>(
      i::Cast<i::EmbedderDataArray>(context->embedder_data())->length());
}

v8::Local<v8::Value> Context::SlowGetEmbedderData(int index) {
  const char* location = "v8::Context::GetEmbedderData()";
  i::Handle<i::EmbedderDataArray> data =
      EmbedderDataFor(this, index, false, location);
  if (data.is_null()) return Local<Value>();
  i::Isolate* i_isolate = Utils::OpenDirectHandle(this)->GetIsolate();
  return Utils::ToLocal(
      i::direct_handle(i::EmbedderDataSlot(*data, index).load_tagged(),
                       i_isolate),
      i_isolate);
}

void Context::SetEmbedderData(int index, v8::Local<Value> value) {
  const char* location = "v8::Context::SetEmbedderData()";
  i::Handle<i::EmbedderDataArray> data =
      EmbedderDataFor(this, index, true, location);
  if (data.is_null()) return;
  auto val = Utils::OpenDirectHandle(*value);
  i::EmbedderDataSlot::store_tagged(*data, index, *val);
  DCHECK_EQ(*Utils::OpenDirectHandle(*value),
            *Utils::OpenDirectHandle(*GetEmbedderData(index)));
}

void* Context::SlowGetAlignedPointerFromEmbedderData(int index) {
  const char* location = "v8::Context::GetAlignedPointerFromEmbedderData()";
  i::Isolate* i_isolate = Utils::OpenDirectHandle(this)->GetIsolate();
  i::HandleScope handle_scope(i_isolate);
  i::Handle<i::EmbedderDataArray> data =
      EmbedderDataFor(this, index, false, location);
  if (data.is_null()) return nullptr;
  void* result;
  Utils::ApiCheck(
      i::EmbedderDataSlot(*data, index).ToAlignedPointer(i_isolate, &result),
      location, "Pointer is not aligned");
  return result;
}

void Context::SetAlignedPointerInEmbedderData(int index, void* value) {
  const char* location = "v8::Context::SetAlignedPointerInEmbedderData()";
  i::Isolate* i_isolate = Utils::OpenDirectHandle(this)->GetIsolate();
  i::DirectHandle<i::EmbedderDataArray> data =
      EmbedderDataFor(this, index, true, location);
  bool ok = i::EmbedderDataSlot(*data, index)
                .store_aligned_pointer(i_isolate, *data, value);
  Utils::ApiCheck(ok, location, "Pointer is not aligned");
  DCHECK_EQ(value, GetAlignedPointerFromEmbedderData(index));
}

// --- T e m p l a t e ---

void Template::Set(v8::Local<Name> name, v8::Local<Data> value,
                   v8::PropertyAttribute attribute) {
  auto templ = Utils::OpenHandle(this);
  i::Isolate* i_isolate = templ->GetIsolateChecked();
  ENTER_V8_NO_SCRIPT_NO_EXCEPTION(i_isolate);
  i::HandleScope scope(i_isolate);
  auto value_obj = Utils::OpenHandle(*value);

  Utils::ApiCheck(!IsJSReceiver(*value_obj) || IsTemplateInfo(*value_obj),
                  "v8::Template::Set",
                  "Invalid value, must be a primitive or a Template");

  // The template cache only performs shallow clones, if we set an
  // ObjectTemplate as a property value then we can not cache the receiver
  // template.
  if (i::IsObjectTemplateInfo(*value_obj)) {
    templ->set_serial_number(i::TemplateInfo::kDoNotCache);
  }

  i::ApiNatives::AddDataProperty(i_isolate, templ, Utils::OpenHandle(*name),
                                 value_obj,
                                 static_cast<i::PropertyAttributes>(attribute));
}

void Template::SetPrivate(v8::Local<Private> name, v8::Local<Data> value,
                          v8::PropertyAttribute attribute) {
  Set(Local<Name>::Cast(name), value, attribute);
}

void Template::SetAccessorProperty(v8::Local<v8::Name> name,
                                   v8::Local<FunctionTemplate> getter,
                                   v8::Local<FunctionTemplate> setter,
                                   v8::PropertyAttribute attribute) {
  auto templ = Utils::OpenHandle(this);
  auto i_isolate = templ->GetIsolateChecked();
  i::Handle<i::FunctionTemplateInfo> i_getter;
  if (!getter.IsEmpty()) {
    i_getter = Utils::OpenHandle(*getter);
    Utils::ApiCheck(i_getter->has_callback(i_isolate),
                    "v8::Template::SetAccessorProperty",
                    "Getter must have a call handler");
  }
  i::Handle<i::FunctionTemplateInfo> i_setter;
  if (!setter.IsEmpty()) {
    i_setter = Utils::OpenHandle(*setter);
    Utils::ApiCheck(i_setter->has_callback(i_isolate),
                    "v8::Template::SetAccessorProperty",
                    "Setter must have a call handler");
  }
  ENTER_V8_NO_SCRIPT_NO_EXCEPTION(i_isolate);
  DCHECK(!name.IsEmpty());
  DCHECK(!getter.IsEmpty() || !setter.IsEmpty());
  i::HandleScope scope(i_isolate);
  i::ApiNatives::AddAccessorProperty(
      i_isolate, templ, Utils::OpenHandle(*name), i_getter, i_setter,
      static_cast<i::PropertyAttributes>(attribute));
}

// --- F u n c t i o n   T e m p l a t e ---

Local<ObjectTemplate> FunctionTemplate::PrototypeTemplate() {
  auto self = Utils::OpenHandle(this);
  i::Isolate* i_isolate = self->GetIsolateChecked();
  ENTER_V8_NO_SCRIPT_NO_EXCEPTION(i_isolate);
  i::DirectHandle<i::HeapObject> heap_obj(self->GetPrototypeTemplate(),
                                          i_isolate);
  if (i::IsUndefined(*heap_obj, i_isolate)) {
    // Do not cache prototype objects.
    constexpr bool do_not_cache = true;
    i::Handle<i::ObjectTemplateInfo> proto_template =
        i_isolate->factory()->NewObjectTemplateInfo(
            i::Handle<i::FunctionTemplateInfo>(), do_not_cache);
    i::FunctionTemplateInfo::SetPrototypeTemplate(i_isolate, self,
                                                  proto_template);
    return Utils::ToLocal(proto_template);
  }
  return ToApiHandle<ObjectTemplate>(heap_obj, i_isolate);
}

void FunctionTemplate::SetPrototypeProviderTemplate(
    Local<FunctionTemplate> prototype_provider) {
  auto self = Utils::OpenHandle(this);
  i::Isolate* i_isolate = self->GetIsolateChecked();
  ENTER_V8_NO_SCRIPT_NO_EXCEPTION(i_isolate);
  i::DirectHandle<i::FunctionTemplateInfo> result =
      Utils::OpenDirectHandle(*prototype_provider);
  Utils::ApiCheck(i::IsUndefined(self->GetPrototypeTemplate(), i_isolate),
                  "v8::FunctionTemplate::SetPrototypeProviderTemplate",
                  "Protoype must be undefined");
  Utils::ApiCheck(i::IsUndefined(self->GetParentTemplate(), i_isolate),
                  "v8::FunctionTemplate::SetPrototypeProviderTemplate",
                  "Prototype provider must be empty");
  i::FunctionTemplateInfo::SetPrototypeProviderTemplate(i_isolate, self,
                                                        result);
}

namespace {
static void EnsureNotPublished(i::DirectHandle<i::FunctionTemplateInfo> info,
                               const char* func) {
  DCHECK_IMPLIES(info->instantiated(), info->published());
  Utils::ApiCheck(!info->published(), func,
                  "FunctionTemplate already instantiated");
}

i::Handle<i::FunctionTemplateInfo> FunctionTemplateNew(
    i::Isolate* i_isolate, FunctionCallback callback, v8::Local<Value> data,
    v8::Local<Signature> signature, int length, ConstructorBehavior behavior,
    bool do_not_cache,
    v8::Local<Private> cached_property_name = v8::Local<Private>(),
    SideEffectType side_effect_type = SideEffectType::kHasSideEffect,
    const MemorySpan<const CFunction>& c_function_overloads = {}) {
  i::Handle<i::FunctionTemplateInfo> obj =
      i_isolate->factory()->NewFunctionTemplateInfo(length, do_not_cache);
  {
    // Disallow GC until all fields of obj have acceptable types.
    i::DisallowGarbageCollection no_gc;
    i::Tagged<i::FunctionTemplateInfo> raw = *obj;
    if (!signature.IsEmpty()) {
      raw->set_signature(*Utils::OpenDirectHandle(*signature));
    }
    if (!cached_property_name.IsEmpty()) {
      raw->set_cached_property_name(
          *Utils::OpenDirectHandle(*cached_property_name));
    }
    if (behavior == ConstructorBehavior::kThrow) {
      raw->set_remove_prototype(true);
    }
  }
  if (callback != nullptr) {
    Utils::ToLocal(obj)->SetCallHandler(callback, data, side_effect_type,
                                        c_function_overloads);
  }
  return obj;
}
}  // namespace

void FunctionTemplate::Inherit(v8::Local<FunctionTemplate> value) {
  auto info = Utils::OpenHandle(this);
  EnsureNotPublished(info, "v8::FunctionTemplate::Inherit");
  i::Isolate* i_isolate = info->GetIsolateChecked();
  ENTER_V8_NO_SCRIPT_NO_EXCEPTION(i_isolate);
  Utils::ApiCheck(
      i::IsUndefined(info->GetPrototypeProviderTemplate(), i_isolate),
      "v8::FunctionTemplate::Inherit", "Protoype provider must be empty");
  i::FunctionTemplateInfo::SetParentTemplate(i_isolate, info,
                                             Utils::OpenHandle(*value));
}

Local<FunctionTemplate> FunctionTemplate::New(
    Isolate* v8_isolate, FunctionCallback callback, v8::Local<Value> data,
    v8::Local<Signature> signature, int length, ConstructorBehavior behavior,
    SideEffectType side_effect_type, const CFunction* c_function,
    uint16_t instance_type, uint16_t allowed_receiver_instance_type_range_start,
    uint16_t allowed_receiver_instance_type_range_end) {
  i::Isolate* i_isolate = reinterpret_cast<i::Isolate*>(v8_isolate);
  // Changes to the environment cannot be captured in the snapshot. Expect no
  // function templates when the isolate is created for serialization.
  API_RCS_SCOPE(i_isolate, FunctionTemplate, New);

  if (!Utils::ApiCheck(
          !c_function || behavior == ConstructorBehavior::kThrow,
          "FunctionTemplate::New",
          "Fast API calls are not supported for constructor functions")) {
    return Local<FunctionTemplate>();
  }

  ENTER_V8_NO_SCRIPT_NO_EXCEPTION(i_isolate);
  i::Handle<i::FunctionTemplateInfo> templ = FunctionTemplateNew(
      i_isolate, callback, data, signature, length, behavior, false,
      Local<Private>(), side_effect_type,
      c_function ? MemorySpan<const CFunction>{c_function, 1}
                 : MemorySpan<const CFunction>{});

  if (instance_type) {
    if (!Utils::ApiCheck(
            base::IsInRange(static_cast<int>(instance_type),
                            i::Internals::kFirstEmbedderJSApiObjectType,
                            i::Internals::kLastEmbedderJSApiObjectType),
            "FunctionTemplate::New",
            "instance_type is outside the range of valid JSApiObject types")) {
      return Local<FunctionTemplate>();
    }
    templ->SetInstanceType(instance_type);
  }

  if (allowed_receiver_instance_type_range_start ||
      allowed_receiver_instance_type_range_end) {
    if (!Utils::ApiCheck(i::Internals::kFirstEmbedderJSApiObjectType <=
                                 allowed_receiver_instance_type_range_start &&
                             allowed_receiver_instance_type_range_start <=
                                 allowed_receiver_instance_type_range_end &&
                             allowed_receiver_instance_type_range_end <=
                                 i::Internals::kLastEmbedderJSApiObjectType,
                         "FunctionTemplate::New",
                         "allowed receiver instance type range is outside the "
                         "range of valid JSApiObject types")) {
      return Local<FunctionTemplate>();
    }
    templ->SetAllowedReceiverInstanceTypeRange(
        allowed_receiver_instance_type_range_start,
        allowed_receiver_instance_type_range_end);
  }
  return Utils::ToLocal(templ);
}

Local<FunctionTemplate> FunctionTemplate::NewWithCFunctionOverloads(
    Isolate* v8_isolate, FunctionCallback callback, v8::Local<Value> data,
    v8::Local<Signature> signature, int length, ConstructorBehavior behavior,
    SideEffectType side_effect_type,
    const MemorySpan<const CFunction>& c_function_overloads) {
  i::Isolate* i_isolate = reinterpret_cast<i::Isolate*>(v8_isolate);
  API_RCS_SCOPE(i_isolate, FunctionTemplate, New);

  if (!Utils::ApiCheck(
          c_function_overloads.empty() ||
              behavior == ConstructorBehavior::kThrow,
          "FunctionTemplate::NewWithCFunctionOverloads",
          "Fast API calls are not supported for constructor functions")) {
    return Local<FunctionTemplate>();
  }

  ENTER_V8_NO_SCRIPT_NO_EXCEPTION(i_isolate);
  i::Handle<i::FunctionTemplateInfo> templ = FunctionTemplateNew(
      i_isolate, callback, data, signature, length, behavior, false,
      Local<Private>(), side_effect_type, c_function_overloads);
  return Utils::ToLocal(templ);
}

Local<FunctionTemplate> FunctionTemplate::NewWithCache(
    Isolate* v8_isolate, FunctionCallback callback,
    Local<Private> cache_property, Local<Value> data,
    Local<Signature> signature, int length, SideEffectType side_effect_type) {
  i::Isolate* i_isolate = reinterpret_cast<i::Isolate*>(v8_isolate);
  API_RCS_SCOPE(i_isolate, FunctionTemplate, NewWithCache);
  ENTER_V8_NO_SCRIPT_NO_EXCEPTION(i_isolate);
  i::Handle<i::FunctionTemplateInfo> templ = FunctionTemplateNew(
      i_isolate, callback, data, signature, length, ConstructorBehavior::kAllow,
      false, cache_property, side_effect_type);
  return Utils::ToLocal(templ);
}

Local<Signature> Signature::New(Isolate* v8_isolate,
                                Local<FunctionTemplate> receiver) {
  return Local<Signature>::Cast(receiver);
}

#define SET_FIELD_WRAPPED(i_isolate, obj, setter, cdata, tag) \
  do {                                                        \
    i::DirectHandle<i::UnionOf<i::Smi, i::Foreign>> foreign = \
        FromCData<tag>(i_isolate, cdata);                     \
    (obj)->setter(*foreign);                                  \
  } while (false)

void FunctionTemplate::SetCallHandler(
    FunctionCallback callback, v8::Local<Value> data,
    SideEffectType side_effect_type,
    const MemorySpan<const CFunction>& c_function_overloads) {
  auto info = Utils::OpenHandle(this);
  EnsureNotPublished(info, "v8::FunctionTemplate::SetCallHandler");
  i::Isolate* i_isolate = info->GetIsolateChecked();
  ENTER_V8_NO_SCRIPT_NO_EXCEPTION(i_isolate);
  i::HandleScope scope(i_isolate);
  info->set_has_side_effects(side_effect_type !=
                             SideEffectType::kHasNoSideEffect);
  info->set_callback(i_isolate, reinterpret_cast<i::Address>(callback));
  if (data.IsEmpty()) {
    data = v8::Undefined(reinterpret_cast<v8::Isolate*>(i_isolate));
  }
  // "Release" callback and callback data fields.
  info->set_callback_data(*Utils::OpenDirectHandle(*data), kReleaseStore);

  if (!c_function_overloads.empty()) {
    // Stores the data for a sequence of CFunction overloads into a single
    // FixedArray, as [address_0, signature_0, ... address_n-1, signature_n-1].
    i::DirectHandle<i::FixedArray> function_overloads =
        i_isolate->factory()->NewFixedArray(static_cast<int>(
            c_function_overloads.size() *
            i::FunctionTemplateInfo::kFunctionOverloadEntrySize));
    int function_count = static_cast<int>(c_function_overloads.size());
    for (int i = 0; i < function_count; i++) {
      const CFunction& c_function = c_function_overloads.data()[i];
      i::DirectHandle<i::Object> address = FromCData<internal::kCFunctionTag>(
          i_isolate, c_function.GetAddress());
      function_overloads->set(
          i::FunctionTemplateInfo::kFunctionOverloadEntrySize * i, *address);
      i::DirectHandle<i::Object> signature =
          FromCData<internal::kCFunctionInfoTag>(i_isolate,
                                                 c_function.GetTypeInfo());
      function_overloads->set(
          i::FunctionTemplateInfo::kFunctionOverloadEntrySize * i + 1,
          *signature);
    }
    i::FunctionTemplateInfo::SetCFunctionOverloads(i_isolate, info,
                                                   function_overloads);
  }
}

namespace {

template <typename Getter, typename Setter>
i::Handle<i::AccessorInfo> MakeAccessorInfo(i::Isolate* i_isolate,
                                            v8::Local<Name> name, Getter getter,
                                            Setter setter,
                                            v8::Local<Value> data,
                                            bool replace_on_access) {
  i::Handle<i::AccessorInfo> obj = i_isolate->factory()->NewAccessorInfo();
  obj->set_getter(i_isolate, reinterpret_cast<i::Address>(getter));
  DCHECK_IMPLIES(replace_on_access, setter == nullptr);
  if (setter == nullptr) {
    setter = reinterpret_cast<Setter>(&i::Accessors::ReconfigureToDataProperty);
  }
  obj->set_setter(i_isolate, reinterpret_cast<i::Address>(setter));

  auto accessor_name = Utils::OpenHandle(*name);
  if (!IsUniqueName(*accessor_name)) {
    accessor_name = i_isolate->factory()->InternalizeString(
        i::Cast<i::String>(accessor_name));
  }
  i::DisallowGarbageCollection no_gc;
  i::Tagged<i::AccessorInfo> raw_obj = *obj;
  if (data.IsEmpty()) {
    raw_obj->set_data(i::ReadOnlyRoots(i_isolate).undefined_value());
  } else {
    raw_obj->set_data(*Utils::OpenDirectHandle(*data));
  }
  raw_obj->set_name(*accessor_name);
  raw_obj->set_replace_on_access(replace_on_access);
  raw_obj->set_initial_property_attributes(i::NONE);
  return obj;
}

}  // namespace

Local<ObjectTemplate> FunctionTemplate::InstanceTemplate() {
  auto constructor = Utils::OpenHandle(this, true);
  if (!Utils::ApiCheck(!constructor.is_null(),
                       "v8::FunctionTemplate::InstanceTemplate()",
                       "Reading from empty handle")) {
    return Local<ObjectTemplate>();
  }
  i::Isolate* i_isolate = constructor->GetIsolateChecked();
  ENTER_V8_NO_SCRIPT_NO_EXCEPTION(i_isolate);
  auto maybe_templ = constructor->GetInstanceTemplate();
  if (!i::IsUndefined(maybe_templ, i_isolate)) {
    return Utils::ToLocal(
        i::direct_handle(i::Cast<i::ObjectTemplateInfo>(maybe_templ),
                         i_isolate),
        i_isolate);
  }
  constexpr bool do_not_cache = false;
  i::Handle<i::ObjectTemplateInfo> templ =
      i_isolate->factory()->NewObjectTemplateInfo(constructor, do_not_cache);
  i::FunctionTemplateInfo::SetInstanceTemplate(i_isolate, constructor, templ);
  return Utils::ToLocal(templ);
}

void FunctionTemplate::SetLength(int length) {
  auto info = Utils::OpenDirectHandle(this);
  EnsureNotPublished(info, "v8::FunctionTemplate::SetLength");
  i::Isolate* i_isolate = info->GetIsolateChecked();
  ENTER_V8_NO_SCRIPT_NO_EXCEPTION(i_isolate);
  info->set_length(length);
}

void FunctionTemplate::SetClassName(Local<String> name) {
  auto info = Utils::OpenDirectHandle(this);
  EnsureNotPublished(info, "v8::FunctionTemplate::SetClassName");
  i::Isolate* i_isolate = info->GetIsolateChecked();
  ENTER_V8_NO_SCRIPT_NO_EXCEPTION(i_isolate);
  info->set_class_name(*Utils::OpenDirectHandle(*name));
}

void FunctionTemplate::SetAcceptAnyReceiver(bool value) {
  auto info = Utils::OpenDirectHandle(this);
  EnsureNotPublished(info, "v8::FunctionTemplate::SetAcceptAnyReceiver");
  i::Isolate* i_isolate = info->GetIsolateChecked();
  ENTER_V8_NO_SCRIPT_NO_EXCEPTION(i_isolate);
  info->set_accept_any_receiver(value);
}

void FunctionTemplate::ReadOnlyPrototype() {
  auto info = Utils::OpenDirectHandle(this);
  EnsureNotPublished(info, "v8::FunctionTemplate::ReadOnlyPrototype");
  i::Isolate* i_isolate = info->GetIsolateChecked();
  ENTER_V8_NO_SCRIPT_NO_EXCEPTION(i_isolate);
  info->set_read_only_prototype(true);
}

void FunctionTemplate::RemovePrototype() {
  auto info = Utils::OpenDirectHandle(this);
  EnsureNotPublished(info, "v8::FunctionTemplate::RemovePrototype");
  i::Isolate* i_isolate = info->GetIsolateChecked();
  ENTER_V8_NO_SCRIPT_NO_EXCEPTION(i_isolate);
  info->set_remove_prototype(true);
}

// --- O b j e c t T e m p l a t e ---

Local<ObjectTemplate> ObjectTemplate::New(
    Isolate* v8_isolate, v8::Local<FunctionTemplate> constructor) {
  auto i_isolate = reinterpret_cast<i::Isolate*>(v8_isolate);
  API_RCS_SCOPE(i_isolate, ObjectTemplate, New);
  ENTER_V8_NO_SCRIPT_NO_EXCEPTION(i_isolate);
  constexpr bool do_not_cache = false;
  i::Handle<i::ObjectTemplateInfo> obj =
      i_isolate->factory()->NewObjectTemplateInfo(
          Utils::OpenDirectHandle(*constructor, true), do_not_cache);
  return Utils::ToLocal(obj);
}

namespace {
// Ensure that the object template has a constructor.  If no
// constructor is available we create one.
i::Handle<i::FunctionTemplateInfo> EnsureConstructor(
    i::Isolate* i_isolate, ObjectTemplate* object_template) {
  i::Tagged<i::Object> obj =
      Utils::OpenDirectHandle(object_template)->constructor();
  if (!IsUndefined(obj, i_isolate)) {
    i::Tagged<i::FunctionTemplateInfo> info =
        i::Cast<i::FunctionTemplateInfo>(obj);
    return i::Handle<i::FunctionTemplateInfo>(info, i_isolate);
  }
  Local<FunctionTemplate> templ =
      FunctionTemplate::New(reinterpret_cast<Isolate*>(i_isolate));
  auto constructor = Utils::OpenHandle(*templ);
  i::FunctionTemplateInfo::SetInstanceTemplate(
      i_isolate, constructor, Utils::OpenHandle(object_template));
  Utils::OpenDirectHandle(object_template)->set_constructor(*constructor);
  return constructor;
}

template <typename Getter, typename Setter, typename Data, typename Template>
void TemplateSetAccessor(Template* template_obj, v8::Local<Name> name,
                         Getter getter, Setter setter, Data data,
                         PropertyAttribute attribute, bool replace_on_access,
                         SideEffectType getter_side_effect_type,
                         SideEffectType setter_side_effect_type) {
  auto info = Utils::OpenHandle(template_obj);
  auto i_isolate = info->GetIsolateChecked();
  ENTER_V8_NO_SCRIPT_NO_EXCEPTION(i_isolate);
  i::HandleScope scope(i_isolate);
  i::Handle<i::AccessorInfo> accessor_info = MakeAccessorInfo(
      i_isolate, name, getter, setter, data, replace_on_access);
  {
    i::DisallowGarbageCollection no_gc;
    i::Tagged<i::AccessorInfo> raw = *accessor_info;
    raw->set_initial_property_attributes(
        static_cast<i::PropertyAttributes>(attribute));
    raw->set_getter_side_effect_type(getter_side_effect_type);
    raw->set_setter_side_effect_type(setter_side_effect_type);
  }
  i::ApiNatives::AddNativeDataProperty(i_isolate, info, accessor_info);
}
}  // namespace

void Template::SetNativeDataProperty(v8::Local<Name> name,
                                     AccessorNameGetterCallback getter,
                                     AccessorNameSetterCallback setter,
                                     v8::Local<Value> data,
                                     PropertyAttribute attribute,
                                     SideEffectType getter_side_effect_type,
                                     SideEffectType setter_side_effect_type) {
  TemplateSetAccessor(this, name, getter, setter, data, attribute, false,
                      getter_side_effect_type, setter_side_effect_type);
}

void Template::SetLazyDataProperty(v8::Local<Name> name,
                                   AccessorNameGetterCallback getter,
                                   v8::Local<Value> data,
                                   PropertyAttribute attribute,
                                   SideEffectType getter_side_effect_type,
                                   SideEffectType setter_side_effect_type) {
  TemplateSetAccessor(
      this, name, getter, static_cast<AccessorNameSetterCallback>(nullptr),
      data, attribute, true, getter_side_effect_type, setter_side_effect_type);
}

void Template::SetIntrinsicDataProperty(Local<Name> name, Intrinsic intrinsic,
                                        PropertyAttribute attribute) {
  auto templ = Utils::OpenHandle(this);
  i::Isolate* i_isolate = templ->GetIsolateChecked();
  ENTER_V8_NO_SCRIPT_NO_EXCEPTION(i_isolate);
  i::HandleScope scope(i_isolate);
  i::ApiNatives::AddDataProperty(i_isolate, templ, Utils::OpenHandle(*name),
                                 intrinsic,
                                 static_cast<i::PropertyAttributes>(attribute));
}

namespace {
enum class PropertyType { kNamed, kIndexed };
template <PropertyType property_type, typename Getter, typename Setter,
          typename Query, typename Descriptor, typename Deleter,
          typename Enumerator, typename Definer>
i::Handle<i::InterceptorInfo> CreateInterceptorInfo(
    i::Isolate* i_isolate, Getter getter, Setter setter, Query query,
    Descriptor descriptor, Deleter remover, Enumerator enumerator,
    Definer definer, Local<Value> data,
    base::Flags<PropertyHandlerFlags> flags) {
  // TODO(saelo): instead of an in-sandbox struct with a lot of external
  // pointers (with different tags), consider creating an object in trusted
  // space instead. That way, only a single reference going out of the sandbox
  // would be required.
  auto obj = i::Cast<i::InterceptorInfo>(i_isolate->factory()->NewStruct(
      i::INTERCEPTOR_INFO_TYPE, i::AllocationType::kOld));
  obj->set_flags(0);

#define CALLBACK_TAG(NAME)                             \
  property_type == PropertyType::kNamed                \
      ? internal::kApiNamedProperty##NAME##CallbackTag \
      : internal::kApiIndexedProperty##NAME##CallbackTag;

  if (getter != nullptr) {
    constexpr internal::ExternalPointerTag tag = CALLBACK_TAG(Getter);
    SET_FIELD_WRAPPED(i_isolate, obj, set_getter, getter, tag);
  }
  if (setter != nullptr) {
    constexpr internal::ExternalPointerTag tag = CALLBACK_TAG(Setter);
    SET_FIELD_WRAPPED(i_isolate, obj, set_setter, setter, tag);
  }
  if (query != nullptr) {
    constexpr internal::ExternalPointerTag tag = CALLBACK_TAG(Query);
    SET_FIELD_WRAPPED(i_isolate, obj, set_query, query, tag);
  }
  if (descriptor != nullptr) {
    constexpr internal::ExternalPointerTag tag = CALLBACK_TAG(Descriptor);
    SET_FIELD_WRAPPED(i_isolate, obj, set_descriptor, descriptor, tag);
  }
  if (remover != nullptr) {
    constexpr internal::ExternalPointerTag tag = CALLBACK_TAG(Deleter);
    SET_FIELD_WRAPPED(i_isolate, obj, set_deleter, remover, tag);
  }
  if (enumerator != nullptr) {
    SET_FIELD_WRAPPED(i_isolate, obj, set_enumerator, enumerator,
                      internal::kApiIndexedPropertyEnumeratorCallbackTag);
  }
  if (definer != nullptr) {
    constexpr internal::ExternalPointerTag tag = CALLBACK_TAG(Definer);
    SET_FIELD_WRAPPED(i_isolate, obj, set_definer, definer, tag);
  }

#undef CALLBACK_TAG

  obj->set_can_intercept_symbols(
      !(flags & PropertyHandlerFlags::kOnlyInterceptStrings));
  obj->set_non_masking(flags & PropertyHandlerFlags::kNonMasking);
  obj->set_has_no_side_effect(flags & PropertyHandlerFlags::kHasNoSideEffect);

  if (data.IsEmpty()) {
    data = v8::Undefined(reinterpret_cast<v8::Isolate*>(i_isolate));
  }
  obj->set_data(*Utils::OpenDirectHandle(*data));
  return obj;
}

template <typename Getter, typename Setter, typename Query, typename Descriptor,
          typename Deleter, typename Enumerator, typename Definer>
i::Handle<i::InterceptorInfo> CreateNamedInterceptorInfo(
    i::Isolate* i_isolate, Getter getter, Setter setter, Query query,
    Descriptor descriptor, Deleter remover, Enumerator enumerator,
    Definer definer, Local<Value> data,
    base::Flags<PropertyHandlerFlags> flags) {
  auto interceptor = CreateInterceptorInfo<PropertyType::kNamed>(
      i_isolate, getter, setter, query, descriptor, remover, enumerator,
      definer, data, flags);
  interceptor->set_is_named(true);
  return interceptor;
}

template <typename Getter, typename Setter, typename Query, typename Descriptor,
          typename Deleter, typename Enumerator, typename Definer>
i::Handle<i::InterceptorInfo> CreateIndexedInterceptorInfo(
    i::Isolate* i_isolate, Getter getter, Setter setter, Query query,
    Descriptor descriptor, Deleter remover, Enumerator enumerator,
    Definer definer, Local<Value> data,
    base::Flags<PropertyHandlerFlags> flags) {
  auto interceptor = CreateInterceptorInfo<PropertyType::kIndexed>(
      i_isolate, getter, setter, query, descriptor, remover, enumerator,
      definer, data, flags);
  interceptor->set_is_named(false);
  return interceptor;
}

template <typename Getter, typename Setter, typename Query, typename Descriptor,
          typename Deleter, typename Enumerator, typename Definer>
void ObjectTemplateSetNamedPropertyHandler(
    ObjectTemplate* templ, Getter getter, Setter setter, Query query,
    Descriptor descriptor, Deleter remover, Enumerator enumerator,
    Definer definer, Local<Value> data, PropertyHandlerFlags flags) {
  i::Isolate* i_isolate = Utils::OpenDirectHandle(templ)->GetIsolate();
  ENTER_V8_NO_SCRIPT_NO_EXCEPTION(i_isolate);
  i::HandleScope scope(i_isolate);
  auto cons = EnsureConstructor(i_isolate, templ);
  EnsureNotPublished(cons, "ObjectTemplateSetNamedPropertyHandler");
  auto obj =
      CreateNamedInterceptorInfo(i_isolate, getter, setter, query, descriptor,
                                 remover, enumerator, definer, data, flags);
  i::FunctionTemplateInfo::SetNamedPropertyHandler(i_isolate, cons, obj);
}
}  // namespace

void ObjectTemplate::SetHandler(
    const NamedPropertyHandlerConfiguration& config) {
  ObjectTemplateSetNamedPropertyHandler(
      this, config.getter, config.setter, config.query, config.descriptor,
      config.deleter, config.enumerator, config.definer, config.data,
      config.flags);
}

void ObjectTemplate::MarkAsUndetectable() {
  i::Isolate* i_isolate = Utils::OpenDirectHandle(this)->GetIsolate();
  ENTER_V8_NO_SCRIPT_NO_EXCEPTION(i_isolate);
  i::HandleScope scope(i_isolate);
  auto cons = EnsureConstructor(i_isolate, this);
  EnsureNotPublished(cons, "v8::ObjectTemplate::MarkAsUndetectable");
  cons->set_undetectable(true);
}

void ObjectTemplate::SetAccessCheckCallback(AccessCheckCallback callback,
                                            Local<Value> data) {
  i::Isolate* i_isolate = Utils::OpenDirectHandle(this)->GetIsolate();
  ENTER_V8_NO_SCRIPT_NO_EXCEPTION(i_isolate);
  i::HandleScope scope(i_isolate);
  auto cons = EnsureConstructor(i_isolate, this);
  EnsureNotPublished(cons, "v8::ObjectTemplate::SetAccessCheckCallback");

  i::Handle<i::Struct> struct_info = i_isolate->factory()->NewStruct(
      i::ACCESS_CHECK_INFO_TYPE, i::AllocationType::kOld);
  auto info = i::Cast<i::AccessCheckInfo>(struct_info);

  SET_FIELD_WRAPPED(i_isolate, info, set_callback, callback,
                    internal::kApiAccessCheckCallbackTag);
  info->set_named_interceptor(i::Smi::zero());
  info->set_indexed_interceptor(i::Smi::zero());

  if (data.IsEmpty()) {
    data = v8::Undefined(reinterpret_cast<v8::Isolate*>(i_isolate));
  }
  info->set_data(*Utils::OpenDirectHandle(*data));

  i::FunctionTemplateInfo::SetAccessCheckInfo(i_isolate, cons, info);
  cons->set_needs_access_check(true);
}

void ObjectTemplate::SetAccessCheckCallbackAndHandler(
    AccessCheckCallback callback,
    const NamedPropertyHandlerConfiguration& named_handler,
    const IndexedPropertyHandlerConfiguration& indexed_handler,
    Local<Value> data) {
  i::Isolate* i_isolate = Utils::OpenDirectHandle(this)->GetIsolate();
  ENTER_V8_NO_SCRIPT_NO_EXCEPTION(i_isolate);
  i::HandleScope scope(i_isolate);
  auto cons = EnsureConstructor(i_isolate, this);
  EnsureNotPublished(cons,
                     "v8::ObjectTemplate::SetAccessCheckCallbackWithHandler");

  i::Handle<i::Struct> struct_info = i_isolate->factory()->NewStruct(
      i::ACCESS_CHECK_INFO_TYPE, i::AllocationType::kOld);
  auto info = i::Cast<i::AccessCheckInfo>(struct_info);

  SET_FIELD_WRAPPED(i_isolate, info, set_callback, callback,
                    internal::kApiAccessCheckCallbackTag);
  auto named_interceptor = CreateNamedInterceptorInfo(
      i_isolate, named_handler.getter, named_handler.setter,
      named_handler.query, named_handler.descriptor, named_handler.deleter,
      named_handler.enumerator, named_handler.definer, named_handler.data,
      named_handler.flags);
  info->set_named_interceptor(*named_interceptor);
  auto indexed_interceptor = CreateIndexedInterceptorInfo(
      i_isolate, indexed_handler.getter, indexed_handler.setter,
      indexed_handler.query, indexed_handler.descriptor,
      indexed_handler.deleter, indexed_handler.enumerator,
      indexed_handler.definer, indexed_handler.data, indexed_handler.flags);
  info->set_indexed_interceptor(*indexed_interceptor);

  if (data.IsEmpty()) {
    data = v8::Undefined(reinterpret_cast<v8::Isolate*>(i_isolate));
  }
  info->set_data(*Utils::OpenDirectHandle(*data));

  i::FunctionTemplateInfo::SetAccessCheckInfo(i_isolate, cons, info);
  cons->set_needs_access_check(true);
}

void ObjectTemplate::SetHandler(
    const IndexedPropertyHandlerConfiguration& config) {
  i::Isolate* i_isolate = Utils::OpenDirectHandle(this)->GetIsolate();
  ENTER_V8_NO_SCRIPT_NO_EXCEPTION(i_isolate);
  i::HandleScope scope(i_isolate);
  auto cons = EnsureConstructor(i_isolate, this);
  EnsureNotPublished(cons, "v8::ObjectTemplate::SetHandler");
  auto obj = CreateIndexedInterceptorInfo(
      i_isolate, config.getter, config.setter, config.query, config.descriptor,
      config.deleter, config.enumerator, config.definer, config.data,
      config.flags);
  i::FunctionTemplateInfo::SetIndexedPropertyHandler(i_isolate, cons, obj);
}

void ObjectTemplate::SetCallAsFunctionHandler(FunctionCallback callback,
                                              Local<Value> data) {
  i::Isolate* i_isolate = Utils::OpenDirectHandle(this)->GetIsolate();
  ENTER_V8_NO_SCRIPT_NO_EXCEPTION(i_isolate);
  i::HandleScope scope(i_isolate);
  auto cons = EnsureConstructor(i_isolate, this);
  EnsureNotPublished(cons, "v8::ObjectTemplate::SetCallAsFunctionHandler");
  DCHECK_NOT_NULL(callback);

  // This template is just a container for callback and data values and thus
  // it's not supposed to be instantiated. Don't cache it.
  constexpr bool do_not_cache = true;
  constexpr int length = 0;
  i::Handle<i::FunctionTemplateInfo> templ =
      i_isolate->factory()->NewFunctionTemplateInfo(length, do_not_cache);
  templ->set_is_object_template_call_handler(true);
  Utils::ToLocal(templ)->SetCallHandler(callback, data);
  i::FunctionTemplateInfo::SetInstanceCallHandler(i_isolate, cons, templ);
}

int ObjectTemplate::InternalFieldCount() const {
  return Utils::OpenDirectHandle(this)->embedder_field_count();
}

void ObjectTemplate::SetInternalFieldCount(int value) {
  i::Isolate* i_isolate = Utils::OpenDirectHandle(this)->GetIsolate();
  if (!Utils::ApiCheck(i::Smi::IsValid(value),
                       "v8::ObjectTemplate::SetInternalFieldCount()",
                       "Invalid embedder field count")) {
    return;
  }
  ENTER_V8_NO_SCRIPT_NO_EXCEPTION(i_isolate);
  if (value > 0) {
    // The embedder field count is set by the constructor function's
    // construct code, so we ensure that there is a constructor
    // function to do the setting.
    EnsureConstructor(i_isolate, this);
  }
  Utils::OpenDirectHandle(this)->set_embedder_field_count(value);
}

bool ObjectTemplate::IsImmutableProto() const {
  return Utils::OpenDirectHandle(this)->immutable_proto();
}

void ObjectTemplate::SetImmutableProto() {
  auto self = Utils::OpenDirectHandle(this);
  i::Isolate* i_isolate = self->GetIsolate();
  ENTER_V8_NO_SCRIPT_NO_EXCEPTION(i_isolate);
  self->set_immutable_proto(true);
}

bool ObjectTemplate::IsCodeLike() const {
  return Utils::OpenDirectHandle(this)->code_like();
}

void ObjectTemplate::SetCodeLike() {
  auto self = Utils::OpenDirectHandle(this);
  i::Isolate* i_isolate = self->GetIsolate();
  ENTER_V8_NO_SCRIPT_NO_EXCEPTION(i_isolate);
  self->set_code_like(true);
}

Local<DictionaryTemplate> DictionaryTemplate::New(
    Isolate* isolate, MemorySpan<const std::string_view> names) {
  i::Isolate* i_isolate = reinterpret_cast<i::Isolate*>(isolate);
  API_RCS_SCOPE(i_isolate, DictionaryTemplate, New);
  ENTER_V8_NO_SCRIPT_NO_EXCEPTION(i_isolate);
  return Utils::ToLocal(i::DictionaryTemplateInfo::Create(i_isolate, names));
}

Local<Object> DictionaryTemplate::NewInstance(
    Local<Context> context, MemorySpan<MaybeLocal<Value>> property_values) {
  i::Isolate* i_isolate = reinterpret_cast<i::Isolate*>(context->GetIsolate());
  API_RCS_SCOPE(i_isolate, DictionaryTemplate, NewInstance);
  ENTER_V8_NO_SCRIPT_NO_EXCEPTION(i_isolate);
  auto self = Utils::OpenDirectHandle(this);
  return ToApiHandle<Object>(i::DictionaryTemplateInfo::NewInstance(
      Utils::OpenHandle(*context), self, property_values));
}

// --- S c r i p t s ---

// Internally, UnboundScript and UnboundModuleScript are SharedFunctionInfos,
// and Script is a JSFunction.

ScriptCompiler::CachedData::CachedData(const uint8_t* data_, int length_,
                                       BufferPolicy buffer_policy_)
    : data(data_),
      length(length_),
      rejected(false),
      buffer_policy(buffer_policy_) {}

ScriptCompiler::CachedData::~CachedData() {
  if (buffer_policy == BufferOwned) {
    delete[] data;
  }
}

ScriptCompiler::CachedData::CompatibilityCheckResult
ScriptCompiler::CachedData::CompatibilityCheck(Isolate* isolate) {
  i::AlignedCachedData aligned(data, length);
  i::Isolate* i_isolate = reinterpret_cast<i::Isolate*>(isolate);
  i::SerializedCodeSanityCheckResult result;
  i::SerializedCodeData scd =
      i::SerializedCodeData::FromCachedDataWithoutSource(
          i_isolate->AsLocalIsolate(), &aligned, &result);
  return static_cast<ScriptCompiler::CachedData::CompatibilityCheckResult>(
      result);
}

ScriptCompiler::StreamedSource::StreamedSource(
    std::unique_ptr<ExternalSourceStream> stream, Encoding encoding)
    : impl_(new i::ScriptStreamingData(std::move(stream), encoding)) {}

ScriptCompiler::StreamedSource::~StreamedSource() = default;

Local<Script> UnboundScript::BindToCurrentContext() {
  auto function_info = Utils::OpenHandle(this);
  // TODO(jgruber): Remove this DCHECK once Function::GetUnboundScript is gone.
  DCHECK(!InReadOnlySpace(*function_info));
  i::Isolate* i_isolate = i::GetIsolateFromWritableObject(*function_info);
  ENTER_V8_NO_SCRIPT_NO_EXCEPTION(i_isolate);
  i::Handle<i::JSFunction> function =
      i::Factory::JSFunctionBuilder{i_isolate, function_info,
                                    i_isolate->native_context()}
          .Build();
  return ToApiHandle<Script>(function);
}

int UnboundScript::GetId() const {
  auto function_info = Utils::OpenDirectHandle(this);
  // TODO(jgruber): Remove this DCHECK once Function::GetUnboundScript is gone.
  DCHECK(!InReadOnlySpace(*function_info));
  API_RCS_SCOPE(i::GetIsolateFromWritableObject(*function_info), UnboundScript,
                GetId);
  return i::Cast<i::Script>(function_info->script())->id();
}

int UnboundScript::GetLineNumber(int code_pos) {
  auto obj = Utils::OpenDirectHandle(this);
  if (i::IsScript(obj->script())) {
    // TODO(jgruber): Remove this DCHECK once Function::GetUnboundScript is
    // gone.
    DCHECK(!InReadOnlySpace(*obj));
    i::Isolate* i_isolate = i::GetIsolateFromWritableObject(*obj);
    ENTER_V8_NO_SCRIPT_NO_EXCEPTION(i_isolate);
    API_RCS_SCOPE(i_isolate, UnboundScript, GetLineNumber);
    i::Handle<i::Script> script(i::Cast<i::Script>(obj->script()), i_isolate);
    return i::Script::GetLineNumber(script, code_pos);
  } else {
    return -1;
  }
}

int UnboundScript::GetColumnNumber(int code_pos) {
  auto obj = Utils::OpenDirectHandle(this);
  if (i::IsScript(obj->script())) {
    // TODO(jgruber): Remove this DCHECK once Function::GetUnboundScript is
    // gone.
    DCHECK(!InReadOnlySpace(*obj));
    i::Isolate* i_isolate = i::GetIsolateFromWritableObject(*obj);
    ENTER_V8_NO_SCRIPT_NO_EXCEPTION(i_isolate);
    API_RCS_SCOPE(i_isolate, UnboundScript, GetColumnNumber);
    i::Handle<i::Script> script(i::Cast<i::Script>(obj->script()), i_isolate);
    return i::Script::GetColumnNumber(script, code_pos);
  } else {
    return -1;
  }
}

Local<Value> UnboundScript::GetScriptName() {
  auto obj = Utils::OpenDirectHandle(this);
  if (i::IsScript(obj->script())) {
    // TODO(jgruber): Remove this DCHECK once Function::GetUnboundScript is
    // gone.
    DCHECK(!InReadOnlySpace(*obj));
    i::Isolate* i_isolate = i::GetIsolateFromWritableObject(*obj);
    ENTER_V8_NO_SCRIPT_NO_EXCEPTION(i_isolate);
    API_RCS_SCOPE(i_isolate, UnboundScript, GetName);
    i::Tagged<i::Object> name = i::Cast<i::Script>(obj->script())->name();
    return Utils::ToLocal(i::direct_handle(name, i_isolate), i_isolate);
  } else {
    return Local<String>();
  }
}

Local<Value> UnboundScript::GetSourceURL() {
  auto obj = Utils::OpenDirectHandle(this);
  if (i::IsScript(obj->script())) {
    // TODO(jgruber): Remove this DCHECK once Function::GetUnboundScript is
    // gone.
    DCHECK(!InReadOnlySpace(*obj));
    i::Isolate* i_isolate = i::GetIsolateFromWritableObject(*obj);
    API_RCS_SCOPE(i_isolate, UnboundScript, GetSourceURL);
    ENTER_V8_NO_SCRIPT_NO_EXCEPTION(i_isolate);
    i::Tagged<i::Object> url = i::Cast<i::Script>(obj->script())->source_url();
    return Utils::ToLocal(i::direct_handle(url, i_isolate), i_isolate);
  } else {
    return Local<String>();
  }
}

Local<Value> UnboundScript::GetSourceMappingURL() {
  auto obj = Utils::OpenDirectHandle(this);
  if (i::IsScript(obj->script())) {
    // TODO(jgruber): Remove this DCHECK once Function::GetUnboundScript is
    // gone.
    DCHECK(!InReadOnlySpace(*obj));
    i::Isolate* i_isolate = i::GetIsolateFromWritableObject(*obj);
    API_RCS_SCOPE(i_isolate, UnboundScript, GetSourceMappingURL);
    ENTER_V8_NO_SCRIPT_NO_EXCEPTION(i_isolate);
    i::Tagged<i::Object> url =
        i::Cast<i::Script>(obj->script())->source_mapping_url();
    return Utils::ToLocal(i::direct_handle(url, i_isolate), i_isolate);
  } else {
    return Local<String>();
  }
}

Local<Value> UnboundModuleScript::GetSourceURL() {
  auto obj = Utils::OpenDirectHandle(this);
  if (i::IsScript(obj->script())) {
    // TODO(jgruber): Remove this DCHECK once Function::GetUnboundScript is
    // gone.
    DCHECK(!InReadOnlySpace(*obj));
    i::Isolate* i_isolate = i::GetIsolateFromWritableObject(*obj);
    API_RCS_SCOPE(i_isolate, UnboundModuleScript, GetSourceURL);
    ENTER_V8_NO_SCRIPT_NO_EXCEPTION(i_isolate);
    i::Tagged<i::Object> url = i::Cast<i::Script>(obj->script())->source_url();
    return Utils::ToLocal(i::direct_handle(url, i_isolate), i_isolate);
  } else {
    return Local<String>();
  }
}

Local<Value> UnboundModuleScript::GetSourceMappingURL() {
  auto obj = Utils::OpenDirectHandle(this);
  if (i::IsScript(obj->script())) {
    // TODO(jgruber): Remove this DCHECK once Function::GetUnboundScript is
    // gone.
    DCHECK(!InReadOnlySpace(*obj));
    i::Isolate* i_isolate = i::GetIsolateFromWritableObject(*obj);
    API_RCS_SCOPE(i_isolate, UnboundModuleScript, GetSourceMappingURL);
    ENTER_V8_NO_SCRIPT_NO_EXCEPTION(i_isolate);
    i::Tagged<i::Object> url =
        i::Cast<i::Script>(obj->script())->source_mapping_url();
    return Utils::ToLocal(i::direct_handle(url, i_isolate), i_isolate);
  } else {
    return Local<String>();
  }
}

MaybeLocal<Value> Script::Run(Local<Context> context) {
  return Run(context, Local<Data>());
}

MaybeLocal<Value> Script::Run(Local<Context> context,
                              Local<Data> host_defined_options) {
  auto v8_isolate = context->GetIsolate();
  auto i_isolate = reinterpret_cast<i::Isolate*>(v8_isolate);
  TRACE_EVENT_CALL_STATS_SCOPED(i_isolate, "v8", "V8.Execute");
  ENTER_V8(i_isolate, context, Script, Run, InternalEscapableScope);
  i::TimerEventScope<i::TimerEventExecute> timer_scope(i_isolate);
  i::NestedTimedHistogramScope execute_timer(i_isolate->counters()->execute(),
                                             i_isolate);
  i::AggregatingHistogramTimerScope histogram_timer(
      i_isolate->counters()->compile_lazy());

#if defined(V8_OS_WIN) && defined(V8_ENABLE_ETW_STACK_WALKING)
  // In case ETW has been activated, tasks to log existing code are
  // created. But in case the task runner does not run those before
  // starting to execute code (as it happens in d8, that will run
  // first the code from prompt), then that code will not have
  // JIT instrumentation on time.
  //
  // To avoid this, on running scripts check first if JIT code log is
  // pending and generate immediately.
  if (i::v8_flags.enable_etw_stack_walking) {
    i::ETWJITInterface::MaybeSetHandlerNow(i_isolate);
  }
#endif
  auto fun = i::Cast<i::JSFunction>(Utils::OpenHandle(this));
  i::Handle<i::Object> receiver = i_isolate->global_proxy();
  // TODO(cbruni, chromium:1244145): Remove once migrated to the context.
  i::Handle<i::Object> options(
      i::Cast<i::Script>(fun->shared()->script())->host_defined_options(),
      i_isolate);
  Local<Value> result;
  has_exception = !ToLocal<Value>(
      i::Execution::CallScript(i_isolate, fun, receiver, options), &result);

  RETURN_ON_FAILED_EXECUTION(Value);
  RETURN_ESCAPED(result);
}

Local<Value> ScriptOrModule::GetResourceName() {
  auto obj = Utils::OpenDirectHandle(this);
  i::Isolate* i_isolate = i::GetIsolateFromWritableObject(*obj);
  ENTER_V8_NO_SCRIPT_NO_EXCEPTION(i_isolate);
  return ToApiHandle<Value>(i::direct_handle(obj->resource_name(), i_isolate),
                            i_isolate);
}

Local<Data> ScriptOrModule::HostDefinedOptions() {
  auto obj = Utils::OpenDirectHandle(this);
  i::Isolate* i_isolate = i::GetIsolateFromWritableObject(*obj);
  ENTER_V8_NO_SCRIPT_NO_EXCEPTION(i_isolate);
  return ToApiHandle<Data>(
      i::direct_handle(obj->host_defined_options(), i_isolate), i_isolate);
}

Local<UnboundScript> Script::GetUnboundScript() {
  i::DisallowGarbageCollection no_gc;
  auto obj = Utils::OpenDirectHandle(this);
  i::DirectHandle<i::SharedFunctionInfo> sfi(obj->shared(), obj->GetIsolate());
  DCHECK(!InReadOnlySpace(*sfi));
  return ToApiHandle<UnboundScript>(sfi, obj->GetIsolate());
}

Local<Value> Script::GetResourceName() {
  i::DisallowGarbageCollection no_gc;
  auto func = Utils::OpenDirectHandle(this);
  i::Tagged<i::SharedFunctionInfo> sfi = func->shared();
  CHECK(IsScript(sfi->script()));
  i::Isolate* i_isolate = func->GetIsolate();
  return ToApiHandle<Value>(
      i::direct_handle(i::Cast<i::Script>(sfi->script())->name(), i_isolate),
      i_isolate);
}

std::vector<int> Script::GetProducedCompileHints() const {
  i::DisallowGarbageCollection no_gc;
  auto func = Utils::OpenDirectHandle(this);
  i::Isolate* i_isolate = func->GetIsolate();
  i::Tagged<i::SharedFunctionInfo> sfi = func->shared();
  CHECK(IsScript(sfi->script()));
  i::Tagged<i::Script> script = i::Cast<i::Script>(sfi->script());
  i::Tagged<i::Object> maybe_array_list =
      script->compiled_lazy_function_positions();
  std::vector<int> result;
  if (!IsUndefined(maybe_array_list, i_isolate)) {
    i::Tagged<i::ArrayList> array_list =
        i::Cast<i::ArrayList>(maybe_array_list);
    result.reserve(array_list->length());
    for (int i = 0; i < array_list->length(); ++i) {
      i::Tagged<i::Object> item = array_list->get(i);
      CHECK(IsSmi(item));
      result.push_back(i::Smi::ToInt(item));
    }
  }
  return result;
}

Local<CompileHintsCollector> Script::GetCompileHintsCollector() const {
  i::DisallowGarbageCollection no_gc;
  auto func = Utils::OpenDirectHandle(this);
  i::Isolate* i_isolate = func->GetIsolate();
  i::Tagged<i::SharedFunctionInfo> sfi = func->shared();
  CHECK(IsScript(sfi->script()));
  i::Handle<i::Script> script(i::Cast<i::Script>(sfi->script()), i_isolate);
  return ToApiHandle<CompileHintsCollector>(script);
}

std::vector<int> CompileHintsCollector::GetCompileHints(
    Isolate* v8_isolate) const {
  i::DisallowGarbageCollection no_gc;
  auto script = Utils::OpenDirectHandle(this);
  i::Isolate* i_isolate = reinterpret_cast<i::Isolate*>(v8_isolate);
  i::Tagged<i::Object> maybe_array_list =
      script->compiled_lazy_function_positions();
  std::vector<int> result;
  if (!IsUndefined(maybe_array_list, i_isolate)) {
    i::Tagged<i::ArrayList> array_list =
        i::Cast<i::ArrayList>(maybe_array_list);
    result.reserve(array_list->length());
    for (int i = 0; i < array_list->length(); ++i) {
      i::Tagged<i::Object> item = array_list->get(i);
      CHECK(IsSmi(item));
      result.push_back(i::Smi::ToInt(item));
    }
  }
  return result;
}

// static
Local<PrimitiveArray> PrimitiveArray::New(Isolate* v8_isolate, int length) {
  i::Isolate* i_isolate = reinterpret_cast<i::Isolate*>(v8_isolate);
  ENTER_V8_NO_SCRIPT_NO_EXCEPTION(i_isolate);
  Utils::ApiCheck(length >= 0, "v8::PrimitiveArray::New",
                  "length must be equal or greater than zero");
  i::Handle<i::FixedArray> array = i_isolate->factory()->NewFixedArray(length);
  return ToApiHandle<PrimitiveArray>(array);
}

int PrimitiveArray::Length() const {
  return Utils::OpenDirectHandle(this)->length();
}

void PrimitiveArray::Set(Isolate* v8_isolate, int index,
                         Local<Primitive> item) {
  i::Isolate* i_isolate = reinterpret_cast<i::Isolate*>(v8_isolate);
  auto array = Utils::OpenDirectHandle(this);
  ENTER_V8_NO_SCRIPT_NO_EXCEPTION(i_isolate);
  Utils::ApiCheck(index >= 0 && index < array->length(),
                  "v8::PrimitiveArray::Set",
                  "index must be greater than or equal to 0 and less than the "
                  "array length");
  array->set(index, *Utils::OpenDirectHandle(*item));
}

Local<Primitive> PrimitiveArray::Get(Isolate* v8_isolate, int index) {
  i::Isolate* i_isolate = reinterpret_cast<i::Isolate*>(v8_isolate);
  auto array = Utils::OpenDirectHandle(this);
  ENTER_V8_NO_SCRIPT_NO_EXCEPTION(i_isolate);
  Utils::ApiCheck(index >= 0 && index < array->length(),
                  "v8::PrimitiveArray::Get",
                  "index must be greater than or equal to 0 and less than the "
                  "array length");
  return ToApiHandle<Primitive>(i::direct_handle(array->get(index), i_isolate),
                                i_isolate);
}

void v8::PrimitiveArray::CheckCast(v8::Data* that) {
  auto obj = Utils::OpenDirectHandle(that);
  Utils::ApiCheck(
      i::IsFixedArray(*obj), "v8::PrimitiveArray::Cast",
      "Value is not a PrimitiveArray; this is a temporary issue, v8::Data and "
      "v8::PrimitiveArray will not be compatible in the future");
}

int FixedArray::Length() const {
  return Utils::OpenDirectHandle(this)->length();
}

Local<Data> FixedArray::Get(Local<Context> context, int i) const {
  auto self = Utils::OpenDirectHandle(this);
  auto i_isolate = reinterpret_cast<i::Isolate*>(context->GetIsolate());
  CHECK_LT(i, self->length());
  return ToApiHandle<Data>(i::direct_handle(self->get(i), i_isolate),
                           i_isolate);
}

Local<String> ModuleRequest::GetSpecifier() const {
  auto self = Utils::OpenDirectHandle(this);
  i::Isolate* i_isolate = self->GetIsolate();
  return ToApiHandle<String>(i::direct_handle(self->specifier(), i_isolate),
                             i_isolate);
}

int ModuleRequest::GetSourceOffset() const {
  return Utils::OpenDirectHandle(this)->position();
}

Local<FixedArray> ModuleRequest::GetImportAttributes() const {
  auto self = Utils::OpenDirectHandle(this);
  i::Isolate* i_isolate = self->GetIsolate();
  return ToApiHandle<FixedArray>(
      i::direct_handle(self->import_attributes(), i_isolate), i_isolate);
}

Module::Status Module::GetStatus() const {
  auto self = Utils::OpenDirectHandle(this);
  switch (self->status()) {
    case i::Module::kUnlinked:
    case i::Module::kPreLinking:
      return kUninstantiated;
    case i::Module::kLinking:
      return kInstantiating;
    case i::Module::kLinked:
      return kInstantiated;
    case i::Module::kEvaluating:
      return kEvaluating;
    case i::Module::kEvaluatingAsync:
      // TODO(syg): Expose kEvaluatingAsync in API as well.
    case i::Module::kEvaluated:
      return kEvaluated;
    case i::Module::kErrored:
      return kErrored;
  }
  UNREACHABLE();
}

Local<Value> Module::GetException() const {
  Utils::ApiCheck(GetStatus() == kErrored, "v8::Module::GetException",
                  "Module status must be kErrored");
  auto self = Utils::OpenDirectHandle(this);
  i::Isolate* i_isolate = self->GetIsolate();
  ENTER_V8_NO_SCRIPT_NO_EXCEPTION(i_isolate);
  return ToApiHandle<Value>(i::direct_handle(self->GetException(), i_isolate),
                            i_isolate);
}

Local<FixedArray> Module::GetModuleRequests() const {
  auto self = Utils::OpenDirectHandle(this);
  i::Isolate* i_isolate = self->GetIsolate();
  DCHECK_NO_SCRIPT_NO_EXCEPTION(i_isolate);
  if (i::IsSyntheticModule(*self)) {
    // Synthetic modules are leaf nodes in the module graph. They have no
    // ModuleRequests.
    return ToApiHandle<FixedArray>(
        self->GetReadOnlyRoots().empty_fixed_array_handle());
  } else {
    return ToApiHandle<FixedArray>(
        i::direct_handle(
            i::Cast<i::SourceTextModule>(self)->info()->module_requests(),
            i_isolate),
        i_isolate);
  }
}

Location Module::SourceOffsetToLocation(int offset) const {
  auto self = Utils::OpenDirectHandle(this);
  i::Isolate* i_isolate = self->GetIsolate();
  ENTER_V8_NO_SCRIPT_NO_EXCEPTION(i_isolate);
  i::HandleScope scope(i_isolate);
  Utils::ApiCheck(
      i::IsSourceTextModule(*self), "v8::Module::SourceOffsetToLocation",
      "v8::Module::SourceOffsetToLocation must be used on an SourceTextModule");
  i::Handle<i::Script> script(i::Cast<i::SourceTextModule>(self)->GetScript(),
                              i_isolate);
  i::Script::PositionInfo info;
  i::Script::GetPositionInfo(script, offset, &info);
  return v8::Location(info.line, info.column);
}

Local<Value> Module::GetModuleNamespace() {
  Utils::ApiCheck(
      GetStatus() >= kInstantiated, "v8::Module::GetModuleNamespace",
      "v8::Module::GetModuleNamespace must be used on an instantiated module");
  auto self = Utils::OpenHandle(this);
  auto i_isolate = self->GetIsolate();
  DCHECK_NO_SCRIPT_NO_EXCEPTION(i_isolate);
  i::Handle<i::JSModuleNamespace> module_namespace =
      i::Module::GetModuleNamespace(i_isolate, self);
  return ToApiHandle<Value>(module_namespace);
}

Local<UnboundModuleScript> Module::GetUnboundModuleScript() {
  auto self = Utils::OpenDirectHandle(this);
  Utils::ApiCheck(
      i::IsSourceTextModule(*self), "v8::Module::GetUnboundModuleScript",
      "v8::Module::GetUnboundModuleScript must be used on an SourceTextModule");
  auto i_isolate = self->GetIsolate();
  DCHECK_NO_SCRIPT_NO_EXCEPTION(i_isolate);
  return ToApiHandle<UnboundModuleScript>(
      i::direct_handle(
          i::Cast<i::SourceTextModule>(self)->GetSharedFunctionInfo(),
          i_isolate),
      i_isolate);
}

int Module::ScriptId() const {
  i::Tagged<i::Module> self = *Utils::OpenDirectHandle(this);
  Utils::ApiCheck(i::IsSourceTextModule(self), "v8::Module::ScriptId",
                  "v8::Module::ScriptId must be used on an SourceTextModule");
  DCHECK_NO_SCRIPT_NO_EXCEPTION(self->GetIsolate());
  return i::Cast<i::SourceTextModule>(self)->GetScript()->id();
}

bool Module::IsGraphAsync() const {
  Utils::ApiCheck(
      GetStatus() >= kInstantiated, "v8::Module::IsGraphAsync",
      "v8::Module::IsGraphAsync must be used on an instantiated module");
  i::Tagged<i::Module> self = *Utils::OpenDirectHandle(this);
  auto i_isolate = self->GetIsolate();
  DCHECK_NO_SCRIPT_NO_EXCEPTION(i_isolate);
  return self->IsGraphAsync(i_isolate);
}

bool Module::IsSourceTextModule() const {
  auto self = Utils::OpenDirectHandle(this);
  DCHECK_NO_SCRIPT_NO_EXCEPTION(self->GetIsolate());
  return i::IsSourceTextModule(*self);
}

bool Module::IsSyntheticModule() const {
  auto self = Utils::OpenDirectHandle(this);
  DCHECK_NO_SCRIPT_NO_EXCEPTION(self->GetIsolate());
  return i::IsSyntheticModule(*self);
}

int Module::GetIdentityHash() const {
  auto self = Utils::OpenDirectHandle(this);
  DCHECK_NO_SCRIPT_NO_EXCEPTION(self->GetIsolate());
  return self->hash();
}

Maybe<bool> Module::InstantiateModule(Local<Context> context,
                                      Module::ResolveModuleCallback callback) {
  auto i_isolate = reinterpret_cast<i::Isolate*>(context->GetIsolate());
  ENTER_V8(i_isolate, context, Module, InstantiateModule, i::HandleScope);
  has_exception = !i::Module::Instantiate(i_isolate, Utils::OpenHandle(this),
                                          context, callback);
  RETURN_ON_FAILED_EXECUTION_PRIMITIVE(bool);
  return Just(true);
}

MaybeLocal<Value> Module::Evaluate(Local<Context> context) {
  auto i_isolate = reinterpret_cast<i::Isolate*>(context->GetIsolate());
  TRACE_EVENT_CALL_STATS_SCOPED(i_isolate, "v8", "V8.Execute");
  ENTER_V8(i_isolate, context, Module, Evaluate, InternalEscapableScope);
  i::TimerEventScope<i::TimerEventExecute> timer_scope(i_isolate);
  i::NestedTimedHistogramScope execute_timer(i_isolate->counters()->execute(),
                                             i_isolate);
  i::AggregatingHistogramTimerScope timer(
      i_isolate->counters()->compile_lazy());

  auto self = Utils::OpenHandle(this);
  Utils::ApiCheck(self->status() >= i::Module::kLinked, "Module::Evaluate",
                  "Expected instantiated module");

  Local<Value> result;
  has_exception = !ToLocal(i::Module::Evaluate(i_isolate, self), &result);
  RETURN_ON_FAILED_EXECUTION(Value);
  RETURN_ESCAPED(result);
}

Local<Module> Module::CreateSyntheticModule(
    Isolate* v8_isolate, Local<String> module_name,
    const MemorySpan<const Local<String>>& export_names,
    v8::Module::SyntheticModuleEvaluationSteps evaluation_steps) {
  auto i_isolate = reinterpret_cast<i::Isolate*>(v8_isolate);
  ENTER_V8_NO_SCRIPT_NO_EXCEPTION(i_isolate);
  auto i_module_name = Utils::OpenHandle(*module_name);
  i::DirectHandle<i::FixedArray> i_export_names =
      i_isolate->factory()->NewFixedArray(
          static_cast<int>(export_names.size()));
  for (int i = 0; i < i_export_names->length(); ++i) {
    i::DirectHandle<i::String> str = i_isolate->factory()->InternalizeString(
        Utils::OpenDirectHandle(*export_names[i]));
    i_export_names->set(i, *str);
  }
  return v8::Utils::ToLocal(
      i::Handle<i::Module>(i_isolate->factory()->NewSyntheticModule(
          i_module_name, i_export_names, evaluation_steps)));
}

Maybe<bool> Module::SetSyntheticModuleExport(Isolate* v8_isolate,
                                             Local<String> export_name,
                                             Local<v8::Value> export_value) {
  auto i_isolate = reinterpret_cast<i::Isolate*>(v8_isolate);
  auto i_export_name = Utils::OpenHandle(*export_name);
  auto i_export_value = Utils::OpenHandle(*export_value);
  auto self = Utils::OpenHandle(this);
  Utils::ApiCheck(i::IsSyntheticModule(*self),
                  "v8::Module::SyntheticModuleSetExport",
                  "v8::Module::SyntheticModuleSetExport must only be called on "
                  "a SyntheticModule");
  ENTER_V8_NO_SCRIPT(i_isolate, v8_isolate->GetCurrentContext(), Module,
                     SetSyntheticModuleExport, i::HandleScope);
  has_exception = i::SyntheticModule::SetExport(
                      i_isolate, i::Cast<i::SyntheticModule>(self),
                      i_export_name, i_export_value)
                      .IsNothing();
  RETURN_ON_FAILED_EXECUTION_PRIMITIVE(bool);
  return Just(true);
}

std::pair<LocalVector<Module>, LocalVector<Message>>
Module::GetStalledTopLevelAwaitMessages(Isolate* isolate) {
  auto i_isolate = reinterpret_cast<i::Isolate*>(isolate);
  auto self = Utils::OpenDirectHandle(this);
  Utils::ApiCheck(i::IsSourceTextModule(*self),
                  "v8::Module::GetStalledTopLevelAwaitMessages",
                  "v8::Module::GetStalledTopLevelAwaitMessages must only be "
                  "called on a SourceTextModule");
  std::vector<
      std::tuple<i::Handle<i::SourceTextModule>, i::Handle<i::JSMessageObject>>>
      stalled_awaits =
          i::Cast<i::SourceTextModule>(self)->GetStalledTopLevelAwaitMessages(
              i_isolate);

  LocalVector<Module> modules(isolate);
  LocalVector<Message> messages(isolate);

  if (size_t stalled_awaits_count = stalled_awaits.size();
      stalled_awaits_count > 0) {
    modules.reserve(stalled_awaits_count);
    messages.reserve(stalled_awaits_count);
    for (auto [module, message] : stalled_awaits) {
      modules.push_back(ToApiHandle<Module>(module));
      messages.push_back(ToApiHandle<Message>(message));
    }
  }

  return {modules, messages};
}

namespace {

i::ScriptDetails GetScriptDetails(
    i::Isolate* i_isolate, Local<Value> resource_name, int resource_line_offset,
    int resource_column_offset, Local<Value> source_map_url,
    Local<Data> host_defined_options, ScriptOriginOptions origin_options) {
  i::ScriptDetails script_details(Utils::OpenHandle(*(resource_name), true),
                                  origin_options);
  script_details.line_offset = resource_line_offset;
  script_details.column_offset = resource_column_offset;
  script_details.host_defined_options =
      host_defined_options.IsEmpty()
          ? i_isolate->factory()->empty_fixed_array()
          : Utils::OpenHandle(*(host_defined_options));
  if (!source_map_url.IsEmpty()) {
    script_details.source_map_url = Utils::OpenHandle(*(source_map_url));
  }
  return script_details;
}

}  // namespace

MaybeLocal<UnboundScript> ScriptCompiler::CompileUnboundInternal(
    Isolate* v8_isolate, Source* source, CompileOptions options,
    NoCacheReason no_cache_reason) {
  auto i_isolate = reinterpret_cast<i::Isolate*>(v8_isolate);
  TRACE_EVENT_CALL_STATS_SCOPED(i_isolate, "v8", "V8.ScriptCompiler");
  ENTER_V8_NO_SCRIPT(i_isolate, v8_isolate->GetCurrentContext(), ScriptCompiler,
                     CompileUnbound, InternalEscapableScope);

  auto str = Utils::OpenHandle(*(source->source_string));

  i::Handle<i::SharedFunctionInfo> result;
  TRACE_EVENT0(TRACE_DISABLED_BY_DEFAULT("v8.compile"), "V8.CompileScript");
  i::ScriptDetails script_details = GetScriptDetails(
      i_isolate, source->resource_name, source->resource_line_offset,
      source->resource_column_offset, source->source_map_url,
      source->host_defined_options, source->resource_options);

  i::MaybeHandle<i::SharedFunctionInfo> maybe_function_info;
  if (options & kConsumeCodeCache) {
    if (source->consume_cache_task) {
      // Take ownership of the internal deserialization task and clear it off
      // the consume task on the source.
      DCHECK_NOT_NULL(source->consume_cache_task->impl_);
      std::unique_ptr<i::BackgroundDeserializeTask> deserialize_task =
          std::move(source->consume_cache_task->impl_);
      maybe_function_info =
          i::Compiler::GetSharedFunctionInfoForScriptWithDeserializeTask(
              i_isolate, str, script_details, deserialize_task.get(), options,
              no_cache_reason, i::NOT_NATIVES_CODE,
              &source->compilation_details);
      source->cached_data->rejected = deserialize_task->rejected();
    } else {
      DCHECK(source->cached_data);
      // AlignedCachedData takes care of pointer-aligning the data.
      auto cached_data = std::make_unique<i::AlignedCachedData>(
          source->cached_data->data, source->cached_data->length);
      maybe_function_info =
          i::Compiler::GetSharedFunctionInfoForScriptWithCachedData(
              i_isolate, str, script_details, cached_data.get(), options,
              no_cache_reason, i::NOT_NATIVES_CODE,
              &source->compilation_details);
      source->cached_data->rejected = cached_data->rejected();
    }
  } else if (options & kConsumeCompileHints) {
    maybe_function_info =
        i::Compiler::GetSharedFunctionInfoForScriptWithCompileHints(
            i_isolate, str, script_details, source->compile_hint_callback,
            source->compile_hint_callback_data, options, no_cache_reason,
            i::NOT_NATIVES_CODE, &source->compilation_details);
  } else {
    // Compile without any cache.
    maybe_function_info = i::Compiler::GetSharedFunctionInfoForScript(
        i_isolate, str, script_details, options, no_cache_reason,
        i::NOT_NATIVES_CODE, &source->compilation_details);
  }

  has_exception = !maybe_function_info.ToHandle(&result);
  DCHECK_IMPLIES(!has_exception, !InReadOnlySpace(*result));
  RETURN_ON_FAILED_EXECUTION(UnboundScript);
  RETURN_ESCAPED(ToApiHandle<UnboundScript>(result));
}

MaybeLocal<UnboundScript> ScriptCompiler::CompileUnboundScript(
    Isolate* v8_isolate, Source* source, CompileOptions options,
    NoCacheReason no_cache_reason) {
  Utils::ApiCheck(
      !source->GetResourceOptions().IsModule(),
      "v8::ScriptCompiler::CompileUnboundScript",
      "v8::ScriptCompiler::CompileModule must be used to compile modules");
  return CompileUnboundInternal(v8_isolate, source, options, no_cache_reason);
}

MaybeLocal<Script> ScriptCompiler::Compile(Local<Context> context,
                                           Source* source,
                                           CompileOptions options,
                                           NoCacheReason no_cache_reason) {
  Utils::ApiCheck(
      !source->GetResourceOptions().IsModule(), "v8::ScriptCompiler::Compile",
      "v8::ScriptCompiler::CompileModule must be used to compile modules");
  auto i_isolate = context->GetIsolate();
  MaybeLocal<UnboundScript> maybe =
      CompileUnboundInternal(i_isolate, source, options, no_cache_reason);
  Local<UnboundScript> result;
  if (!maybe.ToLocal(&result)) return MaybeLocal<Script>();
  v8::Context::Scope scope(context);
  return result->BindToCurrentContext();
}

MaybeLocal<Module> ScriptCompiler::CompileModule(
    Isolate* v8_isolate, Source* source, CompileOptions options,
    NoCacheReason no_cache_reason) {
  Utils::ApiCheck(v8::ScriptCompiler::CompileOptionsIsValid(options),
                  "v8::ScriptCompiler::CompileModule",
                  "Invalid CompileOptions");
  Utils::ApiCheck(source->GetResourceOptions().IsModule(),
                  "v8::ScriptCompiler::CompileModule",
                  "Invalid ScriptOrigin: is_module must be true");
  MaybeLocal<UnboundScript> maybe =
      CompileUnboundInternal(v8_isolate, source, options, no_cache_reason);
  Local<UnboundScript> unbound;
  if (!maybe.ToLocal(&unbound)) return MaybeLocal<Module>();
  auto shared = Utils::OpenHandle(*unbound);
  i::Isolate* i_isolate = reinterpret_cast<i::Isolate*>(v8_isolate);
  return ToApiHandle<Module>(i_isolate->factory()->NewSourceTextModule(shared));
}

// static
V8_WARN_UNUSED_RESULT MaybeLocal<Function> ScriptCompiler::CompileFunction(
    Local<Context> v8_context, Source* source, size_t arguments_count,
    Local<String> arguments[], size_t context_extension_count,
    Local<Object> context_extensions[], CompileOptions options,
    NoCacheReason no_cache_reason) {
  PREPARE_FOR_EXECUTION(v8_context, ScriptCompiler, CompileFunction);
  TRACE_EVENT_CALL_STATS_SCOPED(i_isolate, "v8", "V8.ScriptCompiler");

  DCHECK(options == CompileOptions::kConsumeCodeCache ||
         options == CompileOptions::kEagerCompile ||
         options == CompileOptions::kNoCompileOptions);

  i::Handle<i::Context> context = Utils::OpenHandle(*v8_context);

  DCHECK(IsNativeContext(*context));

  i::Handle<i::FixedArray> arguments_list =
      i_isolate->factory()->NewFixedArray(static_cast<int>(arguments_count));
  for (int i = 0; i < static_cast<int>(arguments_count); i++) {
    auto argument = Utils::OpenHandle(*arguments[i]);
    if (!i::String::IsIdentifier(i_isolate, argument)) return Local<Function>();
    arguments_list->set(i, *argument);
  }

  for (size_t i = 0; i < context_extension_count; ++i) {
    i::DirectHandle<i::JSReceiver> extension =
        Utils::OpenDirectHandle(*context_extensions[i]);
    if (!IsJSObject(*extension)) return Local<Function>();
    context = i_isolate->factory()->NewWithContext(
        context,
        i::ScopeInfo::CreateForWithScope(
            i_isolate,
            IsNativeContext(*context)
                ? i::Handle<i::ScopeInfo>::null()
                : i::Handle<i::ScopeInfo>(context->scope_info(), i_isolate)),
        extension);
  }

  i::ScriptDetails script_details = GetScriptDetails(
      i_isolate, source->resource_name, source->resource_line_offset,
      source->resource_column_offset, source->source_map_url,
      source->host_defined_options, source->resource_options);
  script_details.wrapped_arguments = arguments_list;

  std::unique_ptr<i::AlignedCachedData> cached_data;
  if (options & kConsumeCodeCache) {
    DCHECK(source->cached_data);
    // ScriptData takes care of pointer-aligning the data.
    cached_data.reset(new i::AlignedCachedData(source->cached_data->data,
                                               source->cached_data->length));
  }

  i::Handle<i::JSFunction> result;
  has_exception =
      !i::Compiler::GetWrappedFunction(
           Utils::OpenHandle(*source->source_string), context, script_details,
           cached_data.get(), options, no_cache_reason)
           .ToHandle(&result);
  if (options & kConsumeCodeCache) {
    source->cached_data->rejected = cached_data->rejected();
  }
  RETURN_ON_FAILED_EXECUTION(Function);
  return handle_scope.Escape(Utils::CallableToLocal(result));
}

void ScriptCompiler::ScriptStreamingTask::Run() { data_->task->Run(); }

ScriptCompiler::ScriptStreamingTask* ScriptCompiler::StartStreaming(
    Isolate* v8_isolate, StreamedSource* source, v8::ScriptType type,
    CompileOptions options, CompileHintCallback compile_hint_callback,
    void* compile_hint_callback_data) {
  Utils::ApiCheck(v8::ScriptCompiler::CompileOptionsIsValid(options),
                  "v8::ScriptCompiler::StartStreaming",
                  "Invalid CompileOptions");
  if (!i::v8_flags.script_streaming) return nullptr;
  i::Isolate* i_isolate = reinterpret_cast<i::Isolate*>(v8_isolate);
  i::ScriptStreamingData* data = source->impl();
  std::unique_ptr<i::BackgroundCompileTask> task =
      std::make_unique<i::BackgroundCompileTask>(
          data, i_isolate, type, options, &source->compilation_details(),
          compile_hint_callback, compile_hint_callback_data);
  data->task = std::move(task);
  return new ScriptCompiler::ScriptStreamingTask(data);
}

ScriptCompiler::ConsumeCodeCacheTask::ConsumeCodeCacheTask(
    std::unique_ptr<i::BackgroundDeserializeTask> impl)
    : impl_(std::move(impl)) {}

ScriptCompiler::ConsumeCodeCacheTask::~ConsumeCodeCacheTask() = default;

void ScriptCompiler::ConsumeCodeCacheTask::Run() { impl_->Run(); }

void ScriptCompiler::ConsumeCodeCacheTask::SourceTextAvailable(
    Isolate* v8_isolate, Local<String> source_text,
    const ScriptOrigin& origin) {
  i::Isolate* i_isolate = reinterpret_cast<i::Isolate*>(v8_isolate);
  DCHECK_NO_SCRIPT_NO_EXCEPTION(i_isolate);
  auto str = Utils::OpenHandle(*source_text);
  i::ScriptDetails script_details =
      GetScriptDetails(i_isolate, origin.ResourceName(), origin.LineOffset(),
                       origin.ColumnOffset(), origin.SourceMapUrl(),
                       origin.GetHostDefinedOptions(), origin.Options());
  impl_->SourceTextAvailable(i_isolate, str, script_details);
}

bool ScriptCompiler::ConsumeCodeCacheTask::ShouldMergeWithExistingScript()
    const {
  if (!i::v8_flags
           .merge_background_deserialized_script_with_compilation_cache) {
    return false;
  }
  return impl_->ShouldMergeWithExistingScript();
}

void ScriptCompiler::ConsumeCodeCacheTask::MergeWithExistingScript() {
  DCHECK(
      i::v8_flags.merge_background_deserialized_script_with_compilation_cache);
  impl_->MergeWithExistingScript();
}

ScriptCompiler::ConsumeCodeCacheTask* ScriptCompiler::StartConsumingCodeCache(
    Isolate* v8_isolate, std::unique_ptr<CachedData> cached_data) {
  if (!i::v8_flags.concurrent_cache_deserialization) return nullptr;
  i::Isolate* i_isolate = reinterpret_cast<i::Isolate*>(v8_isolate);
  DCHECK_NO_SCRIPT_NO_EXCEPTION(i_isolate);
  return new ScriptCompiler::ConsumeCodeCacheTask(
      std::make_unique<i::BackgroundDeserializeTask>(i_isolate,
                                                     std::move(cached_data)));
}

ScriptCompiler::ConsumeCodeCacheTask*
ScriptCompiler::StartConsumingCodeCacheOnBackground(
    Isolate* v8_isolate, std::unique_ptr<CachedData> cached_data) {
  if (!i::v8_flags.concurrent_cache_deserialization) return nullptr;
  i::Isolate* i_isolate = reinterpret_cast<i::Isolate*>(v8_isolate);
  return new ScriptCompiler::ConsumeCodeCacheTask(
      std::make_unique<i::BackgroundDeserializeTask>(i_isolate,
                                                     std::move(cached_data)));
}

namespace {
i::MaybeHandle<i::SharedFunctionInfo> CompileStreamedSource(
    i::Isolate* i_isolate, ScriptCompiler::StreamedSource* v8_source,
    Local<String> full_source_string, const ScriptOrigin& origin) {
  auto str = Utils::OpenHandle(*full_source_string);
  i::ScriptDetails script_details =
      GetScriptDetails(i_isolate, origin.ResourceName(), origin.LineOffset(),
                       origin.ColumnOffset(), origin.SourceMapUrl(),
                       origin.GetHostDefinedOptions(), origin.Options());
  i::ScriptStreamingData* data = v8_source->impl();
  return i::Compiler::GetSharedFunctionInfoForStreamedScript(
      i_isolate, str, script_details, data, &v8_source->compilation_details());
}

}  // namespace

MaybeLocal<Script> ScriptCompiler::Compile(Local<Context> context,
                                           StreamedSource* v8_source,
                                           Local<String> full_source_string,
                                           const ScriptOrigin& origin) {
  PREPARE_FOR_EXECUTION(context, ScriptCompiler, Compile);
  TRACE_EVENT_CALL_STATS_SCOPED(i_isolate, "v8", "V8.ScriptCompiler");
  TRACE_EVENT0(TRACE_DISABLED_BY_DEFAULT("v8.compile"),
               "V8.CompileStreamedScript");
  i::Handle<i::SharedFunctionInfo> sfi;
  i::MaybeHandle<i::SharedFunctionInfo> maybe_sfi =
      CompileStreamedSource(i_isolate, v8_source, full_source_string, origin);
  has_exception = !maybe_sfi.ToHandle(&sfi);
  if (has_exception) i_isolate->ReportPendingMessages();
  RETURN_ON_FAILED_EXECUTION(Script);
  Local<UnboundScript> generic = ToApiHandle<UnboundScript>(sfi);
  if (generic.IsEmpty()) return Local<Script>();
  Local<Script> bound = generic->BindToCurrentContext();
  if (bound.IsEmpty()) return Local<Script>();
  RETURN_ESCAPED(bound);
}

MaybeLocal<Module> ScriptCompiler::CompileModule(
    Local<Context> context, StreamedSource* v8_source,
    Local<String> full_source_string, const ScriptOrigin& origin) {
  PREPARE_FOR_EXECUTION(context, ScriptCompiler, Compile);
  TRACE_EVENT_CALL_STATS_SCOPED(i_isolate, "v8", "V8.ScriptCompiler");
  TRACE_EVENT0(TRACE_DISABLED_BY_DEFAULT("v8.compile"),
               "V8.CompileStreamedModule");
  i::Handle<i::SharedFunctionInfo> sfi;
  i::MaybeHandle<i::SharedFunctionInfo> maybe_sfi =
      CompileStreamedSource(i_isolate, v8_source, full_source_string, origin);
  has_exception = !maybe_sfi.ToHandle(&sfi);
  if (has_exception) i_isolate->ReportPendingMessages();
  RETURN_ON_FAILED_EXECUTION(Module);
  RETURN_ESCAPED(
      ToApiHandle<Module>(i_isolate->factory()->NewSourceTextModule(sfi)));
}

uint32_t ScriptCompiler::CachedDataVersionTag() {
  return static_cast<uint32_t>(base::hash_combine(
      internal::Version::Hash(), internal::FlagList::Hash(),
      static_cast<uint32_t>(internal::CpuFeatures::SupportedFeatures())));
}

ScriptCompiler::CachedData* ScriptCompiler::CreateCodeCache(
    Local<UnboundScript> unbound_script) {
  auto shared = Utils::OpenHandle(*unbound_script);
  // TODO(jgruber): Remove this DCHECK once Function::GetUnboundScript is gone.
  DCHECK(!InReadOnlySpace(*shared));
  i::Isolate* i_isolate = i::GetIsolateFromWritableObject(*shared);
  Utils::ApiCheck(!i_isolate->serializer_enabled(),
                  "ScriptCompiler::CreateCodeCache",
                  "Cannot create code cache while creating a snapshot");
  DCHECK_NO_SCRIPT_NO_EXCEPTION(i_isolate);
  DCHECK(shared->is_toplevel());
  return i::CodeSerializer::Serialize(i_isolate, shared);
}

// static
ScriptCompiler::CachedData* ScriptCompiler::CreateCodeCache(
    Local<UnboundModuleScript> unbound_module_script) {
  i::Handle<i::SharedFunctionInfo> shared =
      Utils::OpenHandle(*unbound_module_script);
  // TODO(jgruber): Remove this DCHECK once Function::GetUnboundScript is gone.
  DCHECK(!InReadOnlySpace(*shared));
  i::Isolate* i_isolate = i::GetIsolateFromWritableObject(*shared);
  Utils::ApiCheck(!i_isolate->serializer_enabled(),
                  "ScriptCompiler::CreateCodeCache",
                  "Cannot create code cache while creating a snapshot");
  DCHECK_NO_SCRIPT_NO_EXCEPTION(i_isolate);
  DCHECK(shared->is_toplevel());
  return i::CodeSerializer::Serialize(i_isolate, shared);
}

ScriptCompiler::CachedData* ScriptCompiler::CreateCodeCacheForFunction(
    Local<Function> function) {
  auto js_function = i::Cast<i::JSFunction>(Utils::OpenDirectHandle(*function));
  i::Isolate* i_isolate = js_function->GetIsolate();
  Utils::ApiCheck(!i_isolate->serializer_enabled(),
                  "ScriptCompiler::CreateCodeCacheForFunction",
                  "Cannot create code cache while creating a snapshot");
  i::Handle<i::SharedFunctionInfo> shared(js_function->shared(), i_isolate);
  DCHECK_NO_SCRIPT_NO_EXCEPTION(i_isolate);
  Utils::ApiCheck(shared->is_wrapped(),
                  "v8::ScriptCompiler::CreateCodeCacheForFunction",
                  "Expected SharedFunctionInfo with wrapped source code");
  return i::CodeSerializer::Serialize(i_isolate, shared);
}

MaybeLocal<Script> Script::Compile(Local<Context> context, Local<String> source,
                                   ScriptOrigin* origin) {
  if (origin) {
    ScriptCompiler::Source script_source(source, *origin);
    return ScriptCompiler::Compile(context, &script_source);
  }
  ScriptCompiler::Source script_source(source);
  return ScriptCompiler::Compile(context, &script_source);
}

// --- E x c e p t i o n s ---

v8::TryCatch::TryCatch(v8::Isolate* v8_isolate)
    : i_isolate_(reinterpret_cast<i::Isolate*>(v8_isolate)),
      next_(i_isolate_->try_catch_handler()),
      is_verbose_(false),
      can_continue_(true),
      capture_message_(true),
      rethrow_(false) {
  ResetInternal();
  // Special handling for simulators which have a separate JS stack.
  js_stack_comparable_address_ = static_cast<internal::Address>(
      i::SimulatorStack::RegisterJSStackComparableAddress(i_isolate_));
  i_isolate_->RegisterTryCatchHandler(this);
}

namespace {

i::Tagged<i::Object> ToObject(void* object) {
  return i::Tagged<i::Object>(reinterpret_cast<i::Address>(object));
}

}  // namespace

v8::TryCatch::~TryCatch() {
  if (HasCaught()) {
    if (rethrow_ || (V8_UNLIKELY(HasTerminated()) &&
                     !i_isolate_->thread_local_top()->CallDepthIsZero())) {
      if (capture_message_) {
        // If an exception was caught and rethrow_ is indicated, the saved
        // message, script, and location need to be restored to Isolate TLS
        // for reuse.  capture_message_ needs to be disabled so that Throw()
        // does not create a new message.
        i_isolate_->thread_local_top()->rethrowing_message_ = true;
        i_isolate_->set_pending_message(ToObject(message_obj_));
      }
      i_isolate_->UnregisterTryCatchHandler(this);
      i_isolate_->clear_internal_exception();
      i_isolate_->Throw(ToObject(exception_));
      return;
    }
    Reset();
  }
  i_isolate_->UnregisterTryCatchHandler(this);
  DCHECK_IMPLIES(rethrow_,
                 !i_isolate_->thread_local_top()->rethrowing_message_);
}

void* v8::TryCatch::operator new(size_t) { base::OS::Abort(); }
void* v8::TryCatch::operator new[](size_t) { base::OS::Abort(); }
void v8::TryCatch::operator delete(void*, size_t) { base::OS::Abort(); }
void v8::TryCatch::operator delete[](void*, size_t) { base::OS::Abort(); }

bool v8::TryCatch::HasCaught() const {
  return !IsTheHole(ToObject(exception_), i_isolate_);
}

bool v8::TryCatch::CanContinue() const { return can_continue_; }

bool v8::TryCatch::HasTerminated() const {
  return ToObject(exception_) ==
         i::ReadOnlyRoots(i_isolate_).termination_exception();
}

v8::Local<v8::Value> v8::TryCatch::ReThrow() {
  if (!HasCaught()) return v8::Local<v8::Value>();
  rethrow_ = true;
  return v8::Undefined(reinterpret_cast<v8::Isolate*>(i_isolate_));
}

v8::Local<Value> v8::TryCatch::Exception() const {
  if (!HasCaught()) return v8::Local<Value>();
  if (HasTerminated()) {
    return v8::Utils::ToLocal(i::ReadOnlyRoots(i_isolate_).null_value_handle());
  }
  return v8::Utils::ToLocal(i::handle(ToObject(exception_), i_isolate_));
}

MaybeLocal<Value> v8::TryCatch::StackTrace(Local<Context> context,
                                           Local<Value> exception) {
  auto i_exception = Utils::OpenHandle(*exception);
  if (!IsJSObject(*i_exception)) return v8::Local<Value>();
  PREPARE_FOR_EXECUTION(context, TryCatch, StackTrace);
  auto obj = i::Cast<i::JSObject>(i_exception);
  i::Handle<i::String> name = i_isolate->factory()->stack_string();
  Maybe<bool> maybe = i::JSReceiver::HasProperty(i_isolate, obj, name);
  has_exception = maybe.IsNothing();
  RETURN_ON_FAILED_EXECUTION(Value);
  if (!maybe.FromJust()) return v8::Local<Value>();
  Local<Value> result;
  has_exception = !ToLocal<Value>(
      i::JSReceiver::GetProperty(i_isolate, obj, name), &result);
  RETURN_ON_FAILED_EXECUTION(Value);
  RETURN_ESCAPED(result);
}

MaybeLocal<Value> v8::TryCatch::StackTrace(Local<Context> context) const {
  if (!HasCaught()) return v8::Local<Value>();
  return StackTrace(context, Exception());
}

v8::Local<v8::Message> v8::TryCatch::Message() const {
  i::Tagged<i::Object> message = ToObject(message_obj_);
  DCHECK(IsJSMessageObject(message) || IsTheHole(message, i_isolate_));
  if (HasCaught() && !IsTheHole(message, i_isolate_)) {
    return v8::Utils::MessageToLocal(i::Handle<i::Object>(message, i_isolate_));
  } else {
    return v8::Local<v8::Message>();
  }
}

void v8::TryCatch::Reset() {
  if (rethrow_) return;
  if (V8_UNLIKELY(i_isolate_->is_execution_terminating()) &&
      !i_isolate_->thread_local_top()->CallDepthIsZero()) {
    return;
  }
  i_isolate_->clear_internal_exception();
  i_isolate_->clear_pending_message();
  ResetInternal();
}

void v8::TryCatch::ResetInternal() {
  i::Tagged<i::Object> the_hole = i::ReadOnlyRoots(i_isolate_).the_hole_value();
  exception_ = reinterpret_cast<void*>(the_hole.ptr());
  message_obj_ = reinterpret_cast<void*>(the_hole.ptr());
}

void v8::TryCatch::SetVerbose(bool value) { is_verbose_ = value; }

bool v8::TryCatch::IsVerbose() const { return is_verbose_; }

void v8::TryCatch::SetCaptureMessage(bool value) { capture_message_ = value; }

// --- M e s s a g e ---

Local<String> Message::Get() const {
  auto self = Utils::OpenHandle(this);
  i::Isolate* i_isolate = self->GetIsolate();
  ENTER_V8_NO_SCRIPT_NO_EXCEPTION(i_isolate);
  InternalEscapableScope scope(i_isolate);
  i::Handle<i::String> raw_result =
      i::MessageHandler::GetMessage(i_isolate, self);
  Local<String> result = Utils::ToLocal(raw_result);
  return scope.Escape(result);
}

v8::Isolate* Message::GetIsolate() const {
  i::Isolate* i_isolate = Utils::OpenDirectHandle(this)->GetIsolate();
  return reinterpret_cast<Isolate*>(i_isolate);
}

ScriptOrigin Message::GetScriptOrigin() const {
  auto self = Utils::OpenDirectHandle(this);
  i::Isolate* i_isolate = self->GetIsolate();
  ENTER_V8_NO_SCRIPT_NO_EXCEPTION(i_isolate);
  i::DirectHandle<i::Script> script(self->script(), i_isolate);
  return GetScriptOriginForScript(i_isolate, script);
}

void ScriptOrigin::VerifyHostDefinedOptions() const {
  // TODO(cbruni, chromium:1244145): Remove checks once we allow arbitrary
  // host-defined options.
  if (host_defined_options_.IsEmpty()) return;
  Utils::ApiCheck(host_defined_options_->IsFixedArray(), "ScriptOrigin()",
                  "Host-defined options has to be a PrimitiveArray");
  auto options =
      Utils::OpenDirectHandle(*host_defined_options_.As<FixedArray>());
  for (int i = 0; i < options->length(); i++) {
    Utils::ApiCheck(i::IsPrimitive(options->get(i)), "ScriptOrigin()",
                    "PrimitiveArray can only contain primtive values");
  }
}

v8::Local<Value> Message::GetScriptResourceName() const {
  DCHECK_NO_SCRIPT_NO_EXCEPTION(Utils::OpenDirectHandle(this)->GetIsolate());
  return GetScriptOrigin().ResourceName();
}

v8::Local<v8::StackTrace> Message::GetStackTrace() const {
  auto self = Utils::OpenDirectHandle(this);
  i::Isolate* i_isolate = self->GetIsolate();
  ENTER_V8_NO_SCRIPT_NO_EXCEPTION(i_isolate);
  InternalEscapableScope scope(i_isolate);
  i::Handle<i::Object> stackFramesObj(self->stack_frames(), i_isolate);
  if (!IsFixedArray(*stackFramesObj)) return v8::Local<v8::StackTrace>();
  auto stackTrace = i::Cast<i::FixedArray>(stackFramesObj);
  return scope.Escape(Utils::StackTraceToLocal(stackTrace));
}

Maybe<int> Message::GetLineNumber(Local<Context> context) const {
  auto self = Utils::OpenHandle(this);
  i::Isolate* i_isolate = self->GetIsolate();
  ENTER_V8_NO_SCRIPT_NO_EXCEPTION(i_isolate);
  HandleScope handle_scope(reinterpret_cast<Isolate*>(i_isolate));
  i::JSMessageObject::EnsureSourcePositionsAvailable(i_isolate, self);
  return Just(self->GetLineNumber());
}

int Message::GetStartPosition() const {
  auto self = Utils::OpenHandle(this);
  i::Isolate* i_isolate = self->GetIsolate();
  ENTER_V8_NO_SCRIPT_NO_EXCEPTION(i_isolate);
  HandleScope handle_scope(reinterpret_cast<Isolate*>(i_isolate));
  i::JSMessageObject::EnsureSourcePositionsAvailable(i_isolate, self);
  return self->GetStartPosition();
}

int Message::GetEndPosition() const {
  auto self = Utils::OpenHandle(this);
  i::Isolate* i_isolate = self->GetIsolate();
  ENTER_V8_NO_SCRIPT_NO_EXCEPTION(i_isolate);
  HandleScope handle_scope(reinterpret_cast<Isolate*>(i_isolate));
  i::JSMessageObject::EnsureSourcePositionsAvailable(i_isolate, self);
  return self->GetEndPosition();
}

int Message::ErrorLevel() const {
  auto self = Utils::OpenDirectHandle(this);
  DCHECK_NO_SCRIPT_NO_EXCEPTION(self->GetIsolate());
  return self->error_level();
}

int Message::GetStartColumn() const {
  auto self = Utils::OpenHandle(this);
  i::Isolate* i_isolate = self->GetIsolate();
  ENTER_V8_NO_SCRIPT_NO_EXCEPTION(i_isolate);
  HandleScope handle_scope(reinterpret_cast<Isolate*>(i_isolate));
  i::JSMessageObject::EnsureSourcePositionsAvailable(i_isolate, self);
  return self->GetColumnNumber();
}

int Message::GetWasmFunctionIndex() const {
#if V8_ENABLE_WEBASSEMBLY
  auto self = Utils::OpenHandle(this);
  i::Isolate* i_isolate = self->GetIsolate();
  ENTER_V8_NO_SCRIPT_NO_EXCEPTION(i_isolate);
  HandleScope handle_scope(reinterpret_cast<Isolate*>(i_isolate));
  i::JSMessageObject::EnsureSourcePositionsAvailable(i_isolate, self);
  int start_position = self->GetColumnNumber();
  if (start_position == -1) return Message::kNoWasmFunctionIndexInfo;

  i::DirectHandle<i::Script> script(self->script(), i_isolate);

  if (script->type() != i::Script::Type::kWasm) {
    return Message::kNoWasmFunctionIndexInfo;
  }

  auto debug_script = ToApiHandle<debug::Script>(script, i_isolate);
  return Local<debug::WasmScript>::Cast(debug_script)
      ->GetContainingFunction(start_position);
#else
  return Message::kNoWasmFunctionIndexInfo;
#endif  // V8_ENABLE_WEBASSEMBLY
}

Maybe<int> Message::GetStartColumn(Local<Context> context) const {
  return Just(GetStartColumn());
}

int Message::GetEndColumn() const {
  auto self = Utils::OpenHandle(this);
  i::Isolate* i_isolate = self->GetIsolate();
  ENTER_V8_NO_SCRIPT_NO_EXCEPTION(i_isolate);
  HandleScope handle_scope(reinterpret_cast<Isolate*>(i_isolate));
  i::JSMessageObject::EnsureSourcePositionsAvailable(i_isolate, self);
  const int column_number = self->GetColumnNumber();
  if (column_number == -1) return -1;
  const int start = self->GetStartPosition();
  const int end = self->GetEndPosition();
  return column_number + (end - start);
}

Maybe<int> Message::GetEndColumn(Local<Context> context) const {
  return Just(GetEndColumn());
}

bool Message::IsSharedCrossOrigin() const {
  auto self = Utils::OpenDirectHandle(this);
  i::Isolate* i_isolate = self->GetIsolate();
  ENTER_V8_NO_SCRIPT_NO_EXCEPTION(i_isolate);
  return self->script()->origin_options().IsSharedCrossOrigin();
}

bool Message::IsOpaque() const {
  auto self = Utils::OpenDirectHandle(this);
  i::Isolate* i_isolate = self->GetIsolate();
  ENTER_V8_NO_SCRIPT_NO_EXCEPTION(i_isolate);
  return self->script()->origin_options().IsOpaque();
}

MaybeLocal<String> Message::GetSource(Local<Context> context) const {
  auto self = Utils::OpenDirectHandle(this);
  i::Isolate* i_isolate = self->GetIsolate();
  ENTER_V8_NO_SCRIPT_NO_EXCEPTION(i_isolate);
  InternalEscapableScope handle_scope(i_isolate);
  RETURN_ESCAPED(Utils::ToLocal(i::direct_handle(self->GetSource(), i_isolate),
                                i_isolate));
}

MaybeLocal<String> Message::GetSourceLine(Local<Context> context) const {
  auto self = Utils::OpenHandle(this);
  i::Isolate* i_isolate = self->GetIsolate();
  ENTER_V8_NO_SCRIPT_NO_EXCEPTION(i_isolate);
  InternalEscapableScope handle_scope(i_isolate);
  i::JSMessageObject::EnsureSourcePositionsAvailable(i_isolate, self);
  RETURN_ESCAPED(Utils::ToLocal(self->GetSourceLine()));
}

void Message::PrintCurrentStackTrace(Isolate* v8_isolate, std::ostream& out) {
  i::Isolate* i_isolate = reinterpret_cast<i::Isolate*>(v8_isolate);
  ENTER_V8_NO_SCRIPT_NO_EXCEPTION(i_isolate);
  i_isolate->PrintCurrentStackTrace(out);
}

// --- S t a c k T r a c e ---

Local<StackFrame> StackTrace::GetFrame(Isolate* v8_isolate,
                                       uint32_t index) const {
  i::Isolate* i_isolate = reinterpret_cast<i::Isolate*>(v8_isolate);
  return Utils::StackFrameToLocal(
      i::direct_handle(
          i::Cast<i::StackFrameInfo>(Utils::OpenDirectHandle(this)->get(index)),
          i_isolate),
      i_isolate);
}

int StackTrace::GetFrameCount() const {
  return Utils::OpenDirectHandle(this)->length();
}

Local<StackTrace> StackTrace::CurrentStackTrace(Isolate* v8_isolate,
                                                int frame_limit,
                                                StackTraceOptions options) {
  i::Isolate* i_isolate = reinterpret_cast<i::Isolate*>(v8_isolate);
  ENTER_V8_NO_SCRIPT_NO_EXCEPTION(i_isolate);
  i::Handle<i::FixedArray> stackTrace =
      i_isolate->CaptureDetailedStackTrace(frame_limit, options);
  return Utils::StackTraceToLocal(stackTrace);
}

Local<String> StackTrace::CurrentScriptNameOrSourceURL(Isolate* v8_isolate) {
  i::Isolate* i_isolate = reinterpret_cast<i::Isolate*>(v8_isolate);
  ENTER_V8_NO_SCRIPT_NO_EXCEPTION(i_isolate);
  i::Handle<i::String> name_or_source_url =
      i_isolate->CurrentScriptNameOrSourceURL();
  return Utils::ToLocal(name_or_source_url);
}

// --- S t a c k F r a m e ---

Location StackFrame::GetLocation() const {
  auto self = Utils::OpenHandle(this);
  i::Isolate* i_isolate = self->GetIsolate();
  i::Handle<i::Script> script(self->script(), i_isolate);
  i::Script::PositionInfo info;
  CHECK(i::Script::GetPositionInfo(
      script, i::StackFrameInfo::GetSourcePosition(self), &info));
  if (script->HasSourceURLComment()) {
    info.line -= script->line_offset();
    if (info.line == 0) {
      info.column -= script->column_offset();
    }
  }
  return {info.line, info.column};
}

int StackFrame::GetScriptId() const {
  return Utils::OpenDirectHandle(this)->script()->id();
}

Local<String> StackFrame::GetScriptName() const {
  auto self = Utils::OpenDirectHandle(this);
  i::Isolate* i_isolate = self->GetIsolate();
  i::DirectHandle<i::Object> name(self->script()->name(), i_isolate);
  if (!IsString(*name)) return {};
  return Utils::ToLocal(i::Cast<i::String>(name), i_isolate);
}

Local<String> StackFrame::GetScriptNameOrSourceURL() const {
  auto self = Utils::OpenDirectHandle(this);
  i::Isolate* i_isolate = self->GetIsolate();
  i::DirectHandle<i::Object> name_or_source_url(
      self->script()->GetNameOrSourceURL(), i_isolate);
  if (!IsString(*name_or_source_url)) return {};
  return Utils::ToLocal(i::Cast<i::String>(name_or_source_url), i_isolate);
}

Local<String> StackFrame::GetScriptSource() const {
  auto self = Utils::OpenDirectHandle(this);
  i::Isolate* i_isolate = self->GetIsolate();
  if (!self->script()->HasValidSource()) return {};
  i::DirectHandle<i::PrimitiveHeapObject> source(self->script()->source(),
                                                 i_isolate);
  if (!IsString(*source)) return {};
  return Utils::ToLocal(i::Cast<i::String>(source), i_isolate);
}

Local<String> StackFrame::GetScriptSourceMappingURL() const {
  auto self = Utils::OpenDirectHandle(this);
  i::Isolate* i_isolate = self->GetIsolate();
  i::DirectHandle<i::Object> source_mapping_url(
      self->script()->source_mapping_url(), i_isolate);
  if (!IsString(*source_mapping_url)) return {};
  return Utils::ToLocal(i::Cast<i::String>(source_mapping_url), i_isolate);
}

Local<String> StackFrame::GetFunctionName() const {
  auto self = Utils::OpenDirectHandle(this);
  i::Isolate* i_isolate = self->GetIsolate();
  i::DirectHandle<i::String> name(self->function_name(), i_isolate);
  if (name->length() == 0) return {};
  return Utils::ToLocal(name, i_isolate);
}

bool StackFrame::IsEval() const {
  auto self = Utils::OpenDirectHandle(this);
  return self->script()->compilation_type() ==
         i::Script::CompilationType::kEval;
}

bool StackFrame::IsConstructor() const {
  return Utils::OpenDirectHandle(this)->is_constructor();
}

bool StackFrame::IsWasm() const { return !IsUserJavaScript(); }

bool StackFrame::IsUserJavaScript() const {
  return Utils::OpenDirectHandle(this)->script()->IsUserJavaScript();
}

// --- J S O N ---

MaybeLocal<Value> JSON::Parse(Local<Context> context,
                              Local<String> json_string) {
  PREPARE_FOR_EXECUTION(context, JSON, Parse);
  auto string = Utils::OpenHandle(*json_string);
  i::Handle<i::String> source = i::String::Flatten(i_isolate, string);
  i::Handle<i::Object> undefined = i_isolate->factory()->undefined_value();
  auto maybe =
      source->IsOneByteRepresentation()
          ? i::JsonParser<uint8_t>::Parse(i_isolate, source, undefined)
          : i::JsonParser<uint16_t>::Parse(i_isolate, source, undefined);
  Local<Value> result;
  has_exception = !ToLocal<Value>(maybe, &result);
  RETURN_ON_FAILED_EXECUTION(Value);
  RETURN_ESCAPED(result);
}

MaybeLocal<String> JSON::Stringify(Local<Context> context,
                                   Local<Value> json_object,
                                   Local<String> gap) {
  PREPARE_FOR_EXECUTION(context, JSON, Stringify);
  auto object = Utils::OpenHandle(*json_object);
  i::Handle<i::Object> replacer = i_isolate->factory()->undefined_value();
  i::Handle<i::String> gap_string = gap.IsEmpty()
                                        ? i_isolate->factory()->empty_string()
                                        : Utils::OpenHandle(*gap);
  i::Handle<i::Object> maybe;
  has_exception = !i::JsonStringify(i_isolate, object, replacer, gap_string)
                       .ToHandle(&maybe);
  RETURN_ON_FAILED_EXECUTION(String);
  Local<String> result;
  has_exception =
      !ToLocal<String>(i::Object::ToString(i_isolate, maybe), &result);
  RETURN_ON_FAILED_EXECUTION(String);
  RETURN_ESCAPED(result);
}

// --- V a l u e   S e r i a l i z a t i o n ---

SharedValueConveyor::SharedValueConveyor(SharedValueConveyor&& other) noexcept
    : private_(std::move(other.private_)) {}

SharedValueConveyor::~SharedValueConveyor() = default;

SharedValueConveyor& SharedValueConveyor::operator=(
    SharedValueConveyor&& other) noexcept {
  private_ = std::move(other.private_);
  return *this;
}

SharedValueConveyor::SharedValueConveyor(Isolate* v8_isolate)
    : private_(std::make_unique<i::SharedObjectConveyorHandles>(
          reinterpret_cast<i::Isolate*>(v8_isolate))) {}

Maybe<bool> ValueSerializer::Delegate::WriteHostObject(Isolate* v8_isolate,
                                                       Local<Object> object) {
  i::Isolate* i_isolate = reinterpret_cast<i::Isolate*>(v8_isolate);
  THROW_NEW_ERROR_RETURN_VALUE(
      i_isolate,
      NewError(i_isolate->error_function(), i::MessageTemplate::kDataCloneError,
               Utils::OpenHandle(*object)),
      Nothing<bool>());
}

bool ValueSerializer::Delegate::HasCustomHostObject(Isolate* v8_isolate) {
  return false;
}

Maybe<bool> ValueSerializer::Delegate::IsHostObject(Isolate* v8_isolate,
                                                    Local<Object> object) {
  i::Isolate* i_isolate = reinterpret_cast<i::Isolate*>(v8_isolate);
  auto js_object = i::Cast<i::JSObject>(Utils::OpenDirectHandle(*object));
  return Just<bool>(
      i::JSObject::GetEmbedderFieldCount(js_object->map(i_isolate)));
}

Maybe<uint32_t> ValueSerializer::Delegate::GetSharedArrayBufferId(
    Isolate* v8_isolate, Local<SharedArrayBuffer> shared_array_buffer) {
  i::Isolate* i_isolate = reinterpret_cast<i::Isolate*>(v8_isolate);
  i_isolate->Throw(*i_isolate->factory()->NewError(
      i_isolate->error_function(), i::MessageTemplate::kDataCloneError,
      Utils::OpenHandle(*shared_array_buffer)));
  return Nothing<uint32_t>();
}

Maybe<uint32_t> ValueSerializer::Delegate::GetWasmModuleTransferId(
    Isolate* v8_isolate, Local<WasmModuleObject> module) {
  return Nothing<uint32_t>();
}

bool ValueSerializer::Delegate::AdoptSharedValueConveyor(
    Isolate* v8_isolate, SharedValueConveyor&& conveyor) {
  i::Isolate* i_isolate = reinterpret_cast<i::Isolate*>(v8_isolate);
  i_isolate->Throw(*i_isolate->factory()->NewError(
      i_isolate->error_function(), i::MessageTemplate::kDataCloneError,
      i_isolate->factory()->NewStringFromAsciiChecked("shared value")));
  return false;
}

void* ValueSerializer::Delegate::ReallocateBufferMemory(void* old_buffer,
                                                        size_t size,
                                                        size_t* actual_size) {
  *actual_size = size;
  return base::Realloc(old_buffer, size);
}

void ValueSerializer::Delegate::FreeBufferMemory(void* buffer) {
  return base::Free(buffer);
}

struct ValueSerializer::PrivateData {
  explicit PrivateData(i::Isolate* i, ValueSerializer::Delegate* delegate)
      : isolate(i), serializer(i, delegate) {}
  i::Isolate* isolate;
  i::ValueSerializer serializer;
};

ValueSerializer::ValueSerializer(Isolate* v8_isolate)
    : ValueSerializer(v8_isolate, nullptr) {}

ValueSerializer::ValueSerializer(Isolate* v8_isolate, Delegate* delegate)
    : private_(new PrivateData(reinterpret_cast<i::Isolate*>(v8_isolate),
                               delegate)) {}

ValueSerializer::~ValueSerializer() { delete private_; }

void ValueSerializer::WriteHeader() { private_->serializer.WriteHeader(); }

void ValueSerializer::SetTreatArrayBufferViewsAsHostObjects(bool mode) {
  private_->serializer.SetTreatArrayBufferViewsAsHostObjects(mode);
}

Maybe<bool> ValueSerializer::WriteValue(Local<Context> context,
                                        Local<Value> value) {
  auto i_isolate = reinterpret_cast<i::Isolate*>(context->GetIsolate());
  ENTER_V8(i_isolate, context, ValueSerializer, WriteValue, i::HandleScope);
  auto object = Utils::OpenHandle(*value);
  Maybe<bool> result = private_->serializer.WriteObject(object);
  has_exception = result.IsNothing();
  RETURN_ON_FAILED_EXECUTION_PRIMITIVE(bool);
  return result;
}

std::pair<uint8_t*, size_t> ValueSerializer::Release() {
  return private_->serializer.Release();
}

void ValueSerializer::TransferArrayBuffer(uint32_t transfer_id,
                                          Local<ArrayBuffer> array_buffer) {
  private_->serializer.TransferArrayBuffer(transfer_id,
                                           Utils::OpenHandle(*array_buffer));
}

void ValueSerializer::WriteUint32(uint32_t value) {
  private_->serializer.WriteUint32(value);
}

void ValueSerializer::WriteUint64(uint64_t value) {
  private_->serializer.WriteUint64(value);
}

void ValueSerializer::WriteDouble(double value) {
  private_->serializer.WriteDouble(value);
}

void ValueSerializer::WriteRawBytes(const void* source, size_t length) {
  private_->serializer.WriteRawBytes(source, length);
}

MaybeLocal<Object> ValueDeserializer::Delegate::ReadHostObject(
    Isolate* v8_isolate) {
  i::Isolate* i_isolate = reinterpret_cast<i::Isolate*>(v8_isolate);
  i_isolate->Throw(*i_isolate->factory()->NewError(
      i_isolate->error_function(),
      i::MessageTemplate::kDataCloneDeserializationError));
  return MaybeLocal<Object>();
}

MaybeLocal<WasmModuleObject> ValueDeserializer::Delegate::GetWasmModuleFromId(
    Isolate* v8_isolate, uint32_t id) {
  i::Isolate* i_isolate = reinterpret_cast<i::Isolate*>(v8_isolate);
  i_isolate->Throw(*i_isolate->factory()->NewError(
      i_isolate->error_function(),
      i::MessageTemplate::kDataCloneDeserializationError));
  return MaybeLocal<WasmModuleObject>();
}

MaybeLocal<SharedArrayBuffer>
ValueDeserializer::Delegate::GetSharedArrayBufferFromId(Isolate* v8_isolate,
                                                        uint32_t id) {
  i::Isolate* i_isolate = reinterpret_cast<i::Isolate*>(v8_isolate);
  i_isolate->Throw(*i_isolate->factory()->NewError(
      i_isolate->error_function(),
      i::MessageTemplate::kDataCloneDeserializationError));
  return MaybeLocal<SharedArrayBuffer>();
}

const SharedValueConveyor* ValueDeserializer::Delegate::GetSharedValueConveyor(
    Isolate* v8_isolate) {
  i::Isolate* i_isolate = reinterpret_cast<i::Isolate*>(v8_isolate);
  i_isolate->Throw(*i_isolate->factory()->NewError(
      i_isolate->error_function(),
      i::MessageTemplate::kDataCloneDeserializationError));
  return nullptr;
}

struct ValueDeserializer::PrivateData {
  PrivateData(i::Isolate* i_isolate, base::Vector<const uint8_t> data,
              Delegate* delegate)
      : isolate(i_isolate), deserializer(i_isolate, data, delegate) {}
  i::Isolate* isolate;
  i::ValueDeserializer deserializer;
  bool supports_legacy_wire_format = false;
};

ValueDeserializer::ValueDeserializer(Isolate* v8_isolate, const uint8_t* data,
                                     size_t size)
    : ValueDeserializer(v8_isolate, data, size, nullptr) {}

ValueDeserializer::ValueDeserializer(Isolate* v8_isolate, const uint8_t* data,
                                     size_t size, Delegate* delegate) {
  private_ = new PrivateData(reinterpret_cast<i::Isolate*>(v8_isolate),
                             base::Vector<const uint8_t>(data, size), delegate);
}

ValueDeserializer::~ValueDeserializer() { delete private_; }

Maybe<bool> ValueDeserializer::ReadHeader(Local<Context> context) {
  auto i_isolate = reinterpret_cast<i::Isolate*>(context->GetIsolate());
  ENTER_V8_NO_SCRIPT(i_isolate, context, ValueDeserializer, ReadHeader,
                     i::HandleScope);

  bool read_header = false;
  has_exception = !private_->deserializer.ReadHeader().To(&read_header);
  RETURN_ON_FAILED_EXECUTION_PRIMITIVE(bool);
  DCHECK(read_header);

  static const uint32_t kMinimumNonLegacyVersion = 13;
  if (GetWireFormatVersion() < kMinimumNonLegacyVersion &&
      !private_->supports_legacy_wire_format) {
    i_isolate->Throw(*i_isolate->factory()->NewError(
        i::MessageTemplate::kDataCloneDeserializationVersionError));
    has_exception = true;
    RETURN_ON_FAILED_EXECUTION_PRIMITIVE(bool);
  }

  return Just(true);
}

void ValueDeserializer::SetSupportsLegacyWireFormat(
    bool supports_legacy_wire_format) {
  private_->supports_legacy_wire_format = supports_legacy_wire_format;
}

uint32_t ValueDeserializer::GetWireFormatVersion() const {
  return private_->deserializer.GetWireFormatVersion();
}

MaybeLocal<Value> ValueDeserializer::ReadValue(Local<Context> context) {
  PREPARE_FOR_EXECUTION(context, ValueDeserializer, ReadValue);
  i::MaybeHandle<i::Object> result;
  if (GetWireFormatVersion() > 0) {
    result = private_->deserializer.ReadObjectWrapper();
  } else {
    result =
        private_->deserializer.ReadObjectUsingEntireBufferForLegacyFormat();
  }
  Local<Value> value;
  has_exception = !ToLocal(result, &value);
  RETURN_ON_FAILED_EXECUTION(Value);
  RETURN_ESCAPED(value);
}

void ValueDeserializer::TransferArrayBuffer(uint32_t transfer_id,
                                            Local<ArrayBuffer> array_buffer) {
  private_->deserializer.TransferArrayBuffer(transfer_id,
                                             Utils::OpenHandle(*array_buffer));
}

void ValueDeserializer::TransferSharedArrayBuffer(
    uint32_t transfer_id, Local<SharedArrayBuffer> shared_array_buffer) {
  private_->deserializer.TransferArrayBuffer(
      transfer_id, Utils::OpenHandle(*shared_array_buffer));
}

bool ValueDeserializer::ReadUint32(uint32_t* value) {
  return private_->deserializer.ReadUint32(value);
}

bool ValueDeserializer::ReadUint64(uint64_t* value) {
  return private_->deserializer.ReadUint64(value);
}

bool ValueDeserializer::ReadDouble(double* value) {
  return private_->deserializer.ReadDouble(value);
}

bool ValueDeserializer::ReadRawBytes(size_t length, const void** data) {
  return private_->deserializer.ReadRawBytes(length, data);
}

// --- D a t a ---

bool Value::FullIsUndefined() const {
  bool result = i::IsUndefined(*Utils::OpenDirectHandle(this));
  DCHECK_EQ(result, QuickIsUndefined());
  return result;
}

bool Value::FullIsNull() const {
  bool result = i::IsNull(*Utils::OpenDirectHandle(this));
  DCHECK_EQ(result, QuickIsNull());
  return result;
}

bool Value::FullIsTrue() const {
  auto object = *Utils::OpenDirectHandle(this);
  if (i::IsSmi(object)) return false;
  return i::IsTrue(object);
}

bool Value::FullIsFalse() const {
  i::Tagged<i::Object> object = *Utils::OpenDirectHandle(this);
  if (i::IsSmi(object)) return false;
  return i::IsFalse(object);
}

bool Value::IsFunction() const {
  return IsCallable(*Utils::OpenDirectHandle(this));
}

bool Value::IsName() const { return i::IsName(*Utils::OpenDirectHandle(this)); }

bool Value::FullIsString() const {
  bool result = i::IsString(*Utils::OpenDirectHandle(this));
  DCHECK_EQ(result, QuickIsString());
  return result;
}

bool Value::IsSymbol() const {
  return IsPublicSymbol(*Utils::OpenDirectHandle(this));
}

bool Value::IsArray() const {
  return IsJSArray(*Utils::OpenDirectHandle(this));
}

bool Value::IsArrayBuffer() const {
  auto obj = *Utils::OpenDirectHandle(this);
  if (!IsJSArrayBuffer(obj)) return false;
  return !i::Cast<i::JSArrayBuffer>(obj)->is_shared();
}

bool Value::IsArrayBufferView() const {
  return IsJSArrayBufferView(*Utils::OpenDirectHandle(this));
}

bool Value::IsTypedArray() const {
  return IsJSTypedArray(*Utils::OpenDirectHandle(this));
}

#define VALUE_IS_TYPED_ARRAY(Type, typeName, TYPE, ctype)                      \
  bool Value::Is##Type##Array() const {                                        \
    auto obj = *Utils::OpenDirectHandle(this);                                 \
    return i::IsJSTypedArray(obj) &&                                           \
           i::Cast<i::JSTypedArray>(obj)->type() == i::kExternal##Type##Array; \
  }

TYPED_ARRAYS_BASE(VALUE_IS_TYPED_ARRAY)
#undef VALUE_IS_TYPED_ARRAY

bool Value::IsFloat16Array() const {
  Utils::ApiCheck(i::v8_flags.js_float16array, "Value::IsFloat16Array",
                  "Float16Array is not supported");
  auto obj = *Utils::OpenDirectHandle(this);
  return i::IsJSTypedArray(obj) &&
         i::Cast<i::JSTypedArray>(obj)->type() == i::kExternalFloat16Array;
}

bool Value::IsDataView() const {
  auto obj = *Utils::OpenDirectHandle(this);
  return IsJSDataView(obj) || IsJSRabGsabDataView(obj);
}

bool Value::IsSharedArrayBuffer() const {
  auto obj = *Utils::OpenDirectHandle(this);
  if (!IsJSArrayBuffer(obj)) return false;
  return i::Cast<i::JSArrayBuffer>(obj)->is_shared();
}

bool Value::IsObject() const {
  return i::IsJSReceiver(*Utils::OpenDirectHandle(this));
}

bool Value::IsNumber() const {
  return i::IsNumber(*Utils::OpenDirectHandle(this));
}

bool Value::IsBigInt() const {
  return i::IsBigInt(*Utils::OpenDirectHandle(this));
}

bool Value::IsProxy() const {
  return i::IsJSProxy(*Utils::OpenDirectHandle(this));
}

#define VALUE_IS_SPECIFIC_TYPE(Type, Check)              \
  bool Value::Is##Type() const {                         \
    return i::Is##Check(*Utils::OpenDirectHandle(this)); \
  }

VALUE_IS_SPECIFIC_TYPE(ArgumentsObject, JSArgumentsObject)
VALUE_IS_SPECIFIC_TYPE(BigIntObject, BigIntWrapper)
VALUE_IS_SPECIFIC_TYPE(BooleanObject, BooleanWrapper)
VALUE_IS_SPECIFIC_TYPE(NumberObject, NumberWrapper)
VALUE_IS_SPECIFIC_TYPE(StringObject, StringWrapper)
VALUE_IS_SPECIFIC_TYPE(SymbolObject, SymbolWrapper)
VALUE_IS_SPECIFIC_TYPE(Date, JSDate)
VALUE_IS_SPECIFIC_TYPE(Map, JSMap)
VALUE_IS_SPECIFIC_TYPE(Set, JSSet)
#if V8_ENABLE_WEBASSEMBLY
VALUE_IS_SPECIFIC_TYPE(WasmMemoryObject, WasmMemoryObject)
VALUE_IS_SPECIFIC_TYPE(WasmModuleObject, WasmModuleObject)
VALUE_IS_SPECIFIC_TYPE(WasmNull, WasmNull)
#else
bool Value::IsWasmMemoryObject() const { return false; }
bool Value::IsWasmModuleObject() const { return false; }
bool Value::IsWasmNull() const { return false; }
#endif  // V8_ENABLE_WEBASSEMBLY
VALUE_IS_SPECIFIC_TYPE(WeakMap, JSWeakMap)
VALUE_IS_SPECIFIC_TYPE(WeakSet, JSWeakSet)
VALUE_IS_SPECIFIC_TYPE(WeakRef, JSWeakRef)

#undef VALUE_IS_SPECIFIC_TYPE

bool Value::IsBoolean() const {
  return i::IsBoolean(*Utils::OpenDirectHandle(this));
}

bool Value::IsExternal() const {
  i::Tagged<i::Object> obj = *Utils::OpenDirectHandle(this);
  return IsJSExternalObject(obj);
}

bool Value::IsInt32() const {
  i::Tagged<i::Object> obj = *Utils::OpenDirectHandle(this);
  if (i::IsSmi(obj)) return true;
  if (i::IsNumber(obj)) {
    return i::IsInt32Double(i::Object::NumberValue(i::Cast<i::Number>(obj)));
  }
  return false;
}

bool Value::IsUint32() const {
  auto obj = *Utils::OpenDirectHandle(this);
  if (i::IsSmi(obj)) return i::Smi::ToInt(obj) >= 0;
  if (i::IsNumber(obj)) {
    double value = i::Object::NumberValue(i::Cast<i::Number>(obj));
    return !i::IsMinusZero(value) && value >= 0 && value <= i::kMaxUInt32 &&
           value == i::FastUI2D(i::FastD2UI(value));
  }
  return false;
}

bool Value::IsNativeError() const {
  return IsJSError(*Utils::OpenDirectHandle(this));
}

bool Value::IsRegExp() const {
  return IsJSRegExp(*Utils::OpenDirectHandle(this));
}

bool Value::IsAsyncFunction() const {
  auto obj = *Utils::OpenDirectHandle(this);
  if (!IsJSFunction(obj)) return false;
  auto func = i::Cast<i::JSFunction>(obj);
  return i::IsAsyncFunction(func->shared()->kind());
}

bool Value::IsGeneratorFunction() const {
  auto obj = *Utils::OpenDirectHandle(this);
  if (!IsJSFunction(obj)) return false;
  auto func = i::Cast<i::JSFunction>(obj);
  DCHECK_NO_SCRIPT_NO_EXCEPTION(func->GetIsolate());
  return i::IsGeneratorFunction(func->shared()->kind());
}

bool Value::IsGeneratorObject() const {
  return IsJSGeneratorObject(*Utils::OpenDirectHandle(this));
}

bool Value::IsMapIterator() const {
  return IsJSMapIterator(*Utils::OpenDirectHandle(this));
}

bool Value::IsSetIterator() const {
  return IsJSSetIterator(*Utils::OpenDirectHandle(this));
}

bool Value::IsPromise() const {
  return IsJSPromise(*Utils::OpenDirectHandle(this));
}

bool Value::IsModuleNamespaceObject() const {
  return IsJSModuleNamespace(*Utils::OpenDirectHandle(this));
}

MaybeLocal<String> Value::ToString(Local<Context> context) const {
  auto obj = Utils::OpenHandle(this);
  if (i::IsString(*obj)) return ToApiHandle<String>(obj);
  PREPARE_FOR_EXECUTION(context, Object, ToString);
  Local<String> result;
  has_exception =
      !ToLocal<String>(i::Object::ToString(i_isolate, obj), &result);
  RETURN_ON_FAILED_EXECUTION(String);
  RETURN_ESCAPED(result);
}

MaybeLocal<String> Value::ToDetailString(Local<Context> context) const {
  i::Handle<i::Object> obj = Utils::OpenHandle(this);
  i::Isolate* i_isolate;
  if (!context.IsEmpty()) {
    i_isolate = reinterpret_cast<i::Isolate*>(context->GetIsolate());
  } else if (IsSmi(*obj) || !i::GetIsolateFromHeapObject(
                                i::Cast<i::HeapObject>(*obj), &i_isolate)) {
    i_isolate = i::Isolate::Current();
  }
  if (i::IsString(*obj)) return ToApiHandle<String>(obj);
  ENTER_V8_NO_SCRIPT_NO_EXCEPTION(i_isolate);
  return Utils::ToLocal(i::Object::NoSideEffectsToString(i_isolate, obj),
                        i_isolate);
}

MaybeLocal<Object> Value::ToObject(Local<Context> context) const {
  auto obj = Utils::OpenHandle(this);
  if (i::IsJSReceiver(*obj)) return ToApiHandle<Object>(obj);
  PREPARE_FOR_EXECUTION(context, Object, ToObject);
  Local<Object> result;
  has_exception =
      !ToLocal<Object>(i::Object::ToObject(i_isolate, obj), &result);
  RETURN_ON_FAILED_EXECUTION(Object);
  RETURN_ESCAPED(result);
}

MaybeLocal<BigInt> Value::ToBigInt(Local<Context> context) const {
  auto obj = Utils::OpenHandle(this);
  if (i::IsBigInt(*obj)) return ToApiHandle<BigInt>(obj);
  PREPARE_FOR_EXECUTION(context, Object, ToBigInt);
  Local<BigInt> result;
  has_exception =
      !ToLocal<BigInt>(i::BigInt::FromObject(i_isolate, obj), &result);
  RETURN_ON_FAILED_EXECUTION(BigInt);
  RETURN_ESCAPED(result);
}

bool Value::BooleanValue(Isolate* v8_isolate) const {
  return i::Object::BooleanValue(*Utils::OpenDirectHandle(this),
                                 reinterpret_cast<i::Isolate*>(v8_isolate));
}

MaybeLocal<Primitive> Value::ToPrimitive(Local<Context> context) const {
  auto obj = Utils::OpenHandle(this);
  if (i::IsPrimitive(*obj)) return ToApiHandle<Primitive>(obj);
  PREPARE_FOR_EXECUTION(context, Object, ToPrimitive);
  Local<Primitive> result;
  has_exception =
      !ToLocal<Primitive>(i::Object::ToPrimitive(i_isolate, obj), &result);
  RETURN_ON_FAILED_EXECUTION(Primitive);
  RETURN_ESCAPED(result);
}

MaybeLocal<Numeric> Value::ToNumeric(Local<Context> context) const {
  auto obj = Utils::OpenHandle(this);
  if (i::IsNumeric(*obj)) return ToApiHandle<Numeric>(obj);
  PREPARE_FOR_EXECUTION(context, Object, ToNumeric);
  Local<Numeric> result;
  has_exception =
      !ToLocal<Numeric>(i::Object::ToNumeric(i_isolate, obj), &result);
  RETURN_ON_FAILED_EXECUTION(Numeric);
  RETURN_ESCAPED(result);
}

Local<Boolean> Value::ToBoolean(Isolate* v8_isolate) const {
  auto i_isolate = reinterpret_cast<i::Isolate*>(v8_isolate);
  DCHECK_NO_SCRIPT_NO_EXCEPTION(i_isolate);
  return ToApiHandle<Boolean>(
      i_isolate->factory()->ToBoolean(BooleanValue(v8_isolate)));
}

MaybeLocal<Number> Value::ToNumber(Local<Context> context) const {
  auto obj = Utils::OpenHandle(this);
  if (i::IsNumber(*obj)) return ToApiHandle<Number>(obj);
  PREPARE_FOR_EXECUTION(context, Object, ToNumber);
  Local<Number> result;
  has_exception =
      !ToLocal<Number>(i::Object::ToNumber(i_isolate, obj), &result);
  RETURN_ON_FAILED_EXECUTION(Number);
  RETURN_ESCAPED(result);
}

MaybeLocal<Integer> Value::ToInteger(Local<Context> context) const {
  auto obj = Utils::OpenHandle(this);
  if (i::IsSmi(*obj)) return ToApiHandle<Integer>(obj);
  PREPARE_FOR_EXECUTION(context, Object, ToInteger);
  Local<Integer> result;
  has_exception =
      !ToLocal<Integer>(i::Object::ToInteger(i_isolate, obj), &result);
  RETURN_ON_FAILED_EXECUTION(Integer);
  RETURN_ESCAPED(result);
}

MaybeLocal<Int32> Value::ToInt32(Local<Context> context) const {
  auto obj = Utils::OpenHandle(this);
  if (i::IsSmi(*obj)) return ToApiHandle<Int32>(obj);
  Local<Int32> result;
  PREPARE_FOR_EXECUTION(context, Object, ToInt32);
  has_exception = !ToLocal<Int32>(i::Object::ToInt32(i_isolate, obj), &result);
  RETURN_ON_FAILED_EXECUTION(Int32);
  RETURN_ESCAPED(result);
}

MaybeLocal<Uint32> Value::ToUint32(Local<Context> context) const {
  auto obj = Utils::OpenHandle(this);
  if (i::IsSmi(*obj)) return ToApiHandle<Uint32>(obj);
  Local<Uint32> result;
  PREPARE_FOR_EXECUTION(context, Object, ToUint32);
  has_exception =
      !ToLocal<Uint32>(i::Object::ToUint32(i_isolate, obj), &result);
  RETURN_ON_FAILED_EXECUTION(Uint32);
  RETURN_ESCAPED(result);
}

i::Isolate* i::IsolateFromNeverReadOnlySpaceObject(i::Address obj) {
  return i::GetIsolateFromWritableObject(
      i::Cast<i::HeapObject>(i::Tagged<i::Object>(obj)));
}

namespace api_internal {
i::Address ConvertToJSGlobalProxyIfNecessary(i::Address holder_ptr) {
  i::Tagged<i::HeapObject> holder =
      i::Cast<i::HeapObject>(i::Tagged<i::Object>(holder_ptr));

  if (i::IsJSGlobalObject(holder)) {
    return i::Cast<i::JSGlobalObject>(holder)->global_proxy().ptr();
  }
  return holder_ptr;
}
}  // namespace api_internal

bool i::ShouldThrowOnError(i::Isolate* i_isolate) {
  return i::GetShouldThrow(i_isolate, Nothing<i::ShouldThrow>()) ==
         i::ShouldThrow::kThrowOnError;
}

void i::Internals::CheckInitializedImpl(v8::Isolate* external_isolate) {
  i::Isolate* i_isolate = reinterpret_cast<i::Isolate*>(external_isolate);
  Utils::ApiCheck(i_isolate != nullptr && !i_isolate->IsDead(),
                  "v8::internal::Internals::CheckInitialized",
                  "Isolate is not initialized or V8 has died");
}

void v8::Value::CheckCast(Data* that) {
  Utils::ApiCheck(that->IsValue(), "v8::Value::Cast", "Data is not a Value");
}

void External::CheckCast(v8::Value* that) {
  Utils::ApiCheck(that->IsExternal(), "v8::External::Cast",
                  "Value is not an External");
}

void v8::Object::CheckCast(Value* that) {
  auto obj = Utils::OpenDirectHandle(that);
  Utils::ApiCheck(i::IsJSReceiver(*obj), "v8::Object::Cast",
                  "Value is not an Object");
}

void v8::Function::CheckCast(Value* that) {
  auto obj = Utils::OpenDirectHandle(that);
  Utils::ApiCheck(i::IsCallable(*obj), "v8::Function::Cast",
                  "Value is not a Function");
}

void v8::Boolean::CheckCast(v8::Data* that) {
  auto obj = Utils::OpenDirectHandle(that);
  Utils::ApiCheck(i::IsBoolean(*obj), "v8::Boolean::Cast",
                  "Value is not a Boolean");
}

void v8::Name::CheckCast(v8::Data* that) {
  auto obj = Utils::OpenDirectHandle(that);
  Utils::ApiCheck(i::IsName(*obj), "v8::Name::Cast", "Value is not a Name");
}

void v8::String::CheckCast(v8::Data* that) {
  auto obj = Utils::OpenDirectHandle(that);
  Utils::ApiCheck(i::IsString(*obj), "v8::String::Cast",
                  "Value is not a String");
}

void v8::Symbol::CheckCast(v8::Data* that) {
  auto obj = Utils::OpenDirectHandle(that);
  Utils::ApiCheck(i::IsSymbol(*obj), "v8::Symbol::Cast",
                  "Value is not a Symbol");
}

void v8::Private::CheckCast(v8::Data* that) {
  auto obj = Utils::OpenDirectHandle(that);
  Utils::ApiCheck(IsSymbol(*obj) && i::Cast<i::Symbol>(obj)->is_private(),
                  "v8::Private::Cast", "Value is not a Private");
}

void v8::FixedArray::CheckCast(v8::Data* that) {
  auto obj = Utils::OpenDirectHandle(that);
  Utils::ApiCheck(i::IsFixedArray(*obj), "v8::FixedArray::Cast",
                  "Value is not a FixedArray");
}

void v8::ModuleRequest::CheckCast(v8::Data* that) {
  auto obj = Utils::OpenDirectHandle(that);
  Utils::ApiCheck(i::IsModuleRequest(*obj), "v8::ModuleRequest::Cast",
                  "Value is not a ModuleRequest");
}

void v8::Module::CheckCast(v8::Data* that) {
  auto obj = Utils::OpenDirectHandle(that);
  Utils::ApiCheck(i::IsModule(*obj), "v8::Module::Cast",
                  "Value is not a Module");
}

void v8::Numeric::CheckCast(v8::Data* that) {
  auto obj = Utils::OpenDirectHandle(that);
  Utils::ApiCheck(i::IsNumeric(*obj), "v8::Numeric::Cast()",
                  "Value is not a Numeric");
}

void v8::Number::CheckCast(v8::Data* that) {
  auto obj = Utils::OpenDirectHandle(that);
  Utils::ApiCheck(i::IsNumber(*obj), "v8::Number::Cast()",
                  "Value is not a Number");
}

void v8::Integer::CheckCast(v8::Data* that) {
  auto obj = Utils::OpenDirectHandle(that);
  Utils::ApiCheck(i::IsNumber(*obj), "v8::Integer::Cast",
                  "Value is not an Integer");
}

void v8::Int32::CheckCast(v8::Data* that) {
  Utils::ApiCheck(Value::Cast(that)->IsInt32(), "v8::Int32::Cast",
                  "Value is not a 32-bit signed integer");
}

void v8::Uint32::CheckCast(v8::Data* that) {
  Utils::ApiCheck(Value::Cast(that)->IsUint32(), "v8::Uint32::Cast",
                  "Value is not a 32-bit unsigned integer");
}

void v8::BigInt::CheckCast(v8::Data* that) {
  Utils::ApiCheck(Value::Cast(that)->IsBigInt(), "v8::BigInt::Cast",
                  "Value is not a BigInt");
}

void v8::Context::CheckCast(v8::Data* that) {
  auto obj = Utils::OpenDirectHandle(that);
  Utils::ApiCheck(i::IsContext(*obj), "v8::Context::Cast",
                  "Value is not a Context");
}

void v8::Array::CheckCast(Value* that) {
  auto obj = Utils::OpenDirectHandle(that);
  Utils::ApiCheck(i::IsJSArray(*obj), "v8::Array::Cast",
                  "Value is not an Array");
}

void v8::Map::CheckCast(Value* that) {
  auto obj = Utils::OpenDirectHandle(that);
  Utils::ApiCheck(i::IsJSMap(*obj), "v8::Map::Cast", "Value is not a Map");
}

void v8::Set::CheckCast(Value* that) {
  auto obj = Utils::OpenDirectHandle(that);
  Utils::ApiCheck(i::IsJSSet(*obj), "v8_Set_Cast", "Value is not a Set");
}

void v8::Promise::CheckCast(Value* that) {
  Utils::ApiCheck(that->IsPromise(), "v8::Promise::Cast",
                  "Value is not a Promise");
}

void v8::Promise::Resolver::CheckCast(Value* that) {
  Utils::ApiCheck(that->IsPromise(), "v8::Promise::Resolver::Cast",
                  "Value is not a Promise::Resolver");
}

void v8::Proxy::CheckCast(Value* that) {
  Utils::ApiCheck(that->IsProxy(), "v8::Proxy::Cast", "Value is not a Proxy");
}

void v8::WasmMemoryObject::CheckCast(Value* that) {
  Utils::ApiCheck(that->IsWasmMemoryObject(), "v8::WasmMemoryObject::Cast",
                  "Value is not a WasmMemoryObject");
}

void v8::WasmModuleObject::CheckCast(Value* that) {
  Utils::ApiCheck(that->IsWasmModuleObject(), "v8::WasmModuleObject::Cast",
                  "Value is not a WasmModuleObject");
}

v8::BackingStore::~BackingStore() {
  auto i_this = reinterpret_cast<const i::BackingStore*>(this);
  i_this->~BackingStore();  // manually call internal destructor
}

void* v8::BackingStore::Data() const {
  return reinterpret_cast<const i::BackingStore*>(this)->buffer_start();
}

size_t v8::BackingStore::ByteLength() const {
  return reinterpret_cast<const i::BackingStore*>(this)->byte_length();
}

size_t v8::BackingStore::MaxByteLength() const {
  return reinterpret_cast<const i::BackingStore*>(this)->max_byte_length();
}

bool v8::BackingStore::IsShared() const {
  return reinterpret_cast<const i::BackingStore*>(this)->is_shared();
}

bool v8::BackingStore::IsResizableByUserJavaScript() const {
  return reinterpret_cast<const i::BackingStore*>(this)->is_resizable_by_js();
}

// static
std::unique_ptr<v8::BackingStore> v8::BackingStore::Reallocate(
    v8::Isolate* v8_isolate, std::unique_ptr<v8::BackingStore> backing_store,
    size_t byte_length) {
  i::Isolate* i_isolate = reinterpret_cast<i::Isolate*>(v8_isolate);
  API_RCS_SCOPE(i_isolate, ArrayBuffer, BackingStore_Reallocate);
  Utils::ApiCheck(byte_length <= i::JSArrayBuffer::kMaxByteLength,
                  "v8::BackingStore::Reallocate", "byte_lenght is too large");
  ENTER_V8_NO_SCRIPT_NO_EXCEPTION(i_isolate);
  i::BackingStore* i_backing_store =
      reinterpret_cast<i::BackingStore*>(backing_store.get());
  if (!i_backing_store->Reallocate(i_isolate, byte_length)) {
    i::V8::FatalProcessOutOfMemory(i_isolate, "v8::BackingStore::Reallocate");
  }
  return backing_store;
}

// static
void v8::BackingStore::EmptyDeleter(void* data, size_t length,
                                    void* deleter_data) {
  DCHECK_NULL(deleter_data);
}

std::shared_ptr<v8::BackingStore> v8::ArrayBuffer::GetBackingStore() {
  auto self = Utils::OpenDirectHandle(this);
  std::shared_ptr<i::BackingStore> backing_store = self->GetBackingStore();
  if (!backing_store) {
    backing_store =
        i::BackingStore::EmptyBackingStore(i::SharedFlag::kNotShared);
  }
  std::shared_ptr<i::BackingStoreBase> bs_base = backing_store;
  return std::static_pointer_cast<v8::BackingStore>(bs_base);
}

void* v8::ArrayBuffer::Data() const {
  return Utils::OpenDirectHandle(this)->backing_store();
}

bool v8::ArrayBuffer::IsResizableByUserJavaScript() const {
  return Utils::OpenDirectHandle(this)->is_resizable_by_js();
}

std::shared_ptr<v8::BackingStore> v8::SharedArrayBuffer::GetBackingStore() {
  auto self = Utils::OpenDirectHandle(this);
  std::shared_ptr<i::BackingStore> backing_store = self->GetBackingStore();
  if (!backing_store) {
    backing_store = i::BackingStore::EmptyBackingStore(i::SharedFlag::kShared);
  }
  std::shared_ptr<i::BackingStoreBase> bs_base = backing_store;
  return std::static_pointer_cast<v8::BackingStore>(bs_base);
}

void* v8::SharedArrayBuffer::Data() const {
  return Utils::OpenDirectHandle(this)->backing_store();
}

void v8::ArrayBuffer::CheckCast(Value* that) {
  auto obj = *Utils::OpenDirectHandle(that);
  Utils::ApiCheck(
      IsJSArrayBuffer(obj) && !i::Cast<i::JSArrayBuffer>(obj)->is_shared(),
      "v8::ArrayBuffer::Cast()", "Value is not an ArrayBuffer");
}

void v8::ArrayBufferView::CheckCast(Value* that) {
  auto obj = *Utils::OpenDirectHandle(that);
  Utils::ApiCheck(i::IsJSArrayBufferView(obj), "v8::ArrayBufferView::Cast()",
                  "Value is not an ArrayBufferView");
}

void v8::TypedArray::CheckCast(Value* that) {
  auto obj = *Utils::OpenDirectHandle(that);
  Utils::ApiCheck(i::IsJSTypedArray(obj), "v8::TypedArray::Cast()",
                  "Value is not a TypedArray");
}

#define CHECK_TYPED_ARRAY_CAST(Type, typeName, TYPE, ctype)                \
  void v8::Type##Array::CheckCast(Value* that) {                           \
    auto obj = *Utils::OpenDirectHandle(that);                             \
    Utils::ApiCheck(                                                       \
        i::IsJSTypedArray(obj) && i::Cast<i::JSTypedArray>(obj)->type() == \
                                      i::kExternal##Type##Array,           \
        "v8::" #Type "Array::Cast()", "Value is not a " #Type "Array");    \
  }

TYPED_ARRAYS_BASE(CHECK_TYPED_ARRAY_CAST)
#undef CHECK_TYPED_ARRAY_CAST

void v8::Float16Array::CheckCast(Value* that) {
  Utils::ApiCheck(i::v8_flags.js_float16array, "v8::Float16Array::Cast",
                  "Float16Array is not supported");
  auto obj = *Utils::OpenHandle(that);
  Utils::ApiCheck(
      i::IsJSTypedArray(obj) &&
          i::Cast<i::JSTypedArray>(obj)->type() == i::kExternalFloat16Array,
      "v8::Float16Array::Cast()", "Value is not a Float16Array");
}

void v8::DataView::CheckCast(Value* that) {
  auto obj = *Utils::OpenDirectHandle(that);
  Utils::ApiCheck(i::IsJSDataView(obj) || IsJSRabGsabDataView(obj),
                  "v8::DataView::Cast()", "Value is not a DataView");
}

void v8::SharedArrayBuffer::CheckCast(Value* that) {
  auto obj = *Utils::OpenDirectHandle(that);
  Utils::ApiCheck(
      IsJSArrayBuffer(obj) && i::Cast<i::JSArrayBuffer>(obj)->is_shared(),
      "v8::SharedArrayBuffer::Cast()", "Value is not a SharedArrayBuffer");
}

void v8::Date::CheckCast(v8::Value* that) {
  auto obj = *Utils::OpenDirectHandle(that);
  Utils::ApiCheck(i::IsJSDate(obj), "v8::Date::Cast()", "Value is not a Date");
}

void v8::StringObject::CheckCast(v8::Value* that) {
  auto obj = *Utils::OpenDirectHandle(that);
  Utils::ApiCheck(i::IsStringWrapper(obj), "v8::StringObject::Cast()",
                  "Value is not a StringObject");
}

void v8::SymbolObject::CheckCast(v8::Value* that) {
  auto obj = *Utils::OpenDirectHandle(that);
  Utils::ApiCheck(i::IsSymbolWrapper(obj), "v8::SymbolObject::Cast()",
                  "Value is not a SymbolObject");
}

void v8::NumberObject::CheckCast(v8::Value* that) {
  auto obj = *Utils::OpenDirectHandle(that);
  Utils::ApiCheck(i::IsNumberWrapper(obj), "v8::NumberObject::Cast()",
                  "Value is not a NumberObject");
}

void v8::BigIntObject::CheckCast(v8::Value* that) {
  auto obj = *Utils::OpenDirectHandle(that);
  Utils::ApiCheck(i::IsBigIntWrapper(obj), "v8::BigIntObject::Cast()",
                  "Value is not a BigIntObject");
}

void v8::BooleanObject::CheckCast(v8::Value* that) {
  auto obj = *Utils::OpenDirectHandle(that);
  Utils::ApiCheck(i::IsBooleanWrapper(obj), "v8::BooleanObject::Cast()",
                  "Value is not a BooleanObject");
}

void v8::RegExp::CheckCast(v8::Value* that) {
  auto obj = *Utils::OpenDirectHandle(that);
  Utils::ApiCheck(i::IsJSRegExp(obj), "v8::RegExp::Cast()",
                  "Value is not a RegExp");
}

Maybe<double> Value::NumberValue(Local<Context> context) const {
  auto obj = Utils::OpenHandle(this);
  if (i::IsNumber(*obj)) {
    return Just(i::Object::NumberValue(i::Cast<i::Number>(*obj)));
  }
  auto i_isolate = reinterpret_cast<i::Isolate*>(context->GetIsolate());
  ENTER_V8(i_isolate, context, Value, NumberValue, i::HandleScope);
  i::Handle<i::Number> num;
  has_exception = !i::Object::ToNumber(i_isolate, obj).ToHandle(&num);
  RETURN_ON_FAILED_EXECUTION_PRIMITIVE(double);
  return Just(i::Object::NumberValue(*num));
}

Maybe<int64_t> Value::IntegerValue(Local<Context> context) const {
  auto obj = Utils::OpenHandle(this);
  if (i::IsNumber(*obj)) {
    return Just(NumberToInt64(*obj));
  }
  auto i_isolate = reinterpret_cast<i::Isolate*>(context->GetIsolate());
  ENTER_V8(i_isolate, context, Value, IntegerValue, i::HandleScope);
  i::Handle<i::Object> num;
  has_exception = !i::Object::ToInteger(i_isolate, obj).ToHandle(&num);
  RETURN_ON_FAILED_EXECUTION_PRIMITIVE(int64_t);
  return Just(NumberToInt64(*num));
}

Maybe<int32_t> Value::Int32Value(Local<Context> context) const {
  auto obj = Utils::OpenHandle(this);
  if (i::IsNumber(*obj)) return Just(NumberToInt32(*obj));
  auto i_isolate = reinterpret_cast<i::Isolate*>(context->GetIsolate());
  ENTER_V8(i_isolate, context, Value, Int32Value, i::HandleScope);
  i::Handle<i::Object> num;
  has_exception = !i::Object::ToInt32(i_isolate, obj).ToHandle(&num);
  RETURN_ON_FAILED_EXECUTION_PRIMITIVE(int32_t);
  return Just(IsSmi(*num) ? i::Smi::ToInt(*num)
                          : static_cast<int32_t>(
                                i::Cast<i::HeapNumber>(*num)->value()));
}

Maybe<uint32_t> Value::Uint32Value(Local<Context> context) const {
  auto obj = Utils::OpenHandle(this);
  if (i::IsNumber(*obj)) return Just(NumberToUint32(*obj));
  auto i_isolate = reinterpret_cast<i::Isolate*>(context->GetIsolate());
  ENTER_V8(i_isolate, context, Value, Uint32Value, i::HandleScope);
  i::Handle<i::Object> num;
  has_exception = !i::Object::ToUint32(i_isolate, obj).ToHandle(&num);
  RETURN_ON_FAILED_EXECUTION_PRIMITIVE(uint32_t);
  return Just(IsSmi(*num) ? static_cast<uint32_t>(i::Smi::ToInt(*num))
                          : static_cast<uint32_t>(
                                i::Cast<i::HeapNumber>(*num)->value()));
}

MaybeLocal<Uint32> Value::ToArrayIndex(Local<Context> context) const {
  auto self = Utils::OpenHandle(this);
  if (i::IsSmi(*self)) {
    if (i::Smi::ToInt(*self) >= 0) return Utils::Uint32ToLocal(self);
    return Local<Uint32>();
  }
  PREPARE_FOR_EXECUTION(context, Object, ToArrayIndex);
  i::Handle<i::Object> string_obj;
  has_exception = !i::Object::ToString(i_isolate, self).ToHandle(&string_obj);
  RETURN_ON_FAILED_EXECUTION(Uint32);
  auto str = i::Cast<i::String>(string_obj);
  uint32_t index;
  if (str->AsArrayIndex(&index)) {
    i::Handle<i::Object> value;
    if (index <= static_cast<uint32_t>(i::Smi::kMaxValue)) {
      value = i::Handle<i::Object>(i::Smi::FromInt(index), i_isolate);
    } else {
      value = i_isolate->factory()->NewNumber(index);
    }
    RETURN_ESCAPED(Utils::Uint32ToLocal(value));
  }
  return Local<Uint32>();
}

Maybe<bool> Value::Equals(Local<Context> context, Local<Value> that) const {
  i::Isolate* i_isolate = Utils::OpenDirectHandle(*context)->GetIsolate();
  ENTER_V8(i_isolate, context, Value, Equals, i::HandleScope);
  auto self = Utils::OpenHandle(this);
  auto other = Utils::OpenHandle(*that);
  Maybe<bool> result = i::Object::Equals(i_isolate, self, other);
  has_exception = result.IsNothing();
  RETURN_ON_FAILED_EXECUTION_PRIMITIVE(bool);
  return result;
}

bool Value::StrictEquals(Local<Value> that) const {
  auto self = Utils::OpenHandle(this);
  auto other = Utils::OpenHandle(*that);
  return i::Object::StrictEquals(*self, *other);
}

bool Value::SameValue(Local<Value> that) const {
  auto self = Utils::OpenHandle(this);
  auto other = Utils::OpenHandle(*that);
  return i::Object::SameValue(*self, *other);
}

Local<String> Value::TypeOf(v8::Isolate* external_isolate) {
  i::Isolate* i_isolate = reinterpret_cast<i::Isolate*>(external_isolate);
  ENTER_V8_NO_SCRIPT_NO_EXCEPTION(i_isolate);
  API_RCS_SCOPE(i_isolate, Value, TypeOf);
  return Utils::ToLocal(i::Object::TypeOf(i_isolate, Utils::OpenHandle(this)));
}

Maybe<bool> Value::InstanceOf(v8::Local<v8::Context> context,
                              v8::Local<v8::Object> object) {
  auto i_isolate = reinterpret_cast<i::Isolate*>(context->GetIsolate());
  ENTER_V8(i_isolate, context, Value, InstanceOf, i::HandleScope);
  auto left = Utils::OpenHandle(this);
  auto right = Utils::OpenHandle(*object);
  i::Handle<i::Object> result;
  has_exception =
      !i::Object::InstanceOf(i_isolate, left, right).ToHandle(&result);
  RETURN_ON_FAILED_EXECUTION_PRIMITIVE(bool);
  return Just(i::IsTrue(*result, i_isolate));
}

Maybe<bool> v8::Object::Set(v8::Local<v8::Context> context,
                            v8::Local<Value> key, v8::Local<Value> value) {
  auto i_isolate = reinterpret_cast<i::Isolate*>(context->GetIsolate());
  ENTER_V8(i_isolate, context, Object, Set, i::HandleScope);
  auto self = Utils::OpenHandle(this);
  auto key_obj = Utils::OpenHandle(*key);
  auto value_obj = Utils::OpenHandle(*value);
  has_exception =
      i::Runtime::SetObjectProperty(i_isolate, self, key_obj, value_obj,
                                    i::StoreOrigin::kMaybeKeyed,
                                    Just(i::ShouldThrow::kDontThrow))
          .is_null();
  RETURN_ON_FAILED_EXECUTION_PRIMITIVE(bool);
  return Just(true);
}

Maybe<bool> v8::Object::Set(v8::Local<v8::Context> context,
                            v8::Local<Value> key, v8::Local<Value> value,
                            MaybeLocal<Object> receiver) {
  auto i_isolate = reinterpret_cast<i::Isolate*>(context->GetIsolate());
  ENTER_V8(i_isolate, context, Object, Set, i::HandleScope);
  auto self = Utils::OpenHandle(this);
  auto key_obj = Utils::OpenHandle(*key);
  auto value_obj = Utils::OpenHandle(*value);
  i::MaybeHandle<i::Object> receiver_obj;
  if (!receiver.IsEmpty()) {
    receiver_obj = Utils::OpenHandle(*receiver.ToLocalChecked());
  }
  has_exception =
      i::Runtime::SetObjectProperty(i_isolate, self, key_obj, value_obj,
                                    receiver_obj, i::StoreOrigin::kMaybeKeyed,
                                    Just(i::ShouldThrow::kDontThrow))
          .is_null();
  RETURN_ON_FAILED_EXECUTION_PRIMITIVE(bool);
  return Just(true);
}

Maybe<bool> v8::Object::Set(v8::Local<v8::Context> context, uint32_t index,
                            v8::Local<Value> value) {
  auto i_isolate = reinterpret_cast<i::Isolate*>(context->GetIsolate());
  ENTER_V8(i_isolate, context, Object, Set, i::HandleScope);
  auto self = Utils::OpenHandle(this);
  auto value_obj = Utils::OpenHandle(*value);
  has_exception = i::Object::SetElement(i_isolate, self, index, value_obj,
                                        i::ShouldThrow::kDontThrow)
                      .is_null();
  RETURN_ON_FAILED_EXECUTION_PRIMITIVE(bool);
  return Just(true);
}

Maybe<bool> v8::Object::CreateDataProperty(v8::Local<v8::Context> context,
                                           v8::Local<Name> key,
                                           v8::Local<Value> value) {
  auto i_isolate = reinterpret_cast<i::Isolate*>(context->GetIsolate());
  auto self = Utils::OpenHandle(this);
  auto key_obj = Utils::OpenHandle(*key);
  auto value_obj = Utils::OpenHandle(*value);

  i::PropertyKey lookup_key(i_isolate, key_obj);
  if (i::IsJSObject(*self)) {
    ENTER_V8_NO_SCRIPT(i_isolate, context, Object, CreateDataProperty,
                       i::HandleScope);
    Maybe<bool> result = i::JSObject::CreateDataProperty(
        i_isolate, i::Cast<i::JSObject>(self), lookup_key, value_obj,
        Just(i::kDontThrow));
    has_exception = result.IsNothing();
    RETURN_ON_FAILED_EXECUTION_PRIMITIVE(bool);
    return result;
  }
  // JSProxy or WasmObject or other non-JSObject.
  ENTER_V8(i_isolate, context, Object, CreateDataProperty, i::HandleScope);
  Maybe<bool> result = i::JSReceiver::CreateDataProperty(
      i_isolate, self, lookup_key, value_obj, Just(i::kDontThrow));
  has_exception = result.IsNothing();
  RETURN_ON_FAILED_EXECUTION_PRIMITIVE(bool);
  return result;
}

Maybe<bool> v8::Object::CreateDataProperty(v8::Local<v8::Context> context,
                                           uint32_t index,
                                           v8::Local<Value> value) {
  auto i_isolate = reinterpret_cast<i::Isolate*>(context->GetIsolate());
  auto self = Utils::OpenHandle(this);
  auto value_obj = Utils::OpenHandle(*value);

  i::PropertyKey lookup_key(i_isolate, index);
  if (i::IsJSObject(*self)) {
    ENTER_V8_NO_SCRIPT(i_isolate, context, Object, CreateDataProperty,
                       i::HandleScope);
    Maybe<bool> result = i::JSObject::CreateDataProperty(
        i_isolate, i::Cast<i::JSObject>(self), lookup_key, value_obj,
        Just(i::kDontThrow));
    has_exception = result.IsNothing();
    RETURN_ON_FAILED_EXECUTION_PRIMITIVE(bool);
    return result;
  }
  // JSProxy or WasmObject or other non-JSObject.
  ENTER_V8(i_isolate, context, Object, CreateDataProperty, i::HandleScope);
  Maybe<bool> result = i::JSReceiver::CreateDataProperty(
      i_isolate, self, lookup_key, value_obj, Just(i::kDontThrow));
  has_exception = result.IsNothing();
  RETURN_ON_FAILED_EXECUTION_PRIMITIVE(bool);
  return result;
}

struct v8::PropertyDescriptor::PrivateData {
  PrivateData() : desc() {}
  i::PropertyDescriptor desc;
};

v8::PropertyDescriptor::PropertyDescriptor() : private_(new PrivateData()) {}

// DataDescriptor
v8::PropertyDescriptor::PropertyDescriptor(v8::Local<v8::Value> value)
    : private_(new PrivateData()) {
  private_->desc.set_value(Cast<i::JSAny>(Utils::OpenHandle(*value, true)));
}

// DataDescriptor with writable field
v8::PropertyDescriptor::PropertyDescriptor(v8::Local<v8::Value> value,
                                           bool writable)
    : private_(new PrivateData()) {
  private_->desc.set_value(Cast<i::JSAny>(Utils::OpenHandle(*value, true)));
  private_->desc.set_writable(writable);
}

// AccessorDescriptor
v8::PropertyDescriptor::PropertyDescriptor(v8::Local<v8::Value> get,
                                           v8::Local<v8::Value> set)
    : private_(new PrivateData()) {
  DCHECK(get.IsEmpty() || get->IsUndefined() || get->IsFunction());
  DCHECK(set.IsEmpty() || set->IsUndefined() || set->IsFunction());
  private_->desc.set_get(Cast<i::JSAny>(Utils::OpenHandle(*get, true)));
  private_->desc.set_set(Cast<i::JSAny>(Utils::OpenHandle(*set, true)));
}

v8::PropertyDescriptor::~PropertyDescriptor() { delete private_; }

v8::Local<Value> v8::PropertyDescriptor::value() const {
  DCHECK(private_->desc.has_value());
  return Utils::ToLocal(private_->desc.value());
}

v8::Local<Value> v8::PropertyDescriptor::get() const {
  DCHECK(private_->desc.has_get());
  return Utils::ToLocal(private_->desc.get());
}

v8::Local<Value> v8::PropertyDescriptor::set() const {
  DCHECK(private_->desc.has_set());
  return Utils::ToLocal(private_->desc.set());
}

bool v8::PropertyDescriptor::has_value() const {
  return private_->desc.has_value();
}
bool v8::PropertyDescriptor::has_get() const {
  return private_->desc.has_get();
}
bool v8::PropertyDescriptor::has_set() const {
  return private_->desc.has_set();
}

bool v8::PropertyDescriptor::writable() const {
  DCHECK(private_->desc.has_writable());
  return private_->desc.writable();
}

bool v8::PropertyDescriptor::has_writable() const {
  return private_->desc.has_writable();
}

void v8::PropertyDescriptor::set_enumerable(bool enumerable) {
  private_->desc.set_enumerable(enumerable);
}

bool v8::PropertyDescriptor::enumerable() const {
  DCHECK(private_->desc.has_enumerable());
  return private_->desc.enumerable();
}

bool v8::PropertyDescriptor::has_enumerable() const {
  return private_->desc.has_enumerable();
}

void v8::PropertyDescriptor::set_configurable(bool configurable) {
  private_->desc.set_configurable(configurable);
}

bool v8::PropertyDescriptor::configurable() const {
  DCHECK(private_->desc.has_configurable());
  return private_->desc.configurable();
}

bool v8::PropertyDescriptor::has_configurable() const {
  return private_->desc.has_configurable();
}

Maybe<bool> v8::Object::DefineOwnProperty(v8::Local<v8::Context> context,
                                          v8::Local<Name> key,
                                          v8::Local<Value> value,
                                          v8::PropertyAttribute attributes) {
  auto i_isolate = reinterpret_cast<i::Isolate*>(context->GetIsolate());
  auto self = Utils::OpenHandle(this);
  auto key_obj = Utils::OpenHandle(*key);
  auto value_obj = Utils::OpenHandle(*value);

  i::PropertyDescriptor desc;
  desc.set_writable(!(attributes & v8::ReadOnly));
  desc.set_enumerable(!(attributes & v8::DontEnum));
  desc.set_configurable(!(attributes & v8::DontDelete));
  desc.set_value(i::Cast<i::JSAny>(value_obj));

  if (i::IsJSObject(*self)) {
    // If it's not a JSProxy, i::JSReceiver::DefineOwnProperty should never run
    // a script.
    ENTER_V8_NO_SCRIPT(i_isolate, context, Object, DefineOwnProperty,
                       i::HandleScope);
    Maybe<bool> success = i::JSReceiver::DefineOwnProperty(
        i_isolate, self, key_obj, &desc, Just(i::kDontThrow));
    has_exception = success.IsNothing();
    RETURN_ON_FAILED_EXECUTION_PRIMITIVE(bool);
    return success;
  }
  // JSProxy or WasmObject or other non-JSObject.
  ENTER_V8(i_isolate, context, Object, DefineOwnProperty, i::HandleScope);
  Maybe<bool> success = i::JSReceiver::DefineOwnProperty(
      i_isolate, self, key_obj, &desc, Just(i::kDontThrow));
  // Even though we said kDontThrow, there might be accessors that do throw.
  has_exception = success.IsNothing();
  RETURN_ON_FAILED_EXECUTION_PRIMITIVE(bool);
  return success;
}

Maybe<bool> v8::Object::DefineProperty(v8::Local<v8::Context> context,
                                       v8::Local<Name> key,
                                       PropertyDescriptor& descriptor) {
  auto i_isolate = reinterpret_cast<i::Isolate*>(context->GetIsolate());
  ENTER_V8(i_isolate, context, Object, DefineOwnProperty, i::HandleScope);
  auto self = Utils::OpenHandle(this);
  auto key_obj = Utils::OpenHandle(*key);

  Maybe<bool> success = i::JSReceiver::DefineOwnProperty(
      i_isolate, self, key_obj, &descriptor.get_private()->desc,
      Just(i::kDontThrow));
  has_exception = success.IsNothing();
  RETURN_ON_FAILED_EXECUTION_PRIMITIVE(bool);
  return success;
}

Maybe<bool> v8::Object::SetPrivate(Local<Context> context, Local<Private> key,
                                   Local<Value> value) {
  auto i_isolate = reinterpret_cast<i::Isolate*>(context->GetIsolate());
  ENTER_V8_NO_SCRIPT(i_isolate, context, Object, SetPrivate, i::HandleScope);
  auto self = Utils::OpenHandle(this);
  auto key_obj = Utils::OpenHandle(reinterpret_cast<Name*>(*key));
  auto value_obj = Utils::OpenHandle(*value);
  if (i::IsJSObject(*self)) {
<<<<<<< HEAD
    auto js_object = i::Handle<i::JSObject>::cast(self);
=======
    auto js_object = i::Cast<i::JSObject>(self);
>>>>>>> 56d087b1
    i::LookupIterator it(i_isolate, js_object, key_obj, js_object);
    has_exception = i::JSObject::DefineOwnPropertyIgnoreAttributes(
                        &it, value_obj, i::DONT_ENUM)
                        .is_null();
    RETURN_ON_FAILED_EXECUTION_PRIMITIVE(bool);
    return Just(true);
  }
  if (i::IsJSProxy(*self)) {
    i::PropertyDescriptor desc;
    desc.set_writable(true);
    desc.set_enumerable(false);
    desc.set_configurable(true);
<<<<<<< HEAD
    desc.set_value(value_obj);
    return i::JSProxy::SetPrivateSymbol(
        i_isolate, i::Handle<i::JSProxy>::cast(self),
        i::Handle<i::Symbol>::cast(key_obj), &desc, Just(i::kDontThrow));
=======
    desc.set_value(i::Cast<i::JSAny>(value_obj));
    return i::JSProxy::SetPrivateSymbol(i_isolate, i::Cast<i::JSProxy>(self),
                                        i::Cast<i::Symbol>(key_obj), &desc,
                                        Just(i::kDontThrow));
>>>>>>> 56d087b1
  }
  // Wasm object, or other kind of special object not supported here.
  return Just(false);
}

MaybeLocal<Value> v8::Object::Get(Local<v8::Context> context,
                                  Local<Value> key) {
  PREPARE_FOR_EXECUTION(context, Object, Get);
  auto self = Utils::OpenHandle(this);
  auto key_obj = Utils::OpenHandle(*key);
  i::Handle<i::Object> result;
  has_exception = !i::Runtime::GetObjectProperty(i_isolate, self, key_obj)
                       .ToHandle(&result);
  RETURN_ON_FAILED_EXECUTION(Value);
  RETURN_ESCAPED(Utils::ToLocal(result));
}

MaybeLocal<Value> v8::Object::Get(Local<v8::Context> context, Local<Value> key,
                                  MaybeLocal<Object> receiver) {
  PREPARE_FOR_EXECUTION(context, Object, Get);
  auto self = Utils::OpenHandle(this);
  auto key_obj = Utils::OpenHandle(*key);
  i::Handle<i::Object> receiver_obj;
  if (!receiver.IsEmpty()) {
    receiver_obj = Utils::OpenHandle(*receiver.ToLocalChecked());
  }
  i::Handle<i::Object> result;
  has_exception =
      !i::Runtime::GetObjectProperty(i_isolate, self, key_obj, receiver_obj)
           .ToHandle(&result);
  RETURN_ON_FAILED_EXECUTION(Value);
  RETURN_ESCAPED(Utils::ToLocal(result));
}

MaybeLocal<Value> v8::Object::Get(Local<Context> context, uint32_t index) {
  PREPARE_FOR_EXECUTION(context, Object, Get);
  auto self = Utils::OpenHandle(this);
  i::Handle<i::Object> result;
  has_exception =
      !i::JSReceiver::GetElement(i_isolate, self, index).ToHandle(&result);
  RETURN_ON_FAILED_EXECUTION(Value);
  RETURN_ESCAPED(Utils::ToLocal(result));
}

MaybeLocal<Value> v8::Object::GetPrivate(Local<Context> context,
                                         Local<Private> key) {
  return Get(context, key.UnsafeAs<Value>());
}

Maybe<PropertyAttribute> v8::Object::GetPropertyAttributes(
    Local<Context> context, Local<Value> key) {
  auto i_isolate = reinterpret_cast<i::Isolate*>(context->GetIsolate());
  ENTER_V8(i_isolate, context, Object, GetPropertyAttributes, i::HandleScope);
  auto self = Utils::OpenHandle(this);
  auto key_obj = Utils::OpenHandle(*key);
  if (!i::IsName(*key_obj)) {
    has_exception = !i::Object::ToString(i_isolate, key_obj).ToHandle(&key_obj);
    RETURN_ON_FAILED_EXECUTION_PRIMITIVE(PropertyAttribute);
  }
  auto key_name = i::Cast<i::Name>(key_obj);
  auto result = i::JSReceiver::GetPropertyAttributes(self, key_name);
  has_exception = result.IsNothing();
  RETURN_ON_FAILED_EXECUTION_PRIMITIVE(PropertyAttribute);
  if (result.FromJust() == i::ABSENT) {
    return Just(static_cast<PropertyAttribute>(i::NONE));
  }
  return Just(static_cast<PropertyAttribute>(result.FromJust()));
}

MaybeLocal<Value> v8::Object::GetOwnPropertyDescriptor(Local<Context> context,
                                                       Local<Name> key) {
  PREPARE_FOR_EXECUTION(context, Object, GetOwnPropertyDescriptor);
  auto obj = Utils::OpenHandle(this);
  auto key_name = Utils::OpenHandle(*key);

  i::PropertyDescriptor desc;
  Maybe<bool> found =
      i::JSReceiver::GetOwnPropertyDescriptor(i_isolate, obj, key_name, &desc);
  has_exception = found.IsNothing();
  RETURN_ON_FAILED_EXECUTION(Value);
  if (!found.FromJust()) {
    return v8::Undefined(reinterpret_cast<v8::Isolate*>(i_isolate));
  }
  RETURN_ESCAPED(Utils::ToLocal(desc.ToObject(i_isolate)));
}

Local<Value> v8::Object::GetPrototype() {
  auto self = Utils::OpenHandle(this);
  auto i_isolate = self->GetIsolate();
  i::PrototypeIterator iter(i_isolate, self);
  return Utils::ToLocal(i::PrototypeIterator::GetCurrent(iter));
}

Local<Value> v8::Object::GetPrototypeV2() {
  auto self = Utils::OpenHandle(this);
  auto i_isolate = self->GetIsolate();
  i::PrototypeIterator iter(i_isolate, self);
  if (i::IsJSGlobalProxy(*self)) {
    // Skip hidden prototype (i.e. JSGlobalObject).
    iter.Advance();
  }
  DCHECK(!i::IsJSGlobalObject(*i::PrototypeIterator::GetCurrent(iter)));
  return Utils::ToLocal(i::PrototypeIterator::GetCurrent(iter));
}

namespace {

Maybe<bool> SetPrototypeImpl(v8::Object* this_, Local<Context> context,
                             Local<Value> value, bool from_javascript) {
  auto i_isolate = reinterpret_cast<i::Isolate*>(context->GetIsolate());
  auto self = Utils::OpenHandle(this_);
  auto value_obj = Utils::OpenHandle(*value);
  // TODO(333672197): turn this to DCHECK once it's no longer possible
  // to get JSGlobalObject via API.
  CHECK_IMPLIES(from_javascript, !i::IsJSGlobalObject(*value_obj));
  if (i::IsJSObject(*self)) {
    ENTER_V8_NO_SCRIPT_NO_EXCEPTION(i_isolate);
    // TODO(333672197): turn this to DCHECK once it's no longer possible
    // to get JSGlobalObject via API.
    CHECK_IMPLIES(from_javascript, !i::IsJSGlobalObject(*self));
    auto result =
<<<<<<< HEAD
        i::JSObject::SetPrototype(i_isolate, i::Handle<i::JSObject>::cast(self),
=======
        i::JSObject::SetPrototype(i_isolate, i::Cast<i::JSObject>(self),
>>>>>>> 56d087b1
                                  value_obj, from_javascript, i::kDontThrow);
    if (!result.FromJust()) return Nothing<bool>();
    return Just(true);
  }
  if (i::IsJSProxy(*self)) {
    ENTER_V8(i_isolate, context, Object, SetPrototype, i::HandleScope);
    // We do not allow exceptions thrown while setting the prototype
    // to propagate outside.
    TryCatch try_catch(reinterpret_cast<v8::Isolate*>(i_isolate));
    auto result =
        i::JSProxy::SetPrototype(i_isolate, i::Cast<i::JSProxy>(self),
                                 value_obj, from_javascript, i::kThrowOnError);
    has_exception = result.IsNothing();
    RETURN_ON_FAILED_EXECUTION_PRIMITIVE(bool);
    return Just(true);
  }
  // Wasm object or other kind of special object not supported here.
  return Nothing<bool>();
}

}  // namespace

Maybe<bool> v8::Object::SetPrototype(Local<Context> context,
                                     Local<Value> value) {
  static constexpr bool from_javascript = false;
  return SetPrototypeImpl(this, context, value, from_javascript);
}

Maybe<bool> v8::Object::SetPrototypeV2(Local<Context> context,
                                       Local<Value> value) {
  static constexpr bool from_javascript = true;
  return SetPrototypeImpl(this, context, value, from_javascript);
}

Local<Object> v8::Object::FindInstanceInPrototypeChain(
    v8::Local<FunctionTemplate> tmpl) {
  auto self = Utils::OpenDirectHandle(this);
  auto i_isolate = self->GetIsolate();
  i::PrototypeIterator iter(i_isolate, *self, i::kStartAtReceiver);
  i::Tagged<i::FunctionTemplateInfo> tmpl_info =
      *Utils::OpenDirectHandle(*tmpl);
  if (!IsJSObject(iter.GetCurrent())) return Local<Object>();
  while (!tmpl_info->IsTemplateFor(iter.GetCurrent<i::JSObject>())) {
    iter.Advance();
    if (iter.IsAtEnd()) return Local<Object>();
    if (!IsJSObject(iter.GetCurrent())) return Local<Object>();
  }
  // IsTemplateFor() ensures that iter.GetCurrent() can't be a Proxy here.
  return Utils::ToLocal(i::handle(iter.GetCurrent<i::JSObject>(), i_isolate));
}

MaybeLocal<Array> v8::Object::GetPropertyNames(Local<Context> context) {
  return GetPropertyNames(
      context, v8::KeyCollectionMode::kIncludePrototypes,
      static_cast<v8::PropertyFilter>(ONLY_ENUMERABLE | SKIP_SYMBOLS),
      v8::IndexFilter::kIncludeIndices);
}

MaybeLocal<Array> v8::Object::GetPropertyNames(
    Local<Context> context, KeyCollectionMode mode,
    PropertyFilter property_filter, IndexFilter index_filter,
    KeyConversionMode key_conversion) {
  PREPARE_FOR_EXECUTION(context, Object, GetPropertyNames);
  auto self = Utils::OpenHandle(this);
  i::Handle<i::FixedArray> value;
  i::KeyAccumulator accumulator(
      i_isolate, static_cast<i::KeyCollectionMode>(mode),
      static_cast<i::PropertyFilter>(property_filter));
  accumulator.set_skip_indices(index_filter == IndexFilter::kSkipIndices);
  has_exception = accumulator.CollectKeys(self, self).IsNothing();
  RETURN_ON_FAILED_EXECUTION(Array);
  value =
      accumulator.GetKeys(static_cast<i::GetKeysConversion>(key_conversion));
  DCHECK(self->map()->EnumLength() == i::kInvalidEnumCacheSentinel ||
         self->map()->EnumLength() == 0 ||
         self->map()->instance_descriptors(i_isolate)->enum_cache()->keys() !=
             *value);
  auto result = i_isolate->factory()->NewJSArrayWithElements(value);
  RETURN_ESCAPED(Utils::ToLocal(result));
}

MaybeLocal<Array> v8::Object::GetOwnPropertyNames(Local<Context> context) {
  return GetOwnPropertyNames(
      context, static_cast<v8::PropertyFilter>(ONLY_ENUMERABLE | SKIP_SYMBOLS));
}

MaybeLocal<Array> v8::Object::GetOwnPropertyNames(
    Local<Context> context, PropertyFilter filter,
    KeyConversionMode key_conversion) {
  return GetPropertyNames(context, KeyCollectionMode::kOwnOnly, filter,
                          v8::IndexFilter::kIncludeIndices, key_conversion);
}

MaybeLocal<String> v8::Object::ObjectProtoToString(Local<Context> context) {
  PREPARE_FOR_EXECUTION(context, Object, ObjectProtoToString);
  auto self = Utils::OpenHandle(this);
  Local<Value> result;
  has_exception = !ToLocal<Value>(
      i::Execution::CallBuiltin(i_isolate, i_isolate->object_to_string(), self,
                                0, nullptr),
      &result);
  RETURN_ON_FAILED_EXECUTION(String);
  RETURN_ESCAPED(Local<String>::Cast(result));
}

Local<String> v8::Object::GetConstructorName() {
  // TODO(v8:12547): Consider adding GetConstructorName(Local<Context>).
  auto self = Utils::OpenHandle(this);
  i::Isolate* i_isolate;
  if (InWritableSharedSpace(*self)) {
    i_isolate = i::Isolate::Current();
  } else {
    i_isolate = self->GetIsolate();
  }
  i::Handle<i::String> name =
      i::JSReceiver::GetConstructorName(i_isolate, self);
  return Utils::ToLocal(name);
}

Maybe<bool> v8::Object::SetIntegrityLevel(Local<Context> context,
                                          IntegrityLevel level) {
  auto i_isolate = reinterpret_cast<i::Isolate*>(context->GetIsolate());
  ENTER_V8(i_isolate, context, Object, SetIntegrityLevel, i::HandleScope);
  auto self = Utils::OpenHandle(this);
  i::JSReceiver::IntegrityLevel i_level =
      level == IntegrityLevel::kFrozen ? i::FROZEN : i::SEALED;
  Maybe<bool> result = i::JSReceiver::SetIntegrityLevel(
      i_isolate, self, i_level, i::kThrowOnError);
  has_exception = result.IsNothing();
  RETURN_ON_FAILED_EXECUTION_PRIMITIVE(bool);
  return result;
}

Maybe<bool> v8::Object::Delete(Local<Context> context, Local<Value> key) {
  auto i_isolate = reinterpret_cast<i::Isolate*>(context->GetIsolate());
  auto self = Utils::OpenHandle(this);
  auto key_obj = Utils::OpenHandle(*key);
  if (i::IsJSProxy(*self)) {
    ENTER_V8(i_isolate, context, Object, Delete, i::HandleScope);
    Maybe<bool> result = i::Runtime::DeleteObjectProperty(
        i_isolate, self, key_obj, i::LanguageMode::kSloppy);
    has_exception = result.IsNothing();
    RETURN_ON_FAILED_EXECUTION_PRIMITIVE(bool);
    return result;
  } else {
    // If it's not a JSProxy, i::Runtime::DeleteObjectProperty should never run
    // a script.
    DCHECK(i::IsJSObject(*self) || i::IsWasmObject(*self));
    ENTER_V8_NO_SCRIPT(i_isolate, context, Object, Delete, i::HandleScope);
    Maybe<bool> result = i::Runtime::DeleteObjectProperty(
        i_isolate, self, key_obj, i::LanguageMode::kSloppy);
    has_exception = result.IsNothing();
    RETURN_ON_FAILED_EXECUTION_PRIMITIVE(bool);
    return result;
  }
}

Maybe<bool> v8::Object::DeletePrivate(Local<Context> context,
                                      Local<Private> key) {
  auto i_isolate = reinterpret_cast<i::Isolate*>(context->GetIsolate());
  // In case of private symbols, i::Runtime::DeleteObjectProperty does not run
  // any author script.
  ENTER_V8_NO_SCRIPT(i_isolate, context, Object, Delete, i::HandleScope);
  auto self = Utils::OpenHandle(this);
  auto key_obj = Utils::OpenHandle(*key);
  Maybe<bool> result = i::Runtime::DeleteObjectProperty(
      i_isolate, self, key_obj, i::LanguageMode::kSloppy);
  has_exception = result.IsNothing();
  RETURN_ON_FAILED_EXECUTION_PRIMITIVE(bool);
  return result;
}

Maybe<bool> v8::Object::Has(Local<Context> context, Local<Value> key) {
  auto i_isolate = reinterpret_cast<i::Isolate*>(context->GetIsolate());
  ENTER_V8(i_isolate, context, Object, Has, i::HandleScope);
  auto self = Utils::OpenHandle(this);
  auto key_obj = Utils::OpenHandle(*key);
  Maybe<bool> maybe = Nothing<bool>();
  // Check if the given key is an array index.
  uint32_t index = 0;
  if (i::Object::ToArrayIndex(*key_obj, &index)) {
    maybe = i::JSReceiver::HasElement(i_isolate, self, index);
  } else {
    // Convert the key to a name - possibly by calling back into JavaScript.
    i::Handle<i::Name> name;
    if (i::Object::ToName(i_isolate, key_obj).ToHandle(&name)) {
      maybe = i::JSReceiver::HasProperty(i_isolate, self, name);
    }
  }
  has_exception = maybe.IsNothing();
  RETURN_ON_FAILED_EXECUTION_PRIMITIVE(bool);
  return maybe;
}

Maybe<bool> v8::Object::HasPrivate(Local<Context> context, Local<Private> key) {
  return HasOwnProperty(context, key.UnsafeAs<Name>());
}

Maybe<bool> v8::Object::Delete(Local<Context> context, uint32_t index) {
  auto i_isolate = reinterpret_cast<i::Isolate*>(context->GetIsolate());
  ENTER_V8(i_isolate, context, Object, Delete, i::HandleScope);
  auto self = Utils::OpenHandle(this);
  Maybe<bool> result = i::JSReceiver::DeleteElement(self, index);
  has_exception = result.IsNothing();
  RETURN_ON_FAILED_EXECUTION_PRIMITIVE(bool);
  return result;
}

Maybe<bool> v8::Object::Has(Local<Context> context, uint32_t index) {
  auto i_isolate = reinterpret_cast<i::Isolate*>(context->GetIsolate());
  ENTER_V8(i_isolate, context, Object, Has, i::HandleScope);
  auto self = Utils::OpenHandle(this);
  auto maybe = i::JSReceiver::HasElement(i_isolate, self, index);
  has_exception = maybe.IsNothing();
  RETURN_ON_FAILED_EXECUTION_PRIMITIVE(bool);
  return maybe;
}

template <typename Getter, typename Setter, typename Data>
static Maybe<bool> ObjectSetAccessor(Local<Context> context, Object* self,
                                     Local<Name> name, Getter getter,
                                     Setter setter, Data data,
                                     PropertyAttribute attributes,
                                     bool replace_on_access,
                                     SideEffectType getter_side_effect_type,
                                     SideEffectType setter_side_effect_type) {
  auto i_isolate = reinterpret_cast<i::Isolate*>(context->GetIsolate());
  ENTER_V8_NO_SCRIPT(i_isolate, context, Object, SetAccessor, i::HandleScope);
  if (!IsJSObject(*Utils::OpenDirectHandle(self))) return Just(false);
  auto obj = i::Cast<i::JSObject>(Utils::OpenHandle(self));
  i::Handle<i::AccessorInfo> info = MakeAccessorInfo(
      i_isolate, name, getter, setter, data, replace_on_access);
  info->set_getter_side_effect_type(getter_side_effect_type);
  info->set_setter_side_effect_type(setter_side_effect_type);
  if (info.is_null()) return Nothing<bool>();
  bool fast = obj->HasFastProperties();
  i::Handle<i::Object> result;

  i::Handle<i::Name> accessor_name(info->name(), i_isolate);
  i::PropertyAttributes attrs = static_cast<i::PropertyAttributes>(attributes);
  has_exception = !i::JSObject::SetAccessor(obj, accessor_name, info, attrs)
                       .ToHandle(&result);
  RETURN_ON_FAILED_EXECUTION_PRIMITIVE(bool);
  if (i::IsUndefined(*result, i_isolate)) return Just(false);
  if (fast) {
    i::JSObject::MigrateSlowToFast(obj, 0, "APISetAccessor");
  }
  return Just(true);
}

void Object::SetAccessorProperty(Local<Name> name, Local<Function> getter,
                                 Local<Function> setter,
                                 PropertyAttribute attributes) {
  auto self = Utils::OpenHandle(this);
  i::Isolate* i_isolate = self->GetIsolate();
  ENTER_V8_NO_SCRIPT_NO_EXCEPTION(i_isolate);
  i::HandleScope scope(i_isolate);
  if (!IsJSObject(*self)) return;
  i::Handle<i::JSReceiver> getter_i = v8::Utils::OpenHandle(*getter);
  i::Handle<i::JSAny> setter_i = v8::Utils::OpenHandle(*setter, true);
  if (setter_i.is_null()) setter_i = i_isolate->factory()->null_value();

  i::PropertyDescriptor desc;
  desc.set_enumerable(!(attributes & v8::DontEnum));
  desc.set_configurable(!(attributes & v8::DontDelete));
  desc.set_get(getter_i);
  desc.set_set(setter_i);

  auto name_i = v8::Utils::OpenHandle(*name);
  // DefineOwnProperty might still throw if the receiver is a JSProxy and it
  // might fail if the receiver is non-extensible or already has this property
  // as non-configurable.
  Maybe<bool> success = i::JSReceiver::DefineOwnProperty(
      i_isolate, self, name_i, &desc, Just(i::kDontThrow));
  USE(success);
}

Maybe<bool> Object::SetNativeDataProperty(
    v8::Local<v8::Context> context, v8::Local<Name> name,
    AccessorNameGetterCallback getter, AccessorNameSetterCallback setter,
    v8::Local<Value> data, PropertyAttribute attributes,
    SideEffectType getter_side_effect_type,
    SideEffectType setter_side_effect_type) {
  return ObjectSetAccessor(context, this, name, getter, setter, data,
                           attributes, false, getter_side_effect_type,
                           setter_side_effect_type);
}

Maybe<bool> Object::SetLazyDataProperty(
    v8::Local<v8::Context> context, v8::Local<Name> name,
    AccessorNameGetterCallback getter, v8::Local<Value> data,
    PropertyAttribute attributes, SideEffectType getter_side_effect_type,
    SideEffectType setter_side_effect_type) {
  return ObjectSetAccessor(context, this, name, getter,
                           static_cast<AccessorNameSetterCallback>(nullptr),
                           data, attributes, true, getter_side_effect_type,
                           setter_side_effect_type);
}

Maybe<bool> v8::Object::HasOwnProperty(Local<Context> context,
                                       Local<Name> key) {
  auto i_isolate = reinterpret_cast<i::Isolate*>(context->GetIsolate());
  ENTER_V8(i_isolate, context, Object, HasOwnProperty, i::HandleScope);
  auto self = Utils::OpenHandle(this);
  auto key_val = Utils::OpenHandle(*key);
  auto result = i::JSReceiver::HasOwnProperty(i_isolate, self, key_val);
  has_exception = result.IsNothing();
  RETURN_ON_FAILED_EXECUTION_PRIMITIVE(bool);
  return result;
}

Maybe<bool> v8::Object::HasOwnProperty(Local<Context> context, uint32_t index) {
  auto i_isolate = reinterpret_cast<i::Isolate*>(context->GetIsolate());
  ENTER_V8(i_isolate, context, Object, HasOwnProperty, i::HandleScope);
  auto self = Utils::OpenHandle(this);
  auto result = i::JSReceiver::HasOwnProperty(i_isolate, self, index);
  has_exception = result.IsNothing();
  RETURN_ON_FAILED_EXECUTION_PRIMITIVE(bool);
  return result;
}

Maybe<bool> v8::Object::HasRealNamedProperty(Local<Context> context,
                                             Local<Name> key) {
  auto i_isolate = reinterpret_cast<i::Isolate*>(context->GetIsolate());
  ENTER_V8_NO_SCRIPT(i_isolate, context, Object, HasRealNamedProperty,
                     i::HandleScope);
  auto self = Utils::OpenHandle(this);
  if (!IsJSObject(*self)) return Just(false);
  auto key_val = Utils::OpenHandle(*key);
  auto result = i::JSObject::HasRealNamedProperty(
      i_isolate, i::Cast<i::JSObject>(self), key_val);
  has_exception = result.IsNothing();
  RETURN_ON_FAILED_EXECUTION_PRIMITIVE(bool);
  return result;
}

Maybe<bool> v8::Object::HasRealIndexedProperty(Local<Context> context,
                                               uint32_t index) {
  auto i_isolate = reinterpret_cast<i::Isolate*>(context->GetIsolate());
  ENTER_V8_NO_SCRIPT(i_isolate, context, Object, HasRealIndexedProperty,
                     i::HandleScope);
  auto self = Utils::OpenHandle(this);
  if (!IsJSObject(*self)) return Just(false);
  auto result = i::JSObject::HasRealElementProperty(
      i_isolate, i::Cast<i::JSObject>(self), index);
  has_exception = result.IsNothing();
  RETURN_ON_FAILED_EXECUTION_PRIMITIVE(bool);
  return result;
}

Maybe<bool> v8::Object::HasRealNamedCallbackProperty(Local<Context> context,
                                                     Local<Name> key) {
  auto i_isolate = reinterpret_cast<i::Isolate*>(context->GetIsolate());
  ENTER_V8_NO_SCRIPT(i_isolate, context, Object, HasRealNamedCallbackProperty,
                     i::HandleScope);
  auto self = Utils::OpenHandle(this);
  if (!IsJSObject(*self)) return Just(false);
  auto key_val = Utils::OpenHandle(*key);
  auto result = i::JSObject::HasRealNamedCallbackProperty(
      i_isolate, i::Cast<i::JSObject>(self), key_val);
  has_exception = result.IsNothing();
  RETURN_ON_FAILED_EXECUTION_PRIMITIVE(bool);
  return result;
}

bool v8::Object::HasNamedLookupInterceptor() const {
  auto self = *Utils::OpenDirectHandle(this);
  if (!IsJSObject(*self)) return false;
  return i::Cast<i::JSObject>(self)->HasNamedInterceptor();
}

bool v8::Object::HasIndexedLookupInterceptor() const {
  auto self = *Utils::OpenDirectHandle(this);
  if (!IsJSObject(*self)) return false;
  return i::Cast<i::JSObject>(self)->HasIndexedInterceptor();
}

MaybeLocal<Value> v8::Object::GetRealNamedPropertyInPrototypeChain(
    Local<Context> context, Local<Name> key) {
  PREPARE_FOR_EXECUTION(context, Object, GetRealNamedPropertyInPrototypeChain);
  auto self = Utils::OpenHandle(this);
  if (!IsJSObject(*self)) return MaybeLocal<Value>();
  auto key_obj = Utils::OpenHandle(*key);
  i::PrototypeIterator iter(i_isolate, self);
  if (iter.IsAtEnd()) return MaybeLocal<Value>();
  i::Handle<i::JSReceiver> proto =
      i::PrototypeIterator::GetCurrent<i::JSReceiver>(iter);
  i::PropertyKey lookup_key(i_isolate, key_obj);
  i::LookupIterator it(i_isolate, self, lookup_key, proto,
                       i::LookupIterator::PROTOTYPE_CHAIN_SKIP_INTERCEPTOR);
  Local<Value> result;
  has_exception = !ToLocal<Value>(i::Object::GetProperty(&it), &result);
  RETURN_ON_FAILED_EXECUTION(Value);
  if (!it.IsFound()) return MaybeLocal<Value>();
  RETURN_ESCAPED(result);
}

Maybe<PropertyAttribute>
v8::Object::GetRealNamedPropertyAttributesInPrototypeChain(
    Local<Context> context, Local<Name> key) {
  auto i_isolate = reinterpret_cast<i::Isolate*>(context->GetIsolate());
  ENTER_V8(i_isolate, context, Object,
           GetRealNamedPropertyAttributesInPrototypeChain, i::HandleScope);
  auto self = Utils::OpenHandle(this);
  if (!IsJSObject(*self)) return Nothing<PropertyAttribute>();
  auto key_obj = Utils::OpenHandle(*key);
  i::PrototypeIterator iter(i_isolate, self);
  if (iter.IsAtEnd()) return Nothing<PropertyAttribute>();
  i::Handle<i::JSReceiver> proto =
      i::PrototypeIterator::GetCurrent<i::JSReceiver>(iter);
  i::PropertyKey lookup_key(i_isolate, key_obj);
  i::LookupIterator it(i_isolate, self, lookup_key, proto,
                       i::LookupIterator::PROTOTYPE_CHAIN_SKIP_INTERCEPTOR);
  Maybe<i::PropertyAttributes> result =
      i::JSReceiver::GetPropertyAttributes(&it);
  has_exception = result.IsNothing();
  RETURN_ON_FAILED_EXECUTION_PRIMITIVE(PropertyAttribute);
  if (!it.IsFound()) return Nothing<PropertyAttribute>();
  if (result.FromJust() == i::ABSENT) return Just(None);
  return Just(static_cast<PropertyAttribute>(result.FromJust()));
}

MaybeLocal<Value> v8::Object::GetRealNamedProperty(Local<Context> context,
                                                   Local<Name> key) {
  PREPARE_FOR_EXECUTION(context, Object, GetRealNamedProperty);
  auto self = Utils::OpenHandle(this);
  auto key_obj = Utils::OpenHandle(*key);
  i::PropertyKey lookup_key(i_isolate, key_obj);
  i::LookupIterator it(i_isolate, self, lookup_key, self,
                       i::LookupIterator::PROTOTYPE_CHAIN_SKIP_INTERCEPTOR);
  Local<Value> result;
  has_exception = !ToLocal<Value>(i::Object::GetProperty(&it), &result);
  RETURN_ON_FAILED_EXECUTION(Value);
  if (!it.IsFound()) return MaybeLocal<Value>();
  RETURN_ESCAPED(result);
}

Maybe<PropertyAttribute> v8::Object::GetRealNamedPropertyAttributes(
    Local<Context> context, Local<Name> key) {
  auto i_isolate = reinterpret_cast<i::Isolate*>(context->GetIsolate());
  ENTER_V8(i_isolate, context, Object, GetRealNamedPropertyAttributes,
           i::HandleScope);
  auto self = Utils::OpenHandle(this);
  auto key_obj = Utils::OpenHandle(*key);
  i::PropertyKey lookup_key(i_isolate, key_obj);
  i::LookupIterator it(i_isolate, self, lookup_key, self,
                       i::LookupIterator::PROTOTYPE_CHAIN_SKIP_INTERCEPTOR);
  auto result = i::JSReceiver::GetPropertyAttributes(&it);
  has_exception = result.IsNothing();
  RETURN_ON_FAILED_EXECUTION_PRIMITIVE(PropertyAttribute);
  if (!it.IsFound()) return Nothing<PropertyAttribute>();
  if (result.FromJust() == i::ABSENT) {
    return Just(static_cast<PropertyAttribute>(i::NONE));
  }
  return Just<PropertyAttribute>(
      static_cast<PropertyAttribute>(result.FromJust()));
}

Local<v8::Object> v8::Object::Clone() {
  auto self = i::Cast<i::JSObject>(Utils::OpenHandle(this));
  auto i_isolate = self->GetIsolate();
  ENTER_V8_NO_SCRIPT_NO_EXCEPTION(i_isolate);
  i::Handle<i::JSObject> result = i_isolate->factory()->CopyJSObject(self);
  return Utils::ToLocal(result);
}

namespace {
V8_INLINE MaybeLocal<v8::Context> GetCreationContextImpl(
    i::DirectHandle<i::JSReceiver> object, i::Isolate* i_isolate) {
  i::Handle<i::NativeContext> context;
  if (object->GetCreationContext(i_isolate).ToHandle(&context)) {
    return Utils::ToLocal(context);
  }
  return MaybeLocal<v8::Context>();
}
}  // namespace

MaybeLocal<v8::Context> v8::Object::GetCreationContext(v8::Isolate* isolate) {
  auto self = Utils::OpenDirectHandle(this);
  auto i_isolate = reinterpret_cast<i::Isolate*>(isolate);
  return GetCreationContextImpl(self, i_isolate);
}

MaybeLocal<v8::Context> v8::Object::GetCreationContext() {
  auto self = Utils::OpenDirectHandle(this);
  return GetCreationContextImpl(self, self->GetIsolate());
}

namespace {
V8_INLINE Local<v8::Context> GetCreationContextCheckedImpl(
    i::DirectHandle<i::JSReceiver> object, i::Isolate* i_isolate) {
  i::Handle<i::NativeContext> context;
  Utils::ApiCheck(object->GetCreationContext(i_isolate).ToHandle(&context),
                  "v8::Object::GetCreationContextChecked",
                  "No creation context available");
  return Utils::ToLocal(context);
}
}  // namespace

Local<v8::Context> v8::Object::GetCreationContextChecked(v8::Isolate* isolate) {
  auto self = Utils::OpenDirectHandle(this);
  auto i_isolate = reinterpret_cast<i::Isolate*>(isolate);
  return GetCreationContextCheckedImpl(self, i_isolate);
}

Local<v8::Context> v8::Object::GetCreationContextChecked() {
  auto self = Utils::OpenDirectHandle(this);
  return GetCreationContextCheckedImpl(self, self->GetIsolate());
}

namespace {
V8_INLINE void* GetAlignedPointerFromEmbedderDataInCreationContextImpl(
    i::DirectHandle<i::JSReceiver> object, i::Isolate* i_isolate_for_sandbox,
    int index) {
  const char* location =
      "v8::Object::GetAlignedPointerFromEmbedderDataInCreationContext()";
  auto maybe_context = object->GetCreationContext();
  if (!maybe_context.has_value()) return nullptr;

  // The code below mostly mimics Context::GetAlignedPointerFromEmbedderData()
  // but it doesn't try to expand the EmbedderDataArray instance.
  i::DisallowGarbageCollection no_gc;
  i::Tagged<i::NativeContext> native_context = maybe_context.value();

  // This macro requires a real Isolate while |i_isolate_for_sandbox| might be
  // nullptr if the V8 sandbox is not enabled.
  DCHECK_NO_SCRIPT_NO_EXCEPTION(native_context->GetIsolate());

  // TODO(ishell): remove cast once embedder_data slot has a proper type.
  i::Tagged<i::EmbedderDataArray> data =
      i::Cast<i::EmbedderDataArray>(native_context->embedder_data());
  if (V8_LIKELY(static_cast<unsigned>(index) <
                static_cast<unsigned>(data->length()))) {
    void* result;
    Utils::ApiCheck(i::EmbedderDataSlot(data, index)
                        .ToAlignedPointer(i_isolate_for_sandbox, &result),
                    location, "Pointer is not aligned");
    return result;
  }
  // Bad index, report an API error.
  Utils::ApiCheck(index >= 0, location, "Negative index");
  Utils::ApiCheck(index < i::EmbedderDataArray::kMaxLength, location,
                  "Index too large");
  return nullptr;
}
}  // namespace

void* v8::Object::GetAlignedPointerFromEmbedderDataInCreationContext(
    v8::Isolate* isolate, int index) {
  auto self = Utils::OpenDirectHandle(this);
  auto i_isolate = reinterpret_cast<i::Isolate*>(isolate);
  return GetAlignedPointerFromEmbedderDataInCreationContextImpl(self, i_isolate,
                                                                index);
}

void* v8::Object::GetAlignedPointerFromEmbedderDataInCreationContext(
    int index) {
  auto self = Utils::OpenDirectHandle(this);
  auto i_isolate_for_sandbox =
      reinterpret_cast<i::Isolate*>(GetIsolateForSandbox(*self));
  return GetAlignedPointerFromEmbedderDataInCreationContextImpl(
      self, i_isolate_for_sandbox, index);
}

int v8::Object::GetIdentityHash() {
  i::DisallowGarbageCollection no_gc;
  auto self = Utils::OpenDirectHandle(this);
  auto i_isolate = self->GetIsolate();
  DCHECK_NO_SCRIPT_NO_EXCEPTION(i_isolate);
  i::HandleScope scope(i_isolate);
  return self->GetOrCreateIdentityHash(i_isolate).value();
}

bool v8::Object::IsCallable() const {
  return i::IsCallable(*Utils::OpenDirectHandle(this));
}

bool v8::Object::IsConstructor() const {
  return i::IsConstructor(*Utils::OpenDirectHandle(this));
}

bool v8::Object::IsApiWrapper() const {
  auto self = Utils::OpenDirectHandle(this);
  // This checks whether an object of a given instance type can serve as API
  // object. It does not check whether the JS object is wrapped via embedder
  // fields or Wrap()/Unwrap() API.
  return IsJSApiWrapperObject(*self);
}

bool v8::Object::IsUndetectable() const {
  auto self = Utils::OpenDirectHandle(this);
  return i::IsUndetectable(*self);
}

namespace {
#ifdef V8_ENABLE_DIRECT_LOCAL
// A newly allocated vector is required to convert from an array of direct
// locals to an array of indirect handles.
std::vector<i::Handle<i::Object>> PrepareArguments(int argc,
                                                   Local<Value> argv[]) {
  std::vector<i::Handle<i::Object>> args(argc);
  for (int i = 0; i < argc; ++i) {
    args[i] = Utils::OpenHandle(*argv[i]);
  }
  return args;
}
#else   // !V8_ENABLE_DIRECT_LOCAL
// A simple cast is used to convert from an array of indirect locals to an
// array of indirect handles. A MemorySpan object is returned, as no
// deallocation is necessary.
v8::MemorySpan<i::Handle<i::Object>> PrepareArguments(int argc,
                                                      Local<Value> argv[]) {
  return {reinterpret_cast<i::Handle<i::Object>*>(argv),
          static_cast<size_t>(argc)};
}
#endif  // V8_ENABLE_DIRECT_LOCAL
}  // namespace

MaybeLocal<Value> Object::CallAsFunction(Local<Context> context,
                                         Local<Value> recv, int argc,
                                         Local<Value> argv[]) {
  auto i_isolate = reinterpret_cast<i::Isolate*>(context->GetIsolate());
  TRACE_EVENT_CALL_STATS_SCOPED(i_isolate, "v8", "V8.Execute");
  ENTER_V8(i_isolate, context, Object, CallAsFunction, InternalEscapableScope);
  i::TimerEventScope<i::TimerEventExecute> timer_scope(i_isolate);
  i::NestedTimedHistogramScope execute_timer(i_isolate->counters()->execute(),
                                             i_isolate);
  auto self = Utils::OpenHandle(this);
  auto recv_obj = Utils::OpenHandle(*recv);
  static_assert(sizeof(v8::Local<v8::Value>) == sizeof(i::Handle<i::Object>));
  auto args = PrepareArguments(argc, argv);
  Local<Value> result;
  has_exception = !ToLocal<Value>(
      i::Execution::Call(i_isolate, self, recv_obj, argc, args.data()),
      &result);
  RETURN_ON_FAILED_EXECUTION(Value);
  RETURN_ESCAPED(result);
}

MaybeLocal<Value> Object::CallAsConstructor(Local<Context> context, int argc,
                                            Local<Value> argv[]) {
  auto i_isolate = reinterpret_cast<i::Isolate*>(context->GetIsolate());
  TRACE_EVENT_CALL_STATS_SCOPED(i_isolate, "v8", "V8.Execute");
  ENTER_V8(i_isolate, context, Object, CallAsConstructor,
           InternalEscapableScope);
  i::TimerEventScope<i::TimerEventExecute> timer_scope(i_isolate);
  i::NestedTimedHistogramScope execute_timer(i_isolate->counters()->execute(),
                                             i_isolate);
  auto self = Utils::OpenHandle(this);
  static_assert(sizeof(v8::Local<v8::Value>) == sizeof(i::Handle<i::Object>));
  auto args = PrepareArguments(argc, argv);
  Local<Value> result;
  has_exception = !ToLocal<Value>(
      i::Execution::New(i_isolate, self, self, argc, args.data()), &result);
  RETURN_ON_FAILED_EXECUTION(Value);
  RETURN_ESCAPED(result);
}

MaybeLocal<Function> Function::New(Local<Context> context,
                                   FunctionCallback callback, Local<Value> data,
                                   int length, ConstructorBehavior behavior,
                                   SideEffectType side_effect_type) {
  i::Isolate* i_isolate = Utils::OpenDirectHandle(*context)->GetIsolate();
  API_RCS_SCOPE(i_isolate, Function, New);
  ENTER_V8_NO_SCRIPT_NO_EXCEPTION(i_isolate);
  auto templ =
      FunctionTemplateNew(i_isolate, callback, data, Local<Signature>(), length,
                          behavior, true, Local<Private>(), side_effect_type);
  return Utils::ToLocal(templ)->GetFunction(context);
}

MaybeLocal<Object> Function::NewInstance(Local<Context> context, int argc,
                                         v8::Local<v8::Value> argv[]) const {
  return NewInstanceWithSideEffectType(context, argc, argv,
                                       SideEffectType::kHasSideEffect);
}

MaybeLocal<Object> Function::NewInstanceWithSideEffectType(
    Local<Context> context, int argc, v8::Local<v8::Value> argv[],
    SideEffectType side_effect_type) const {
  auto i_isolate = reinterpret_cast<i::Isolate*>(context->GetIsolate());
  TRACE_EVENT_CALL_STATS_SCOPED(i_isolate, "v8", "V8.Execute");
  ENTER_V8(i_isolate, context, Function, NewInstance, InternalEscapableScope);
  i::TimerEventScope<i::TimerEventExecute> timer_scope(i_isolate);
  i::NestedTimedHistogramScope execute_timer(i_isolate->counters()->execute(),
                                             i_isolate);
  auto self = Utils::OpenHandle(this);
  static_assert(sizeof(v8::Local<v8::Value>) == sizeof(i::Handle<i::Object>));
  bool should_set_has_no_side_effect =
      side_effect_type == SideEffectType::kHasNoSideEffect &&
      i_isolate->should_check_side_effects();
  if (should_set_has_no_side_effect) {
    CHECK(IsJSFunction(*self) &&
          i::Cast<i::JSFunction>(*self)->shared()->IsApiFunction());
    i::Tagged<i::FunctionTemplateInfo> func_data =
        i::Cast<i::JSFunction>(*self)->shared()->api_func_data();
    if (func_data->has_callback(i_isolate)) {
      if (func_data->has_side_effects()) {
        i_isolate->debug()->IgnoreSideEffectsOnNextCallTo(
            handle(func_data, i_isolate));
      }
    }
  }
  auto args = PrepareArguments(argc, argv);
  Local<Object> result;
  has_exception = !ToLocal<Object>(
      i::Execution::New(i_isolate, self, self, argc, args.data()), &result);
  RETURN_ON_FAILED_EXECUTION(Object);
  RETURN_ESCAPED(result);
}

MaybeLocal<v8::Value> Function::Call(Local<Context> context,
                                     v8::Local<v8::Value> recv, int argc,
                                     v8::Local<v8::Value> argv[]) {
  auto i_isolate = reinterpret_cast<i::Isolate*>(context->GetIsolate());
  TRACE_EVENT_CALL_STATS_SCOPED(i_isolate, "v8", "V8.Execute");
  ENTER_V8(i_isolate, context, Function, Call, InternalEscapableScope);
  i::TimerEventScope<i::TimerEventExecute> timer_scope(i_isolate);
  i::NestedTimedHistogramScope execute_timer(i_isolate->counters()->execute(),
                                             i_isolate);
  auto self = Utils::OpenHandle(this);
  Utils::ApiCheck(!self.is_null(), "v8::Function::Call",
                  "Function to be called is a null pointer");
  auto recv_obj = Utils::OpenHandle(*recv);
  static_assert(sizeof(v8::Local<v8::Value>) == sizeof(i::Handle<i::Object>));
  auto args = PrepareArguments(argc, argv);
  Local<Value> result;
  has_exception = !ToLocal<Value>(
      i::Execution::Call(i_isolate, self, recv_obj, argc, args.data()),
      &result);
  RETURN_ON_FAILED_EXECUTION(Value);
  RETURN_ESCAPED(result);
}

void Function::SetName(v8::Local<v8::String> name) {
  auto self = Utils::OpenDirectHandle(this);
  if (!IsJSFunction(*self)) return;
  auto func = i::Cast<i::JSFunction>(self);
  DCHECK_NO_SCRIPT_NO_EXCEPTION(func->GetIsolate());
  func->shared()->SetName(*Utils::OpenDirectHandle(*name));
}

Local<Value> Function::GetName() const {
  auto self = Utils::OpenHandle(this);
  i::Isolate* i_isolate = self->GetIsolate();
  if (i::IsJSBoundFunction(*self)) {
    auto func = i::Cast<i::JSBoundFunction>(self);
    i::Handle<i::Object> name;
    ASSIGN_RETURN_ON_EXCEPTION_VALUE(
        i_isolate, name, i::JSBoundFunction::GetName(i_isolate, func),
        Local<Value>());
    return Utils::ToLocal(name);
  }
  if (i::IsJSFunction(*self)) {
    auto func = i::Cast<i::JSFunction>(self);
    return Utils::ToLocal(handle(func->shared()->Name(), i_isolate));
  }
  return ToApiHandle<Primitive>(i_isolate->factory()->undefined_value());
}

Local<Value> Function::GetInferredName() const {
  auto self = Utils::OpenDirectHandle(this);
  if (!IsJSFunction(*self)) {
    return ToApiHandle<Primitive>(
        self->GetIsolate()->factory()->undefined_value());
  }
  auto func = i::Cast<i::JSFunction>(self);
  i::Isolate* isolate = func->GetIsolate();
  return Utils::ToLocal(
      i::direct_handle(func->shared()->inferred_name(), isolate), isolate);
}

Local<Value> Function::GetDebugName() const {
  auto self = Utils::OpenHandle(this);
  i::Isolate* i_isolate = self->GetIsolate();
  if (!IsJSFunction(*self)) {
    return ToApiHandle<Primitive>(i_isolate->factory()->undefined_value());
  }
  auto func = i::Cast<i::JSFunction>(self);
  i::DirectHandle<i::String> name = i::JSFunction::GetDebugName(func);
  return Utils::ToLocal(i::direct_handle(*name, i_isolate), i_isolate);
}

ScriptOrigin Function::GetScriptOrigin() const {
  auto self = Utils::OpenDirectHandle(this);
  if (!IsJSFunction(*self)) return v8::ScriptOrigin(Local<Value>());
  auto func = i::Cast<i::JSFunction>(self);
  if (i::IsScript(func->shared()->script())) {
    i::DirectHandle<i::Script> script(
        i::Cast<i::Script>(func->shared()->script()), func->GetIsolate());
    return GetScriptOriginForScript(func->GetIsolate(), script);
  }
  return v8::ScriptOrigin(Local<Value>());
}

const int Function::kLineOffsetNotFound = -1;

int Function::GetScriptLineNumber() const {
  auto self = *Utils::OpenDirectHandle(this);
  if (!IsJSFunction(self)) {
    return kLineOffsetNotFound;
  }
  auto func = i::Cast<i::JSFunction>(self);
  if (i::IsScript(func->shared()->script())) {
    i::Handle<i::Script> script(i::Cast<i::Script>(func->shared()->script()),
                                func->GetIsolate());
    return i::Script::GetLineNumber(script, func->shared()->StartPosition());
  }
  return kLineOffsetNotFound;
}

int Function::GetScriptColumnNumber() const {
  auto self = *Utils::OpenDirectHandle(this);
  if (!IsJSFunction(self)) {
    return kLineOffsetNotFound;
  }
  auto func = i::Cast<i::JSFunction>(self);
  if (i::IsScript(func->shared()->script())) {
    i::Handle<i::Script> script(i::Cast<i::Script>(func->shared()->script()),
                                func->GetIsolate());
    return i::Script::GetColumnNumber(script, func->shared()->StartPosition());
  }
  return kLineOffsetNotFound;
}

int Function::GetScriptStartPosition() const {
  auto self = *Utils::OpenDirectHandle(this);
  if (!IsJSFunction(self)) {
    return kLineOffsetNotFound;
  }
  auto func = i::Cast<i::JSFunction>(self);
  if (i::IsScript(func->shared()->script())) {
    return func->shared()->StartPosition();
  }
  return kLineOffsetNotFound;
}

int Function::ScriptId() const {
  auto self = *Utils::OpenDirectHandle(this);
  if (!IsJSFunction(self)) return v8::UnboundScript::kNoScriptId;
  auto func = i::Cast<i::JSFunction>(self);
  if (!IsScript(func->shared()->script()))
    return v8::UnboundScript::kNoScriptId;
  return i::Cast<i::Script>(func->shared()->script())->id();
}

Local<v8::Value> Function::GetBoundFunction() const {
  auto self = Utils::OpenDirectHandle(this);
  if (i::IsJSBoundFunction(*self)) {
    auto bound_function = i::Cast<i::JSBoundFunction>(self);
    auto bound_target_function = i::handle(
        bound_function->bound_target_function(), bound_function->GetIsolate());
    return Utils::CallableToLocal(bound_target_function);
  }
  return v8::Undefined(reinterpret_cast<v8::Isolate*>(self->GetIsolate()));
}

bool Function::Experimental_IsNopFunction() const {
  auto self = Utils::OpenDirectHandle(this);
  if (!IsJSFunction(*self)) return false;
  auto sfi = i::Cast<i::JSFunction>(*self)->shared();
  i::Isolate* i_isolate = self->GetIsolate();
  i::IsCompiledScope is_compiled_scope(sfi->is_compiled_scope(i_isolate));
  if (!is_compiled_scope.is_compiled() &&
      !i::Compiler::Compile(i_isolate, i::handle(sfi, i_isolate),
                            i::Compiler::CLEAR_EXCEPTION, &is_compiled_scope)) {
    return false;
  }
  DCHECK(is_compiled_scope.is_compiled());
  // Since |sfi| can be GC'ed, we get it again.
  sfi = i::Cast<i::JSFunction>(*self)->shared();
  if (!sfi->HasBytecodeArray()) return false;
  i::Handle<i::BytecodeArray> bytecode_array(sfi->GetBytecodeArray(i_isolate),
                                             i_isolate);
  i::interpreter::BytecodeArrayIterator it(bytecode_array, 0);
  if (it.current_bytecode() != i::interpreter::Bytecode::kLdaUndefined) {
    return false;
  }
  it.Advance();
  DCHECK(!it.done());
  if (it.current_bytecode() != i::interpreter::Bytecode::kReturn) return false;
  it.Advance();
  DCHECK(it.done());
  return true;
}

MaybeLocal<String> v8::Function::FunctionProtoToString(Local<Context> context) {
  PREPARE_FOR_EXECUTION(context, Function, FunctionProtoToString);
  auto self = Utils::OpenHandle(this);
  Local<Value> result;
  has_exception = !ToLocal<Value>(
      i::Execution::CallBuiltin(i_isolate, i_isolate->function_to_string(),
                                self, 0, nullptr),
      &result);
  RETURN_ON_FAILED_EXECUTION(String);
  RETURN_ESCAPED(Local<String>::Cast(result));
}

int Name::GetIdentityHash() {
  return static_cast<int>(Utils::OpenDirectHandle(this)->EnsureHash());
}

int String::Length() const { return Utils::OpenDirectHandle(this)->length(); }

bool String::IsOneByte() const {
  return Utils::OpenDirectHandle(this)->IsOneByteRepresentation();
}

// Helpers for ContainsOnlyOneByteHelper
template <size_t size>
struct OneByteMask;
template <>
struct OneByteMask<4> {
  static const uint32_t value = 0xFF00FF00;
};
template <>
struct OneByteMask<8> {
  static const uint64_t value = 0xFF00'FF00'FF00'FF00;
};
static const uintptr_t kOneByteMask = OneByteMask<sizeof(uintptr_t)>::value;
static const uintptr_t kAlignmentMask = sizeof(uintptr_t) - 1;
static inline bool Unaligned(const uint16_t* chars) {
  return reinterpret_cast<const uintptr_t>(chars) & kAlignmentMask;
}

static inline const uint16_t* Align(const uint16_t* chars) {
  return reinterpret_cast<uint16_t*>(reinterpret_cast<uintptr_t>(chars) &
                                     ~kAlignmentMask);
}

class ContainsOnlyOneByteHelper {
 public:
  ContainsOnlyOneByteHelper() : is_one_byte_(true) {}
  ContainsOnlyOneByteHelper(const ContainsOnlyOneByteHelper&) = delete;
  ContainsOnlyOneByteHelper& operator=(const ContainsOnlyOneByteHelper&) =
      delete;
  bool Check(i::Tagged<i::String> string) {
    i::Tagged<i::ConsString> cons_string =
        i::String::VisitFlat(this, string, 0);
    if (cons_string.is_null()) return is_one_byte_;
    return CheckCons(cons_string);
  }
  void VisitOneByteString(const uint8_t* chars, int length) {
    // Nothing to do.
  }
  void VisitTwoByteString(const uint16_t* chars, int length) {
    // Accumulated bits.
    uintptr_t acc = 0;
    // Align to uintptr_t.
    const uint16_t* end = chars + length;
    while (Unaligned(chars) && chars != end) {
      acc |= *chars++;
    }
    // Read word aligned in blocks,
    // checking the return value at the end of each block.
    const uint16_t* aligned_end = Align(end);
    const int increment = sizeof(uintptr_t) / sizeof(uint16_t);
    const int inner_loops = 16;
    while (chars + inner_loops * increment < aligned_end) {
      for (int i = 0; i < inner_loops; i++) {
        acc |= *reinterpret_cast<const uintptr_t*>(chars);
        chars += increment;
      }
      // Check for early return.
      if ((acc & kOneByteMask) != 0) {
        is_one_byte_ = false;
        return;
      }
    }
    // Read the rest.
    while (chars != end) {
      acc |= *chars++;
    }
    // Check result.
    if ((acc & kOneByteMask) != 0) is_one_byte_ = false;
  }

 private:
  bool CheckCons(i::Tagged<i::ConsString> cons_string) {
    while (true) {
      // Check left side if flat.
      i::Tagged<i::String> left = cons_string->first();
      i::Tagged<i::ConsString> left_as_cons =
          i::String::VisitFlat(this, left, 0);
      if (!is_one_byte_) return false;
      // Check right side if flat.
      i::Tagged<i::String> right = cons_string->second();
      i::Tagged<i::ConsString> right_as_cons =
          i::String::VisitFlat(this, right, 0);
      if (!is_one_byte_) return false;
      // Standard recurse/iterate trick.
      if (!left_as_cons.is_null() && !right_as_cons.is_null()) {
        if (left->length() < right->length()) {
          CheckCons(left_as_cons);
          cons_string = right_as_cons;
        } else {
          CheckCons(right_as_cons);
          cons_string = left_as_cons;
        }
        // Check fast return.
        if (!is_one_byte_) return false;
        continue;
      }
      // Descend left in place.
      if (!left_as_cons.is_null()) {
        cons_string = left_as_cons;
        continue;
      }
      // Descend right in place.
      if (!right_as_cons.is_null()) {
        cons_string = right_as_cons;
        continue;
      }
      // Terminate.
      break;
    }
    return is_one_byte_;
  }
  bool is_one_byte_;
};

bool String::ContainsOnlyOneByte() const {
  auto str = Utils::OpenDirectHandle(this);
  if (str->IsOneByteRepresentation()) return true;
  ContainsOnlyOneByteHelper helper;
  return helper.Check(*str);
}

int String::Utf8Length(Isolate* v8_isolate) const {
  auto str = Utils::OpenHandle(this);
  str = i::String::Flatten(reinterpret_cast<i::Isolate*>(v8_isolate), str);
  int length = str->length();
  if (length == 0) return 0;
  i::DisallowGarbageCollection no_gc;
  i::String::FlatContent flat = str->GetFlatContent(no_gc);
  DCHECK(flat.IsFlat());
  int utf8_length = 0;
  if (flat.IsOneByte()) {
    for (uint8_t c : flat.ToOneByteVector()) {
      utf8_length += c >> 7;
    }
    utf8_length += length;
  } else {
    int last_character = unibrow::Utf16::kNoPreviousCharacter;
    for (uint16_t c : flat.ToUC16Vector()) {
      utf8_length += unibrow::Utf8::Length(c, last_character);
      last_character = c;
    }
  }
  return utf8_length;
}

namespace {
// Writes the flat content of a string to a buffer. This is done in two phases.
// The first phase calculates a pessimistic estimate (writable_length) on how
// many code units can be safely written without exceeding the buffer capacity
// and without leaving at a lone surrogate. The estimated number of code units
// is then written out in one go, and the reported byte usage is used to
// correct the estimate. This is repeated until the estimate becomes <= 0 or
// all code units have been written out. The second phase writes out code
// units until the buffer capacity is reached, would be exceeded by the next
// unit, or all code units have been written out.
template <typename Char>
static int WriteUtf8Impl(base::Vector<const Char> string, char* write_start,
                         int write_capacity, int options,
                         int* utf16_chars_read_out) {
  bool write_null = !(options & v8::String::NO_NULL_TERMINATION);
  bool replace_invalid_utf8 = (options & v8::String::REPLACE_INVALID_UTF8);
  char* current_write = write_start;
  const Char* read_start = string.begin();
  int read_index = 0;
  int read_length = string.length();
  int prev_char = unibrow::Utf16::kNoPreviousCharacter;
  // Do a fast loop where there is no exit capacity check.
  // Need enough space to write everything but one character.
  static_assert(unibrow::Utf16::kMaxExtraUtf8BytesForOneUtf16CodeUnit == 3);
  static const int kMaxSizePerChar = sizeof(Char) == 1 ? 2 : 3;
  while (read_index < read_length) {
    int up_to = read_length;
    if (write_capacity != -1) {
      int remaining_capacity =
          write_capacity - static_cast<int>(current_write - write_start);
      int writable_length =
          (remaining_capacity - kMaxSizePerChar) / kMaxSizePerChar;
      // Need to drop into slow loop.
      if (writable_length <= 0) break;
      up_to = std::min(up_to, read_index + writable_length);
    }
    // Write the characters to the stream.
    if (sizeof(Char) == 1) {
      // Simply memcpy if we only have ASCII characters.
      uint8_t char_mask = 0;
      for (int i = read_index; i < up_to; i++) char_mask |= read_start[i];
      if ((char_mask & 0x80) == 0) {
        int copy_length = up_to - read_index;
        memcpy(current_write, read_start + read_index, copy_length);
        current_write += copy_length;
        read_index = up_to;
      } else {
        for (; read_index < up_to; read_index++) {
          current_write += unibrow::Utf8::EncodeOneByte(
              current_write, static_cast<uint8_t>(read_start[read_index]));
          DCHECK(write_capacity == -1 ||
                 (current_write - write_start) <= write_capacity);
        }
      }
    } else {
      for (; read_index < up_to; read_index++) {
        uint16_t character = read_start[read_index];
        current_write += unibrow::Utf8::Encode(current_write, character,
                                               prev_char, replace_invalid_utf8);
        prev_char = character;
        DCHECK(write_capacity == -1 ||
               (current_write - write_start) <= write_capacity);
      }
    }
  }
  if (read_index < read_length) {
    DCHECK_NE(-1, write_capacity);
    // Aborted due to limited capacity. Check capacity on each iteration.
    int remaining_capacity =
        write_capacity - static_cast<int>(current_write - write_start);
    DCHECK_GE(remaining_capacity, 0);
    for (; read_index < read_length && remaining_capacity > 0; read_index++) {
      uint32_t character = read_start[read_index];
      int written = 0;
      // We can't use a local buffer here because Encode needs to modify
      // previous characters in the stream.  We know, however, that
      // exactly one character will be advanced.
      if (unibrow::Utf16::IsSurrogatePair(prev_char, character)) {
        written = unibrow::Utf8::Encode(current_write, character, prev_char,
                                        replace_invalid_utf8);
        DCHECK_EQ(written, 1);
      } else {
        // Use a scratch buffer to check the required characters.
        char temp_buffer[unibrow::Utf8::kMaxEncodedSize];
        // Encoding a surrogate pair to Utf8 always takes 4 bytes.
        static const int kSurrogatePairEncodedSize =
            static_cast<int>(unibrow::Utf8::kMaxEncodedSize);
        // For REPLACE_INVALID_UTF8, catch the case where we cut off in the
        // middle of a surrogate pair. Abort before encoding the pair instead.
        if (replace_invalid_utf8 &&
            remaining_capacity < kSurrogatePairEncodedSize &&
            unibrow::Utf16::IsLeadSurrogate(character) &&
            read_index + 1 < read_length &&
            unibrow::Utf16::IsTrailSurrogate(read_start[read_index + 1])) {
          write_null = false;
          break;
        }
        // Can't encode using prev_char as gcc has array bounds issues.
        written = unibrow::Utf8::Encode(temp_buffer, character,
                                        unibrow::Utf16::kNoPreviousCharacter,
                                        replace_invalid_utf8);
        if (written > remaining_capacity) {
          // Won't fit. Abort and do not null-terminate the result.
          write_null = false;
          break;
        }
        // Copy over the character from temp_buffer.
        for (int i = 0; i < written; i++) current_write[i] = temp_buffer[i];
      }

      current_write += written;
      remaining_capacity -= written;
      prev_char = character;
    }
  }

  // Write out number of utf16 characters written to the stream.
  if (utf16_chars_read_out != nullptr) *utf16_chars_read_out = read_index;

  // Only null-terminate if there's space.
  if (write_null && (write_capacity == -1 ||
                     (current_write - write_start) < write_capacity)) {
    *current_write++ = '\0';
  }
  return static_cast<int>(current_write - write_start);
}
}  // anonymous namespace

int String::WriteUtf8(Isolate* v8_isolate, char* buffer, int capacity,
                      int* nchars_ref, int options) const {
  auto str = Utils::OpenHandle(this);
  i::Isolate* i_isolate = reinterpret_cast<i::Isolate*>(v8_isolate);
  API_RCS_SCOPE(i_isolate, String, WriteUtf8);
  ENTER_V8_NO_SCRIPT_NO_EXCEPTION(i_isolate);
  str = i::String::Flatten(i_isolate, str);
  i::DisallowGarbageCollection no_gc;
  i::String::FlatContent content = str->GetFlatContent(no_gc);
  if (content.IsOneByte()) {
    return WriteUtf8Impl<uint8_t>(content.ToOneByteVector(), buffer, capacity,
                                  options, nchars_ref);
  } else {
    return WriteUtf8Impl<uint16_t>(content.ToUC16Vector(), buffer, capacity,
                                   options, nchars_ref);
  }
}

template <typename CharType>
static inline int WriteHelper(i::Isolate* i_isolate, const String* string,
                              CharType* buffer, int start, int length,
                              int options) {
  API_RCS_SCOPE(i_isolate, String, Write);
  ENTER_V8_NO_SCRIPT_NO_EXCEPTION(i_isolate);
  DCHECK(start >= 0 && length >= -1);
  auto str = Utils::OpenHandle(string);
  str = i::String::Flatten(i_isolate, str);
  int end = start + length;
  if ((length == -1) || (length > str->length() - start)) end = str->length();
  if (end < 0) return 0;
  int write_length = end - start;
  if (start < end) i::String::WriteToFlat(*str, buffer, start, write_length);
  if (!(options & String::NO_NULL_TERMINATION) &&
      (length == -1 || write_length < length)) {
    buffer[write_length] = '\0';
  }
  return write_length;
}

int String::WriteOneByte(Isolate* v8_isolate, uint8_t* buffer, int start,
                         int length, int options) const {
  return WriteHelper(reinterpret_cast<i::Isolate*>(v8_isolate), this, buffer,
                     start, length, options);
}

int String::Write(Isolate* v8_isolate, uint16_t* buffer, int start, int length,
                  int options) const {
  return WriteHelper(reinterpret_cast<i::Isolate*>(v8_isolate), this, buffer,
                     start, length, options);
}

namespace {

bool HasExternalStringResource(i::Tagged<i::String> string) {
  return i::StringShape(string).IsExternal() ||
         string->HasExternalForwardingIndex(kAcquireLoad);
}

v8::String::ExternalStringResourceBase* GetExternalResourceFromForwardingTable(
    i::Tagged<i::String> string, uint32_t raw_hash, bool* is_one_byte) {
  DCHECK(i::String::IsExternalForwardingIndex(raw_hash));
  const int index = i::String::ForwardingIndexValueBits::decode(raw_hash);
  i::Isolate* isolate = i::GetIsolateFromWritableObject(string);
  auto resource = isolate->string_forwarding_table()->GetExternalResource(
      index, is_one_byte);
  DCHECK_NOT_NULL(resource);
  return resource;
}

}  // namespace

bool v8::String::IsExternal() const {
  return HasExternalStringResource(*Utils::OpenDirectHandle(this));
}

bool v8::String::IsExternalTwoByte() const {
  auto str = Utils::OpenDirectHandle(this);
  if (i::StringShape(*str).IsExternalTwoByte()) return true;
  uint32_t raw_hash_field = str->raw_hash_field(kAcquireLoad);
  if (i::String::IsExternalForwardingIndex(raw_hash_field)) {
    bool is_one_byte;
    GetExternalResourceFromForwardingTable(*str, raw_hash_field, &is_one_byte);
    return !is_one_byte;
  }
  return false;
}

bool v8::String::IsExternalOneByte() const {
  auto str = Utils::OpenDirectHandle(this);
  if (i::StringShape(*str).IsExternalOneByte()) return true;
  uint32_t raw_hash_field = str->raw_hash_field(kAcquireLoad);
  if (i::String::IsExternalForwardingIndex(raw_hash_field)) {
    bool is_one_byte;
    GetExternalResourceFromForwardingTable(*str, raw_hash_field, &is_one_byte);
    return is_one_byte;
  }
  return false;
}

Local<v8::String> v8::String::InternalizeString(Isolate* v8_isolate) {
  auto* isolate = reinterpret_cast<i::Isolate*>(v8_isolate);
  auto str = Utils::OpenDirectHandle(this);
  return Utils::ToLocal(isolate->factory()->InternalizeString(str),
                        isolate);
}

void v8::String::VerifyExternalStringResource(
    v8::String::ExternalStringResource* value) const {
  i::DisallowGarbageCollection no_gc;
  i::Tagged<i::String> str = *Utils::OpenDirectHandle(this);
  const v8::String::ExternalStringResource* expected;

  if (i::IsThinString(str)) {
    str = i::Cast<i::ThinString>(str)->actual();
  }

  if (i::StringShape(str).IsExternalTwoByte()) {
    const void* resource = i::Cast<i::ExternalTwoByteString>(str)->resource();
    expected = reinterpret_cast<const ExternalStringResource*>(resource);
  } else {
    uint32_t raw_hash_field = str->raw_hash_field(kAcquireLoad);
    if (i::String::IsExternalForwardingIndex(raw_hash_field)) {
      bool is_one_byte;
      auto resource = GetExternalResourceFromForwardingTable(
          str, raw_hash_field, &is_one_byte);
      if (!is_one_byte) {
        expected = reinterpret_cast<const ExternalStringResource*>(resource);
      }
    } else {
      expected = nullptr;
    }
  }
  CHECK_EQ(expected, value);
}

void v8::String::VerifyExternalStringResourceBase(
    v8::String::ExternalStringResourceBase* value, Encoding encoding) const {
  i::DisallowGarbageCollection no_gc;
  i::Tagged<i::String> str = *Utils::OpenDirectHandle(this);
  const v8::String::ExternalStringResourceBase* expected;
  Encoding expectedEncoding;

  if (i::IsThinString(str)) {
    str = i::Cast<i::ThinString>(str)->actual();
  }

  if (i::StringShape(str).IsExternalOneByte()) {
    const void* resource = i::Cast<i::ExternalOneByteString>(str)->resource();
    expected = reinterpret_cast<const ExternalStringResourceBase*>(resource);
    expectedEncoding = ONE_BYTE_ENCODING;
  } else if (i::StringShape(str).IsExternalTwoByte()) {
    const void* resource = i::Cast<i::ExternalTwoByteString>(str)->resource();
    expected = reinterpret_cast<const ExternalStringResourceBase*>(resource);
    expectedEncoding = TWO_BYTE_ENCODING;
  } else {
    uint32_t raw_hash_field = str->raw_hash_field(kAcquireLoad);
    if (i::String::IsExternalForwardingIndex(raw_hash_field)) {
      bool is_one_byte;
      expected = GetExternalResourceFromForwardingTable(str, raw_hash_field,
                                                        &is_one_byte);
      expectedEncoding = is_one_byte ? ONE_BYTE_ENCODING : TWO_BYTE_ENCODING;
    } else {
      expected = nullptr;
      expectedEncoding = str->IsOneByteRepresentation() ? ONE_BYTE_ENCODING
                                                        : TWO_BYTE_ENCODING;
    }
  }
  CHECK_EQ(expected, value);
  CHECK_EQ(expectedEncoding, encoding);
}

String::ExternalStringResource* String::GetExternalStringResourceSlow() const {
  i::DisallowGarbageCollection no_gc;
  i::Tagged<i::String> str = *Utils::OpenDirectHandle(this);

  if (i::IsThinString(str)) {
    str = i::Cast<i::ThinString>(str)->actual();
  }

  if (i::StringShape(str).IsExternalTwoByte()) {
    Isolate* isolate = i::Internals::GetIsolateForSandbox(str.ptr());
    i::Address value =
        i::Internals::ReadExternalPointerField<i::kExternalStringResourceTag>(
            isolate, str.ptr(), i::Internals::kStringResourceOffset);
    return reinterpret_cast<String::ExternalStringResource*>(value);
  } else {
    uint32_t raw_hash_field = str->raw_hash_field(kAcquireLoad);
    if (i::String::IsExternalForwardingIndex(raw_hash_field)) {
      bool is_one_byte;
      auto resource = GetExternalResourceFromForwardingTable(
          str, raw_hash_field, &is_one_byte);
      if (!is_one_byte) {
        return reinterpret_cast<ExternalStringResource*>(resource);
      }
    }
  }
  return nullptr;
}

void String::ExternalStringResource::UpdateDataCache() {
  DCHECK(IsCacheable());
  cached_data_ = data();
}

void String::ExternalStringResource::CheckCachedDataInvariants() const {
  DCHECK(IsCacheable() && cached_data_ != nullptr);
}

void String::ExternalOneByteStringResource::UpdateDataCache() {
  DCHECK(IsCacheable());
  cached_data_ = data();
}

void String::ExternalOneByteStringResource::CheckCachedDataInvariants() const {
  DCHECK(IsCacheable() && cached_data_ != nullptr);
}

String::ExternalStringResourceBase* String::GetExternalStringResourceBaseSlow(
    String::Encoding* encoding_out) const {
  i::DisallowGarbageCollection no_gc;
  ExternalStringResourceBase* resource = nullptr;
  i::Tagged<i::String> str = *Utils::OpenDirectHandle(this);

  if (i::IsThinString(str)) {
    str = i::Cast<i::ThinString>(str)->actual();
  }

  internal::Address string = str.ptr();
  int type = i::Internals::GetInstanceType(string) &
             i::Internals::kStringRepresentationAndEncodingMask;
  *encoding_out =
      static_cast<Encoding>(type & i::Internals::kStringEncodingMask);
  if (i::StringShape(str).IsExternalOneByte() ||
      i::StringShape(str).IsExternalTwoByte()) {
    Isolate* isolate = i::Internals::GetIsolateForSandbox(string);
    i::Address value =
        i::Internals::ReadExternalPointerField<i::kExternalStringResourceTag>(
            isolate, string, i::Internals::kStringResourceOffset);
    resource = reinterpret_cast<ExternalStringResourceBase*>(value);
  } else {
    uint32_t raw_hash_field = str->raw_hash_field();
    if (i::String::IsExternalForwardingIndex(raw_hash_field)) {
      bool is_one_byte;
      resource = GetExternalResourceFromForwardingTable(str, raw_hash_field,
                                                        &is_one_byte);
      *encoding_out = is_one_byte ? Encoding::ONE_BYTE_ENCODING
                                  : Encoding::TWO_BYTE_ENCODING;
    }
  }
  return resource;
}

const v8::String::ExternalOneByteStringResource*
v8::String::GetExternalOneByteStringResource() const {
  i::DisallowGarbageCollection no_gc;
  i::Tagged<i::String> str = *Utils::OpenDirectHandle(this);
  if (i::StringShape(str).IsExternalOneByte()) {
    return i::Cast<i::ExternalOneByteString>(str)->resource();
  } else if (i::IsThinString(str)) {
    str = i::Cast<i::ThinString>(str)->actual();
    if (i::StringShape(str).IsExternalOneByte()) {
      return i::Cast<i::ExternalOneByteString>(str)->resource();
    }
  }
  uint32_t raw_hash_field = str->raw_hash_field(kAcquireLoad);
  if (i::String::IsExternalForwardingIndex(raw_hash_field)) {
    bool is_one_byte;
    auto resource = GetExternalResourceFromForwardingTable(str, raw_hash_field,
                                                           &is_one_byte);
    if (is_one_byte) {
      return reinterpret_cast<ExternalOneByteStringResource*>(resource);
    }
  }
  return nullptr;
}

Local<Value> Symbol::Description(Isolate* v8_isolate) const {
  auto sym = Utils::OpenDirectHandle(this);
  i::Isolate* isolate = reinterpret_cast<i::Isolate*>(v8_isolate);
  return Utils::ToLocal(i::direct_handle(sym->description(), isolate), isolate);
}

Local<Value> Private::Name() const {
  const Symbol* sym = reinterpret_cast<const Symbol*>(this);
  auto i_sym = Utils::OpenDirectHandle(sym);
  // v8::Private symbols are created by API and are therefore writable, so we
  // can always recover an Isolate.
  i::Isolate* i_isolate = i::GetIsolateFromWritableObject(*i_sym);
  return sym->Description(reinterpret_cast<Isolate*>(i_isolate));
}

double Number::Value() const {
  return i::Object::NumberValue(*Utils::OpenDirectHandle(this));
}

bool Boolean::Value() const {
  return i::IsTrue(*Utils::OpenDirectHandle(this));
}

int64_t Integer::Value() const {
  auto obj = *Utils::OpenDirectHandle(this);
  if (i::IsSmi(obj)) {
    return i::Smi::ToInt(obj);
  } else {
    return static_cast<int64_t>(i::Object::NumberValue(obj));
  }
}

int32_t Int32::Value() const {
  auto obj = *Utils::OpenDirectHandle(this);
  if (i::IsSmi(obj)) {
    return i::Smi::ToInt(obj);
  } else {
    return static_cast<int32_t>(i::Object::NumberValue(obj));
  }
}

uint32_t Uint32::Value() const {
  auto obj = *Utils::OpenDirectHandle(this);
  if (i::IsSmi(obj)) {
    return i::Smi::ToInt(obj);
  } else {
    return static_cast<uint32_t>(i::Object::NumberValue(obj));
  }
}

int v8::Object::InternalFieldCount() const {
  auto self = *Utils::OpenDirectHandle(this);
  if (!IsJSObject(self)) return 0;
  return i::Cast<i::JSObject>(self)->GetEmbedderFieldCount();
}

static V8_INLINE bool InternalFieldOK(i::DirectHandle<i::JSReceiver> obj,
                                      int index, const char* location) {
  return Utils::ApiCheck(
      IsJSObject(*obj) &&
          (index < i::Cast<i::JSObject>(*obj)->GetEmbedderFieldCount()),
      location, "Internal field out of bounds");
}

Local<Data> v8::Object::SlowGetInternalField(int index) {
  auto obj = Utils::OpenDirectHandle(this);
  const char* location = "v8::Object::GetInternalField()";
  if (!InternalFieldOK(obj, index, location)) return Local<Value>();
  i::Isolate* isolate = obj->GetIsolate();
  return ToApiHandle<Data>(
      i::direct_handle(i::Cast<i::JSObject>(*obj)->GetEmbedderField(index),
                       isolate),
      isolate);
}

void v8::Object::SetInternalField(int index, v8::Local<Data> value) {
  auto obj = Utils::OpenDirectHandle(this);
  const char* location = "v8::Object::SetInternalField()";
  if (!InternalFieldOK(obj, index, location)) return;
  auto val = Utils::OpenDirectHandle(*value);
  i::Cast<i::JSObject>(obj)->SetEmbedderField(index, *val);
}

void* v8::Object::SlowGetAlignedPointerFromInternalField(v8::Isolate* isolate,
                                                         int index) {
  auto obj = Utils::OpenDirectHandle(this);
  const char* location = "v8::Object::GetAlignedPointerFromInternalField()";
  if (!InternalFieldOK(obj, index, location)) return nullptr;
  void* result;
  Utils::ApiCheck(
      i::EmbedderDataSlot(i::Cast<i::JSObject>(*obj), index)
          .ToAlignedPointer(reinterpret_cast<i::Isolate*>(isolate), &result),
      location, "Unaligned pointer");
  return result;
}

void* v8::Object::SlowGetAlignedPointerFromInternalField(int index) {
  auto obj = Utils::OpenDirectHandle(this);
  const char* location = "v8::Object::GetAlignedPointerFromInternalField()";
  if (!InternalFieldOK(obj, index, location)) return nullptr;
  void* result;
  Utils::ApiCheck(i::EmbedderDataSlot(i::Cast<i::JSObject>(*obj), index)
                      .ToAlignedPointer(obj->GetIsolate(), &result),
                  location, "Unaligned pointer");
  return result;
}

void v8::Object::SetAlignedPointerInInternalField(int index, void* value) {
  auto obj = Utils::OpenDirectHandle(this);
  const char* location = "v8::Object::SetAlignedPointerInInternalField()";
  if (!InternalFieldOK(obj, index, location)) return;

  i::DisallowGarbageCollection no_gc;
  Utils::ApiCheck(i::EmbedderDataSlot(i::Cast<i::JSObject>(*obj), index)
                      .store_aligned_pointer(obj->GetIsolate(), *obj, value),
                  location, "Unaligned pointer");
  DCHECK_EQ(value, GetAlignedPointerFromInternalField(index));
}

void v8::Object::SetAlignedPointerInInternalFields(int argc, int indices[],
                                                   void* values[]) {
  auto obj = Utils::OpenDirectHandle(this);
  if (!IsJSObject(*obj)) return;
  i::DisallowGarbageCollection no_gc;
  const char* location = "v8::Object::SetAlignedPointerInInternalFields()";
  auto js_obj = i::Cast<i::JSObject>(*obj);
  int nof_embedder_fields = js_obj->GetEmbedderFieldCount();
  for (int i = 0; i < argc; i++) {
    int index = indices[i];
    if (!Utils::ApiCheck(index < nof_embedder_fields, location,
                         "Internal field out of bounds")) {
      return;
    }
    void* value = values[i];
    Utils::ApiCheck(i::EmbedderDataSlot(js_obj, index)
                        .store_aligned_pointer(obj->GetIsolate(), *obj, value),
                    location, "Unaligned pointer");
    DCHECK_EQ(value, GetAlignedPointerFromInternalField(index));
  }
}

// static
void* v8::Object::Unwrap(v8::Isolate* isolate, i::Address wrapper_obj,
                         CppHeapPointerTagRange tag_range) {
  DCHECK_LE(tag_range.lower_bound, tag_range.upper_bound);
  return i::JSApiWrapper(
             i::Cast<i::JSObject>(i::Tagged<i::Object>(wrapper_obj)))
      .GetCppHeapWrappable(reinterpret_cast<i::Isolate*>(isolate), tag_range);
}

// static
void v8::Object::Wrap(v8::Isolate* isolate, i::Address wrapper_obj,
                      CppHeapPointerTag tag, void* wrappable) {
  return i::JSApiWrapper(
             i::Cast<i::JSObject>(i::Tagged<i::Object>(wrapper_obj)))
      .SetCppHeapWrappable(reinterpret_cast<i::Isolate*>(isolate), wrappable,
                           tag);
}

// --- E n v i r o n m e n t ---

void v8::V8::InitializePlatform(Platform* platform) {
  i::V8::InitializePlatform(platform);
}

void v8::V8::DisposePlatform() { i::V8::DisposePlatform(); }

bool v8::V8::Initialize(const int build_config) {
  const bool kEmbedderPointerCompression =
      (build_config & kPointerCompression) != 0;
  if (kEmbedderPointerCompression != COMPRESS_POINTERS_BOOL) {
    FATAL(
        "Embedder-vs-V8 build configuration mismatch. On embedder side "
        "pointer compression is %s while on V8 side it's %s.",
        kEmbedderPointerCompression ? "ENABLED" : "DISABLED",
        COMPRESS_POINTERS_BOOL ? "ENABLED" : "DISABLED");
  }

  const int kEmbedderSmiValueSize = (build_config & k31BitSmis) ? 31 : 32;
  if (kEmbedderSmiValueSize != internal::kSmiValueSize) {
    FATAL(
        "Embedder-vs-V8 build configuration mismatch. On embedder side "
        "Smi value size is %d while on V8 side it's %d.",
        kEmbedderSmiValueSize, internal::kSmiValueSize);
  }

  const bool kEmbedderSandbox = (build_config & kSandbox) != 0;
  if (kEmbedderSandbox != V8_ENABLE_SANDBOX_BOOL) {
    FATAL(
        "Embedder-vs-V8 build configuration mismatch. On embedder side "
        "sandbox is %s while on V8 side it's %s.",
        kEmbedderSandbox ? "ENABLED" : "DISABLED",
        V8_ENABLE_SANDBOX_BOOL ? "ENABLED" : "DISABLED");
  }

  const bool kEmbedderTargetOsIsAndroid =
      (build_config & kTargetOsIsAndroid) != 0;
#ifdef V8_TARGET_OS_ANDROID
  const bool kV8TargetOsIsAndroid = true;
#else
  const bool kV8TargetOsIsAndroid = false;
#endif
  if (kEmbedderTargetOsIsAndroid != kV8TargetOsIsAndroid) {
    FATAL(
        "Embedder-vs-V8 build configuration mismatch. On embedder side "
        "target OS is %s while on V8 side it's %s.",
        kEmbedderTargetOsIsAndroid ? "Android" : "not Android",
        kV8TargetOsIsAndroid ? "Android" : "not Android");
  }

  i::V8::Initialize();
  return true;
}

#if V8_OS_LINUX || V8_OS_DARWIN
bool TryHandleWebAssemblyTrapPosix(int sig_code, siginfo_t* info,
                                   void* context) {
#if V8_ENABLE_WEBASSEMBLY && V8_TRAP_HANDLER_SUPPORTED
  return i::trap_handler::TryHandleSignal(sig_code, info, context);
#else
  return false;
#endif
}
#endif

#if V8_OS_WIN
bool TryHandleWebAssemblyTrapWindows(EXCEPTION_POINTERS* exception) {
#if V8_ENABLE_WEBASSEMBLY && V8_TRAP_HANDLER_SUPPORTED
  return i::trap_handler::TryHandleWasmTrap(exception);
#else
  return false;
#endif
}
#endif

bool V8::EnableWebAssemblyTrapHandler(bool use_v8_signal_handler) {
#if V8_ENABLE_WEBASSEMBLY
  return v8::internal::trap_handler::EnableTrapHandler(use_v8_signal_handler);
#else
  return false;
#endif
}

#if defined(V8_OS_WIN)
void V8::SetUnhandledExceptionCallback(
    UnhandledExceptionCallback unhandled_exception_callback) {
#if defined(V8_OS_WIN64)
  v8::internal::win64_unwindinfo::SetUnhandledExceptionCallback(
      unhandled_exception_callback);
#else
  // Not implemented, port needed.
#endif  // V8_OS_WIN64
}
#endif  // V8_OS_WIN

void v8::V8::SetFatalMemoryErrorCallback(
    v8::OOMErrorCallback oom_error_callback) {
  g_oom_error_callback = oom_error_callback;
}

void v8::V8::SetEntropySource(EntropySource entropy_source) {
  base::RandomNumberGenerator::SetEntropySource(entropy_source);
}

void v8::V8::SetReturnAddressLocationResolver(
    ReturnAddressLocationResolver return_address_resolver) {
  i::StackFrame::SetReturnAddressLocationResolver(return_address_resolver);
}

bool v8::V8::Dispose() {
  i::V8::Dispose();
  return true;
}

SharedMemoryStatistics::SharedMemoryStatistics()
    : read_only_space_size_(0),
      read_only_space_used_size_(0),
      read_only_space_physical_size_(0) {}

HeapStatistics::HeapStatistics()
    : total_heap_size_(0),
      total_heap_size_executable_(0),
      total_physical_size_(0),
      total_available_size_(0),
      used_heap_size_(0),
      heap_size_limit_(0),
      malloced_memory_(0),
      external_memory_(0),
      peak_malloced_memory_(0),
      does_zap_garbage_(false),
      number_of_native_contexts_(0),
      number_of_detached_contexts_(0) {}

HeapSpaceStatistics::HeapSpaceStatistics()
    : space_name_(nullptr),
      space_size_(0),
      space_used_size_(0),
      space_available_size_(0),
      physical_space_size_(0) {}

HeapObjectStatistics::HeapObjectStatistics()
    : object_type_(nullptr),
      object_sub_type_(nullptr),
      object_count_(0),
      object_size_(0) {}

HeapCodeStatistics::HeapCodeStatistics()
    : code_and_metadata_size_(0),
      bytecode_and_metadata_size_(0),
      external_script_source_size_(0),
      cpu_profiler_metadata_size_(0) {}

bool v8::V8::InitializeICU(const char* icu_data_file) {
  return i::InitializeICU(icu_data_file);
}

bool v8::V8::InitializeICUDefaultLocation(const char* exec_path,
                                          const char* icu_data_file) {
  return i::InitializeICUDefaultLocation(exec_path, icu_data_file);
}

void v8::V8::InitializeExternalStartupData(const char* directory_path) {
  i::InitializeExternalStartupData(directory_path);
}

// static
void v8::V8::InitializeExternalStartupDataFromFile(const char* snapshot_blob) {
  i::InitializeExternalStartupDataFromFile(snapshot_blob);
}

const char* v8::V8::GetVersion() { return i::Version::GetVersion(); }

#ifdef V8_ENABLE_SANDBOX
VirtualAddressSpace* v8::V8::GetSandboxAddressSpace() {
  Utils::ApiCheck(i::GetProcessWideSandbox()->is_initialized(),
                  "v8::V8::GetSandboxAddressSpace",
                  "The sandbox must be initialized first");
  return i::GetProcessWideSandbox()->address_space();
}

size_t v8::V8::GetSandboxSizeInBytes() {
  Utils::ApiCheck(i::GetProcessWideSandbox()->is_initialized(),
                  "v8::V8::GetSandboxSizeInBytes",
                  "The sandbox must be initialized first.");
  return i::GetProcessWideSandbox()->size();
}

size_t v8::V8::GetSandboxReservationSizeInBytes() {
  Utils::ApiCheck(i::GetProcessWideSandbox()->is_initialized(),
                  "v8::V8::GetSandboxReservationSizeInBytes",
                  "The sandbox must be initialized first");
  return i::GetProcessWideSandbox()->reservation_size();
}

bool v8::V8::IsSandboxConfiguredSecurely() {
  Utils::ApiCheck(i::GetProcessWideSandbox()->is_initialized(),
                  "v8::V8::IsSandoxConfiguredSecurely",
                  "The sandbox must be initialized first");
  // The sandbox is (only) configured insecurely if it is a partially reserved
  // sandbox, since in that case unrelated memory mappings may end up inside
  // the sandbox address space where they could be corrupted by an attacker.
  return !i::GetProcessWideSandbox()->is_partially_reserved();
}
#endif  // V8_ENABLE_SANDBOX

void V8::GetSharedMemoryStatistics(SharedMemoryStatistics* statistics) {
  i::ReadOnlyHeap::PopulateReadOnlySpaceStatistics(statistics);
}

template <typename ObjectType>
struct InvokeBootstrapper;

template <>
struct InvokeBootstrapper<i::NativeContext> {
  i::Handle<i::NativeContext> Invoke(
      i::Isolate* i_isolate,
      i::MaybeHandle<i::JSGlobalProxy> maybe_global_proxy,
      v8::Local<v8::ObjectTemplate> global_proxy_template,
      v8::ExtensionConfiguration* extensions, size_t context_snapshot_index,
      i::DeserializeEmbedderFieldsCallback embedder_fields_deserializer,
      v8::MicrotaskQueue* microtask_queue) {
    return i_isolate->bootstrapper()->CreateEnvironment(
        maybe_global_proxy, global_proxy_template, extensions,
        context_snapshot_index, embedder_fields_deserializer, microtask_queue);
  }
};

template <>
struct InvokeBootstrapper<i::JSGlobalProxy> {
  i::Handle<i::JSGlobalProxy> Invoke(
      i::Isolate* i_isolate,
      i::MaybeHandle<i::JSGlobalProxy> maybe_global_proxy,
      v8::Local<v8::ObjectTemplate> global_proxy_template,
      v8::ExtensionConfiguration* extensions, size_t context_snapshot_index,
      i::DeserializeEmbedderFieldsCallback embedder_fields_deserializer,
      v8::MicrotaskQueue* microtask_queue) {
    USE(extensions);
    USE(context_snapshot_index);
    return i_isolate->bootstrapper()->NewRemoteContext(maybe_global_proxy,
                                                       global_proxy_template);
  }
};

template <typename ObjectType>
static i::Handle<ObjectType> CreateEnvironment(
    i::Isolate* i_isolate, v8::ExtensionConfiguration* extensions,
    v8::MaybeLocal<ObjectTemplate> maybe_global_template,
    v8::MaybeLocal<Value> maybe_global_proxy, size_t context_snapshot_index,
    i::DeserializeEmbedderFieldsCallback embedder_fields_deserializer,
    v8::MicrotaskQueue* microtask_queue) {
  i::Handle<ObjectType> result;

  {
    ENTER_V8_FOR_NEW_CONTEXT(i_isolate);
    v8::Local<ObjectTemplate> proxy_template;
    i::Handle<i::FunctionTemplateInfo> proxy_constructor;
    i::Handle<i::FunctionTemplateInfo> global_constructor;
    i::Handle<i::UnionOf<i::Undefined, i::InterceptorInfo>> named_interceptor(
        i_isolate->factory()->undefined_value());
    i::Handle<i::UnionOf<i::Undefined, i::InterceptorInfo>> indexed_interceptor(
        i_isolate->factory()->undefined_value());

    if (!maybe_global_template.IsEmpty()) {
      v8::Local<v8::ObjectTemplate> global_template =
          maybe_global_template.ToLocalChecked();
      // Make sure that the global_template has a constructor.
      global_constructor = EnsureConstructor(i_isolate, *global_template);

      // Create a fresh template for the global proxy object.
      proxy_template =
          ObjectTemplate::New(reinterpret_cast<v8::Isolate*>(i_isolate));
      proxy_constructor = EnsureConstructor(i_isolate, *proxy_template);

      // Set the global template to be the prototype template of
      // global proxy template.
      i::FunctionTemplateInfo::SetPrototypeTemplate(
          i_isolate, proxy_constructor, Utils::OpenHandle(*global_template));

      proxy_template->SetInternalFieldCount(
          global_template->InternalFieldCount());

      // Migrate security handlers from global_template to
      // proxy_template.  Temporarily removing access check
      // information from the global template.
      if (!IsUndefined(global_constructor->GetAccessCheckInfo(), i_isolate)) {
        i::FunctionTemplateInfo::SetAccessCheckInfo(
            i_isolate, proxy_constructor,
            i::handle(global_constructor->GetAccessCheckInfo(), i_isolate));
        proxy_constructor->set_needs_access_check(
            global_constructor->needs_access_check());
        global_constructor->set_needs_access_check(false);
        i::FunctionTemplateInfo::SetAccessCheckInfo(
            i_isolate, global_constructor,
            i::ReadOnlyRoots(i_isolate).undefined_value_handle());
      }

      // Same for other interceptors. If the global constructor has
      // interceptors, we need to replace them temporarily with noop
      // interceptors, so the map is correctly marked as having interceptors,
      // but we don't invoke any.
      if (!IsUndefined(global_constructor->GetNamedPropertyHandler(),
                       i_isolate)) {
        named_interceptor =
            handle(global_constructor->GetNamedPropertyHandler(), i_isolate);
        i::FunctionTemplateInfo::SetNamedPropertyHandler(
            i_isolate, global_constructor,
            i::ReadOnlyRoots(i_isolate).noop_interceptor_info_handle());
      }
      if (!IsUndefined(global_constructor->GetIndexedPropertyHandler(),
                       i_isolate)) {
        indexed_interceptor =
            handle(global_constructor->GetIndexedPropertyHandler(), i_isolate);
        i::FunctionTemplateInfo::SetIndexedPropertyHandler(
            i_isolate, global_constructor,
            i::ReadOnlyRoots(i_isolate).noop_interceptor_info_handle());
      }
    }

    i::MaybeHandle<i::JSGlobalProxy> maybe_proxy;
    if (!maybe_global_proxy.IsEmpty()) {
      maybe_proxy = i::Cast<i::JSGlobalProxy>(
          Utils::OpenHandle(*maybe_global_proxy.ToLocalChecked()));
    }
    // Create the environment.
    InvokeBootstrapper<ObjectType> invoke;
    result = invoke.Invoke(i_isolate, maybe_proxy, proxy_template, extensions,
                           context_snapshot_index, embedder_fields_deserializer,
                           microtask_queue);

    // Restore the access check info and interceptors on the global template.
    if (!maybe_global_template.IsEmpty()) {
      DCHECK(!global_constructor.is_null());
      DCHECK(!proxy_constructor.is_null());
      i::FunctionTemplateInfo::SetAccessCheckInfo(
          i_isolate, global_constructor,
          i::handle(proxy_constructor->GetAccessCheckInfo(), i_isolate));
      global_constructor->set_needs_access_check(
          proxy_constructor->needs_access_check());
      i::FunctionTemplateInfo::SetNamedPropertyHandler(
          i_isolate, global_constructor, named_interceptor);
      i::FunctionTemplateInfo::SetIndexedPropertyHandler(
          i_isolate, global_constructor, indexed_interceptor);
    }
  }
  // Leave V8.

  return result;
}

Local<Context> NewContext(
    v8::Isolate* external_isolate, v8::ExtensionConfiguration* extensions,
    v8::MaybeLocal<ObjectTemplate> global_template,
    v8::MaybeLocal<Value> global_object, size_t context_snapshot_index,
    i::DeserializeEmbedderFieldsCallback embedder_fields_deserializer,
    v8::MicrotaskQueue* microtask_queue) {
  i::Isolate* i_isolate = reinterpret_cast<i::Isolate*>(external_isolate);
  // TODO(jkummerow): This is for crbug.com/713699. Remove it if it doesn't
  // fail.
  // Sanity-check that the isolate is initialized and usable.
  CHECK(IsCode(i_isolate->builtins()->code(i::Builtin::kIllegal)));

  TRACE_EVENT_CALL_STATS_SCOPED(i_isolate, "v8", "V8.NewContext");
  API_RCS_SCOPE(i_isolate, Context, New);
  i::HandleScope scope(i_isolate);
  ExtensionConfiguration no_extensions;
  if (extensions == nullptr) extensions = &no_extensions;
  i::Handle<i::NativeContext> env = CreateEnvironment<i::NativeContext>(
      i_isolate, extensions, global_template, global_object,
      context_snapshot_index, embedder_fields_deserializer, microtask_queue);
  if (env.is_null()) return Local<Context>();
  return Utils::ToLocal(scope.CloseAndEscape(env));
}

Local<Context> v8::Context::New(
    v8::Isolate* external_isolate, v8::ExtensionConfiguration* extensions,
    v8::MaybeLocal<ObjectTemplate> global_template,
    v8::MaybeLocal<Value> global_object,
    v8::DeserializeInternalFieldsCallback internal_fields_deserializer,
    v8::MicrotaskQueue* microtask_queue,
    v8::DeserializeContextDataCallback context_callback_deserializer,
    v8::DeserializeAPIWrapperCallback api_wrapper_deserializer) {
  return NewContext(
      external_isolate, extensions, global_template, global_object, 0,
      i::DeserializeEmbedderFieldsCallback(internal_fields_deserializer,
                                           context_callback_deserializer,
                                           api_wrapper_deserializer),
      microtask_queue);
}

MaybeLocal<Context> v8::Context::FromSnapshot(
    v8::Isolate* external_isolate, size_t context_snapshot_index,
    v8::DeserializeInternalFieldsCallback internal_fields_deserializer,
    v8::ExtensionConfiguration* extensions, MaybeLocal<Value> global_object,
    v8::MicrotaskQueue* microtask_queue,
    v8::DeserializeContextDataCallback context_callback_deserializer,
    v8::DeserializeAPIWrapperCallback api_wrapper_deserializer) {
  size_t index_including_default_context = context_snapshot_index + 1;
  if (!i::Snapshot::HasContextSnapshot(
          reinterpret_cast<i::Isolate*>(external_isolate),
          index_including_default_context)) {
    return MaybeLocal<Context>();
  }
  return NewContext(
      external_isolate, extensions, MaybeLocal<ObjectTemplate>(), global_object,
      index_including_default_context,
      i::DeserializeEmbedderFieldsCallback(internal_fields_deserializer,
                                           context_callback_deserializer,
                                           api_wrapper_deserializer),
      microtask_queue);
}

MaybeLocal<Object> v8::Context::NewRemoteContext(
    v8::Isolate* external_isolate, v8::Local<ObjectTemplate> global_template,
    v8::MaybeLocal<v8::Value> global_object) {
  i::Isolate* i_isolate = reinterpret_cast<i::Isolate*>(external_isolate);
  API_RCS_SCOPE(i_isolate, Context, NewRemoteContext);
  i::HandleScope scope(i_isolate);
  i::DirectHandle<i::FunctionTemplateInfo> global_constructor =
      EnsureConstructor(i_isolate, *global_template);
  Utils::ApiCheck(global_constructor->needs_access_check(),
                  "v8::Context::NewRemoteContext",
                  "Global template needs to have access checks enabled");
  i::DirectHandle<i::AccessCheckInfo> access_check_info(
      i::Cast<i::AccessCheckInfo>(global_constructor->GetAccessCheckInfo()),
      i_isolate);
  Utils::ApiCheck(
      access_check_info->named_interceptor() != i::Tagged<i::Object>(),
      "v8::Context::NewRemoteContext",
      "Global template needs to have access check handlers");
  i::Handle<i::JSObject> global_proxy = CreateEnvironment<i::JSGlobalProxy>(
      i_isolate, nullptr, global_template, global_object, 0,
      i::DeserializeEmbedderFieldsCallback(), nullptr);
  if (global_proxy.is_null()) {
    if (i_isolate->has_exception()) i_isolate->clear_exception();
    return MaybeLocal<Object>();
  }
  return Utils::ToLocal(scope.CloseAndEscape(global_proxy));
}

void v8::Context::SetSecurityToken(Local<Value> token) {
  auto env = Utils::OpenDirectHandle(this);
  auto token_handle = Utils::OpenDirectHandle(*token);
  env->set_security_token(*token_handle);
}

void v8::Context::UseDefaultSecurityToken() {
  auto env = Utils::OpenDirectHandle(this);
  env->set_security_token(env->global_object());
}

Local<Value> v8::Context::GetSecurityToken() {
  auto env = Utils::OpenDirectHandle(this);
  i::Isolate* i_isolate = env->GetIsolate();
  i::Tagged<i::Object> security_token = env->security_token();
  return Utils::ToLocal(i::Handle<i::Object>(security_token, i_isolate),
                        i_isolate);
}

namespace {

bool MayContainObjectsToFreeze(i::InstanceType obj_type) {
  if (i::InstanceTypeChecker::IsString(obj_type)) return false;
  // SharedFunctionInfo is cross-context so it shouldn't be frozen.
  if (i::InstanceTypeChecker::IsSharedFunctionInfo(obj_type)) return false;
  return true;
}

bool RequiresEmbedderSupportToFreeze(i::InstanceType obj_type) {
  DCHECK(i::InstanceTypeChecker::IsJSReceiver(obj_type));

  return (i::InstanceTypeChecker::IsJSApiObject(obj_type) ||
          i::InstanceTypeChecker::IsJSExternalObject(obj_type) ||
          i::InstanceTypeChecker::IsJSAPIObjectWithEmbedderSlots(obj_type));
}

bool IsJSReceiverSafeToFreeze(i::InstanceType obj_type) {
  DCHECK(i::InstanceTypeChecker::IsJSReceiver(obj_type));

  switch (obj_type) {
    case i::JS_OBJECT_TYPE:
    case i::JS_GLOBAL_OBJECT_TYPE:
    case i::JS_GLOBAL_PROXY_TYPE:
    case i::JS_PRIMITIVE_WRAPPER_TYPE:
    case i::JS_FUNCTION_TYPE:
    /* Function types */
    case i::BIGINT64_TYPED_ARRAY_CONSTRUCTOR_TYPE:
    case i::BIGUINT64_TYPED_ARRAY_CONSTRUCTOR_TYPE:
    case i::FLOAT16_TYPED_ARRAY_CONSTRUCTOR_TYPE:
    case i::FLOAT32_TYPED_ARRAY_CONSTRUCTOR_TYPE:
    case i::FLOAT64_TYPED_ARRAY_CONSTRUCTOR_TYPE:
    case i::INT16_TYPED_ARRAY_CONSTRUCTOR_TYPE:
    case i::INT32_TYPED_ARRAY_CONSTRUCTOR_TYPE:
    case i::INT8_TYPED_ARRAY_CONSTRUCTOR_TYPE:
    case i::UINT16_TYPED_ARRAY_CONSTRUCTOR_TYPE:
    case i::UINT32_TYPED_ARRAY_CONSTRUCTOR_TYPE:
    case i::UINT8_CLAMPED_TYPED_ARRAY_CONSTRUCTOR_TYPE:
    case i::UINT8_TYPED_ARRAY_CONSTRUCTOR_TYPE:
    case i::JS_ARRAY_CONSTRUCTOR_TYPE:
    case i::JS_PROMISE_CONSTRUCTOR_TYPE:
    case i::JS_REG_EXP_CONSTRUCTOR_TYPE:
    case i::JS_CLASS_CONSTRUCTOR_TYPE:
    /* Prototype Types */
    case i::JS_ARRAY_ITERATOR_PROTOTYPE_TYPE:
    case i::JS_ITERATOR_PROTOTYPE_TYPE:
    case i::JS_MAP_ITERATOR_PROTOTYPE_TYPE:
    case i::JS_OBJECT_PROTOTYPE_TYPE:
    case i::JS_PROMISE_PROTOTYPE_TYPE:
    case i::JS_REG_EXP_PROTOTYPE_TYPE:
    case i::JS_SET_ITERATOR_PROTOTYPE_TYPE:
    case i::JS_SET_PROTOTYPE_TYPE:
    case i::JS_STRING_ITERATOR_PROTOTYPE_TYPE:
    case i::JS_TYPED_ARRAY_PROTOTYPE_TYPE:
    /* */
    case i::JS_ARRAY_TYPE:
      return true;
#if V8_ENABLE_WEBASSEMBLY
    case i::WASM_ARRAY_TYPE:
    case i::WASM_STRUCT_TYPE:
    case i::WASM_TAG_OBJECT_TYPE:
#endif  // V8_ENABLE_WEBASSEMBLY
    case i::JS_PROXY_TYPE:
      return true;
    // These types are known not to freeze.
    case i::JS_MAP_KEY_ITERATOR_TYPE:
    case i::JS_MAP_KEY_VALUE_ITERATOR_TYPE:
    case i::JS_MAP_VALUE_ITERATOR_TYPE:
    case i::JS_SET_KEY_VALUE_ITERATOR_TYPE:
    case i::JS_SET_VALUE_ITERATOR_TYPE:
    case i::JS_GENERATOR_OBJECT_TYPE:
    case i::JS_ASYNC_FUNCTION_OBJECT_TYPE:
    case i::JS_ASYNC_GENERATOR_OBJECT_TYPE:
    case i::JS_ARRAY_ITERATOR_TYPE: {
      return false;
    }
    default:
      // TODO(behamilton): Handle any types that fall through here.
      return false;
  }
}

class ObjectVisitorDeepFreezer : i::ObjectVisitor {
 public:
  explicit ObjectVisitorDeepFreezer(i::Isolate* isolate,
                                    Context::DeepFreezeDelegate* delegate)
      : isolate_(isolate), delegate_(delegate) {}

  bool DeepFreeze(i::DirectHandle<i::Context> context) {
    bool success = VisitObject(i::Cast<i::HeapObject>(*context));
    if (success) {
      success = InstantiateAndVisitLazyAccessorPairs();
    }
    DCHECK_EQ(success, !error_.has_value());
    if (!success) {
      THROW_NEW_ERROR_RETURN_VALUE(
          isolate_, NewTypeError(error_->msg_id, error_->name), false);
    }
    for (const auto& obj : objects_to_freeze_) {
      MAYBE_RETURN_ON_EXCEPTION_VALUE(
          isolate_,
          i::JSReceiver::SetIntegrityLevel(isolate_, obj, i::FROZEN,
                                           i::kThrowOnError),
          false);
    }
    return true;
  }

  void VisitPointers(i::Tagged<i::HeapObject> host, i::ObjectSlot start,
                     i::ObjectSlot end) final {
    VisitPointersImpl(start, end);
  }
  void VisitPointers(i::Tagged<i::HeapObject> host, i::MaybeObjectSlot start,
                     i::MaybeObjectSlot end) final {
    VisitPointersImpl(start, end);
  }
  void VisitMapPointer(i::Tagged<i::HeapObject> host) final {
    VisitPointer(host, host->map_slot());
  }
  void VisitInstructionStreamPointer(i::Tagged<i::Code> host,
                                     i::InstructionStreamSlot slot) final {}
  void VisitCustomWeakPointers(i::Tagged<i::HeapObject> host,
                               i::ObjectSlot start, i::ObjectSlot end) final {}

 private:
  struct ErrorInfo {
    i::MessageTemplate msg_id;
    i::Handle<i::String> name;
  };

  template <typename TSlot>
  void VisitPointersImpl(TSlot start, TSlot end) {
    for (TSlot current = start; current < end; ++current) {
      typename TSlot::TObject object = current.load(isolate_);
      i::Tagged<i::HeapObject> heap_object;
      if (object.GetHeapObjectIfStrong(&heap_object)) {
        if (!VisitObject(heap_object)) {
          return;
        }
      }
    }
  }

  bool FreezeEmbedderObjectAndVisitChildren(i::Handle<i::JSObject> obj) {
    DCHECK(delegate_);
    LocalVector<Object> children(reinterpret_cast<Isolate*>(isolate_));
    if (!delegate_->FreezeEmbedderObjectAndGetChildren(Utils::ToLocal(obj),
                                                       children)) {
      return false;
    }
    for (auto child : children) {
      if (!VisitObject(
              *Utils::OpenDirectHandle<Object, i::JSReceiver>(child))) {
        return false;
      }
    }
    return true;
  }

  bool VisitObject(i::Tagged<i::HeapObject> obj) {
    DCHECK(!obj.is_null());
    if (error_.has_value()) {
      return false;
    }

    i::DisallowGarbageCollection no_gc;
    i::InstanceType obj_type = obj->map()->instance_type();

    // Skip common types that can't contain items to freeze.
    if (!MayContainObjectsToFreeze(obj_type)) {
      return true;
    }

    if (!done_list_.insert(obj).second) {
      // If we couldn't insert (because it is already in the set) then we're
      // done.
      return true;
    }

    if (i::InstanceTypeChecker::IsAccessorPair(obj_type)) {
      // For AccessorPairs we need to ensure that the functions they point to
      // have been instantiated into actual JavaScript objects that can be
      // frozen. If they haven't then we need to save them to instantiate
      // (and recurse) before freezing.
      i::Tagged<i::AccessorPair> accessor_pair = i::Cast<i::AccessorPair>(obj);
      if (i::IsFunctionTemplateInfo(accessor_pair->getter()) ||
          IsFunctionTemplateInfo(accessor_pair->setter())) {
        i::Handle<i::AccessorPair> lazy_accessor_pair(accessor_pair, isolate_);
        lazy_accessor_pairs_to_freeze_.push_back(lazy_accessor_pair);
      }
    } else if (i::InstanceTypeChecker::IsContext(obj_type)) {
      // For contexts we need to ensure that all accessible locals are const.
      // If not they could be replaced to bypass freezing.
      i::Tagged<i::ScopeInfo> scope_info =
          i::Cast<i::Context>(obj)->scope_info();
      for (auto it : i::ScopeInfo::IterateLocalNames(scope_info, no_gc)) {
        if (!IsImmutableLexicalVariableMode(
                scope_info->ContextLocalMode(it->index()))) {
          DCHECK(!error_.has_value());
          error_ = ErrorInfo{i::MessageTemplate::kCannotDeepFreezeValue,
                             i::handle(it->name(), isolate_)};
          return false;
        }
      }
    } else if (i::InstanceTypeChecker::IsJSReceiver(obj_type)) {
      i::Handle<i::JSReceiver> receiver(i::Cast<i::JSReceiver>(obj), isolate_);
      if (RequiresEmbedderSupportToFreeze(obj_type)) {
        auto js_obj = i::Cast<i::JSObject>(receiver);

        // External objects don't have slots but still need to be processed by
        // the embedder.
        if (i::InstanceTypeChecker::IsJSExternalObject(obj_type) ||
            js_obj->GetEmbedderFieldCount() > 0) {
          if (!delegate_) {
            DCHECK(!error_.has_value());
            error_ = ErrorInfo{i::MessageTemplate::kCannotDeepFreezeObject,
                               i::handle(receiver->class_name(), isolate_)};
            return false;
          }

          // Handle embedder specific types and any v8 children it wants to
          // freeze.
          if (!FreezeEmbedderObjectAndVisitChildren(js_obj)) {
            return false;
          }
        } else {
          DCHECK_EQ(js_obj->GetEmbedderFieldCount(), 0);
        }
      } else {
        DCHECK_IMPLIES(
            i::InstanceTypeChecker::IsJSObject(obj_type),
            i::Cast<i::JSObject>(*receiver)->GetEmbedderFieldCount() == 0);
        if (!IsJSReceiverSafeToFreeze(obj_type)) {
          DCHECK(!error_.has_value());
          error_ = ErrorInfo{i::MessageTemplate::kCannotDeepFreezeObject,
                             i::handle(receiver->class_name(), isolate_)};
          return false;
        }
      }

      // Save this to freeze after we are done. Freezing triggers garbage
      // collection which doesn't work well with this visitor pattern, so we
      // delay it until after.
      objects_to_freeze_.push_back(receiver);

    } else {
      DCHECK(!i::InstanceTypeChecker::IsAccessorPair(obj_type));
      DCHECK(!i::InstanceTypeChecker::IsContext(obj_type));
      DCHECK(!i::InstanceTypeChecker::IsJSReceiver(obj_type));
    }

    DCHECK(!error_.has_value());
    obj->Iterate(isolate_, this);
    // Iterate sets error_ on failure. We should propagate errors.
    return !error_.has_value();
  }

  bool InstantiateAndVisitLazyAccessorPairs() {
    i::Handle<i::NativeContext> native_context = isolate_->native_context();

    std::vector<i::Handle<i::AccessorPair>> lazy_accessor_pairs_to_freeze;
    std::swap(lazy_accessor_pairs_to_freeze, lazy_accessor_pairs_to_freeze_);

    for (const auto& accessor_pair : lazy_accessor_pairs_to_freeze) {
      i::AccessorPair::GetComponent(isolate_, native_context, accessor_pair,
                                    i::ACCESSOR_GETTER);
      i::AccessorPair::GetComponent(isolate_, native_context, accessor_pair,
                                    i::ACCESSOR_SETTER);
      VisitObject(*accessor_pair);
    }
    // Ensure no new lazy accessor pairs were discovered.
    CHECK_EQ(lazy_accessor_pairs_to_freeze_.size(), 0);
    return true;
  }

  i::Isolate* isolate_;
  Context::DeepFreezeDelegate* delegate_;
  std::unordered_set<i::Tagged<i::Object>, i::Object::Hasher> done_list_;
  std::vector<i::Handle<i::JSReceiver>> objects_to_freeze_;
  std::vector<i::Handle<i::AccessorPair>> lazy_accessor_pairs_to_freeze_;
  base::Optional<ErrorInfo> error_;
};

}  // namespace

Maybe<void> Context::DeepFreeze(DeepFreezeDelegate* delegate) {
  auto env = Utils::OpenHandle(this);
  i::Isolate* i_isolate = env->GetIsolate();

  // TODO(behamilton): Incorporate compatibility improvements similar to NodeJS:
  // https://github.com/nodejs/node/blob/main/lib/internal/freeze_intrinsics.js
  // These need to be done before freezing.

  Local<Context> context = Utils::ToLocal(env);
  ENTER_V8_NO_SCRIPT(i_isolate, context, Context, DeepFreeze, i::HandleScope);
  ObjectVisitorDeepFreezer vfreezer(i_isolate, delegate);
  has_exception = !vfreezer.DeepFreeze(env);

  RETURN_ON_FAILED_EXECUTION_PRIMITIVE(void);
  return JustVoid();
}

v8::Isolate* Context::GetIsolate() {
  return reinterpret_cast<Isolate*>(
      Utils::OpenDirectHandle(this)->GetIsolate());
}

v8::MicrotaskQueue* Context::GetMicrotaskQueue() {
  auto env = Utils::OpenDirectHandle(this);
  Utils::ApiCheck(i::IsNativeContext(*env), "v8::Context::GetMicrotaskQueue",
                  "Must be called on a native context");
  return env->microtask_queue();
}

void Context::SetMicrotaskQueue(v8::MicrotaskQueue* queue) {
  auto context = Utils::OpenDirectHandle(this);
  i::Isolate* i_isolate = context->GetIsolate();
  Utils::ApiCheck(i::IsNativeContext(*context),
                  "v8::Context::SetMicrotaskQueue",
                  "Must be called on a native context");
  i::HandleScopeImplementer* impl = i_isolate->handle_scope_implementer();
  Utils::ApiCheck(!context->microtask_queue()->IsRunningMicrotasks(),
                  "v8::Context::SetMicrotaskQueue",
                  "Must not be running microtasks");
  Utils::ApiCheck(context->microtask_queue()->GetMicrotasksScopeDepth() == 0,
                  "v8::Context::SetMicrotaskQueue",
                  "Must not have microtask scope pushed");
  Utils::ApiCheck(impl->EnteredContextCount() == 0,
                  "v8::Context::SetMicrotaskQueue()",
                  "Cannot set Microtask Queue with an entered context");
  context->set_microtask_queue(i_isolate,
                               static_cast<const i::MicrotaskQueue*>(queue));
}

v8::Local<v8::Object> Context::Global() {
  auto context = Utils::OpenDirectHandle(this);
  i::Isolate* i_isolate = context->GetIsolate();
  i::DirectHandle<i::JSGlobalProxy> global(context->global_proxy(), i_isolate);
  // TODO(chromium:324812): This should always return the global proxy
  // but can't presently as calls to GetPrototype will return the wrong result.
  if (global->IsDetachedFrom(context->global_object())) {
    i::DirectHandle<i::JSObject> result(context->global_object(), i_isolate);
    return Utils::ToLocal(result, i_isolate);
  }
  return Utils::ToLocal(i::Cast<i::JSObject>(global), i_isolate);
}

void Context::DetachGlobal() {
  auto context = Utils::OpenHandle(this);
  i::Isolate* i_isolate = context->GetIsolate();
  ENTER_V8_NO_SCRIPT_NO_EXCEPTION(i_isolate);
  i_isolate->DetachGlobal(context);
}

Local<v8::Object> Context::GetExtrasBindingObject() {
  auto context = Utils::OpenDirectHandle(this);
  i::Isolate* i_isolate = context->GetIsolate();
  return Utils::ToLocal(
      i::direct_handle(context->extras_binding_object(), i_isolate), i_isolate);
}

void Context::AllowCodeGenerationFromStrings(bool allow) {
  auto context = Utils::OpenDirectHandle(this);
  i::Isolate* i_isolate = context->GetIsolate();
  ENTER_V8_NO_SCRIPT_NO_EXCEPTION(i_isolate);
  context->set_allow_code_gen_from_strings(
      i::ReadOnlyRoots(i_isolate).boolean_value(allow));
}

bool Context::IsCodeGenerationFromStringsAllowed() const {
  auto context = Utils::OpenDirectHandle(this);
  return !IsFalse(context->allow_code_gen_from_strings(),
                  context->GetIsolate());
}

void Context::SetErrorMessageForCodeGenerationFromStrings(Local<String> error) {
  auto context = Utils::OpenDirectHandle(this);
  auto error_handle = Utils::OpenDirectHandle(*error);
  context->set_error_message_for_code_gen_from_strings(*error_handle);
}

void Context::SetErrorMessageForWasmCodeGeneration(Local<String> error) {
  auto context = Utils::OpenDirectHandle(this);
  auto error_handle = Utils::OpenDirectHandle(*error);
  context->set_error_message_for_wasm_code_gen(*error_handle);
}

void Context::SetAbortScriptExecution(
    Context::AbortScriptExecutionCallback callback) {
  auto context = Utils::OpenDirectHandle(this);
  i::Isolate* i_isolate = context->GetIsolate();
  if (callback == nullptr) {
    context->set_script_execution_callback(
        i::ReadOnlyRoots(i_isolate).undefined_value());
  } else {
    SET_FIELD_WRAPPED(i_isolate, context, set_script_execution_callback,
                      callback, internal::kApiAbortScriptExecutionCallbackTag);
  }
}

void v8::Context::SetPromiseHooks(Local<Function> init_hook,
                                  Local<Function> before_hook,
                                  Local<Function> after_hook,
                                  Local<Function> resolve_hook) {
#ifdef V8_ENABLE_JAVASCRIPT_PROMISE_HOOKS
  auto context = Utils::OpenDirectHandle(this);
  i::Isolate* i_isolate = context->GetIsolate();

  auto undefined = i_isolate->factory()->undefined_value();
  i::DirectHandle<i::Object> init = undefined;
  i::DirectHandle<i::Object> before = undefined;
  i::DirectHandle<i::Object> after = undefined;
  i::DirectHandle<i::Object> resolve = undefined;

  bool has_hook = false;

  if (!init_hook.IsEmpty()) {
    init = Utils::OpenDirectHandle(*init_hook);
    has_hook = true;
  }
  if (!before_hook.IsEmpty()) {
    before = Utils::OpenDirectHandle(*before_hook);
    has_hook = true;
  }
  if (!after_hook.IsEmpty()) {
    after = Utils::OpenDirectHandle(*after_hook);
    has_hook = true;
  }
  if (!resolve_hook.IsEmpty()) {
    resolve = Utils::OpenDirectHandle(*resolve_hook);
    has_hook = true;
  }

  i_isolate->SetHasContextPromiseHooks(has_hook);

  context->native_context()->set_promise_hook_init_function(*init);
  context->native_context()->set_promise_hook_before_function(*before);
  context->native_context()->set_promise_hook_after_function(*after);
  context->native_context()->set_promise_hook_resolve_function(*resolve);
#else   // V8_ENABLE_JAVASCRIPT_PROMISE_HOOKS
  Utils::ApiCheck(false, "v8::Context::SetPromiseHook",
                  "V8 was compiled without JavaScript Promise hooks");
#endif  // V8_ENABLE_JAVASCRIPT_PROMISE_HOOKS
}

bool Context::HasTemplateLiteralObject(Local<Value> object) {
  i::DisallowGarbageCollection no_gc;
  i::Tagged<i::Object> i_object = *Utils::OpenDirectHandle(*object);
  if (!IsJSArray(i_object)) return false;
  return Utils::OpenDirectHandle(this)
      ->native_context()
      ->HasTemplateLiteralObject(i::Cast<i::JSArray>(i_object));
}

MaybeLocal<Context> metrics::Recorder::GetContext(
    Isolate* v8_isolate, metrics::Recorder::ContextId id) {
  i::Isolate* i_isolate = reinterpret_cast<i::Isolate*>(v8_isolate);
  return i_isolate->GetContextFromRecorderContextId(id);
}

metrics::Recorder::ContextId metrics::Recorder::GetContextId(
    Local<Context> context) {
  auto i_context = Utils::OpenDirectHandle(*context);
  i::Isolate* i_isolate = i_context->GetIsolate();
  return i_isolate->GetOrRegisterRecorderContextId(
      handle(i_context->native_context(), i_isolate));
}

metrics::LongTaskStats metrics::LongTaskStats::Get(v8::Isolate* v8_isolate) {
  i::Isolate* i_isolate = reinterpret_cast<i::Isolate*>(v8_isolate);
  return *i_isolate->GetCurrentLongTaskStats();
}

namespace {
i::Address* GetSerializedDataFromFixedArray(i::Isolate* i_isolate,
                                            i::Tagged<i::FixedArray> list,
                                            size_t index) {
  if (index < static_cast<size_t>(list->length())) {
    int int_index = static_cast<int>(index);
    i::Tagged<i::Object> object = list->get(int_index);
    if (!IsTheHole(object, i_isolate)) {
      list->set_the_hole(i_isolate, int_index);
      // Shrink the list so that the last element is not the hole (unless it's
      // the first element, because we don't want to end up with a non-canonical
      // empty FixedArray).
      int last = list->length() - 1;
      while (last >= 0 && list->is_the_hole(i_isolate, last)) last--;
      if (last != -1) list->RightTrim(i_isolate, last + 1);
      return i::Handle<i::Object>(object, i_isolate).location();
    }
  }
  return nullptr;
}
}  // anonymous namespace

i::Address* Context::GetDataFromSnapshotOnce(size_t index) {
  auto context = Utils::OpenHandle(this);
  i::Isolate* i_isolate = context->GetIsolate();
  auto list = i::Cast<i::FixedArray>(context->serialized_objects());
  return GetSerializedDataFromFixedArray(i_isolate, list, index);
}

MaybeLocal<v8::Object> ObjectTemplate::NewInstance(Local<Context> context) {
  PREPARE_FOR_EXECUTION(context, ObjectTemplate, NewInstance);
  auto self = Utils::OpenHandle(this);
  Local<Object> result;
  has_exception = !ToLocal<Object>(
      i::ApiNatives::InstantiateObject(i_isolate, self), &result);
  RETURN_ON_FAILED_EXECUTION(Object);
  RETURN_ESCAPED(result);
}

void v8::ObjectTemplate::CheckCast(Data* that) {
  auto obj = Utils::OpenDirectHandle(that);
  Utils::ApiCheck(i::IsObjectTemplateInfo(*obj), "v8::ObjectTemplate::Cast",
                  "Value is not an ObjectTemplate");
}

void v8::DictionaryTemplate::CheckCast(Data* that) {
  auto obj = Utils::OpenDirectHandle(that);
  Utils::ApiCheck(i::IsDictionaryTemplateInfo(*obj),
                  "v8::DictionaryTemplate::Cast",
                  "Value is not an DictionaryTemplate");
}

void v8::FunctionTemplate::CheckCast(Data* that) {
  auto obj = Utils::OpenDirectHandle(that);
  Utils::ApiCheck(i::IsFunctionTemplateInfo(*obj), "v8::FunctionTemplate::Cast",
                  "Value is not a FunctionTemplate");
}

void v8::Signature::CheckCast(Data* that) {
  auto obj = Utils::OpenDirectHandle(that);
  Utils::ApiCheck(i::IsFunctionTemplateInfo(*obj), "v8::Signature::Cast",
                  "Value is not a Signature");
}

MaybeLocal<v8::Function> FunctionTemplate::GetFunction(Local<Context> context) {
  PREPARE_FOR_EXECUTION(context, FunctionTemplate, GetFunction);
  auto self = Utils::OpenHandle(this);
  Local<Function> result;
  has_exception =
      !ToLocal<Function>(i::ApiNatives::InstantiateFunction(
                             i_isolate, i_isolate->native_context(), self),
                         &result);
  RETURN_ON_FAILED_EXECUTION(Function);
  RETURN_ESCAPED(result);
}

MaybeLocal<v8::Object> FunctionTemplate::NewRemoteInstance() {
  auto self = Utils::OpenDirectHandle(this);
  i::Isolate* i_isolate = self->GetIsolateChecked();
  API_RCS_SCOPE(i_isolate, FunctionTemplate, NewRemoteInstance);
  i::HandleScope scope(i_isolate);
  i::DirectHandle<i::FunctionTemplateInfo> constructor =
      EnsureConstructor(i_isolate, *InstanceTemplate());
  Utils::ApiCheck(constructor->needs_access_check(),
                  "v8::FunctionTemplate::NewRemoteInstance",
                  "InstanceTemplate needs to have access checks enabled");
  i::DirectHandle<i::AccessCheckInfo> access_check_info(
      i::Cast<i::AccessCheckInfo>(constructor->GetAccessCheckInfo()),
      i_isolate);
  Utils::ApiCheck(
      access_check_info->named_interceptor() != i::Tagged<i::Object>(),
      "v8::FunctionTemplate::NewRemoteInstance",
      "InstanceTemplate needs to have access check handlers");
  i::Handle<i::JSObject> object;
  if (!i::ApiNatives::InstantiateRemoteObject(
           Utils::OpenHandle(*InstanceTemplate()))
           .ToHandle(&object)) {
    return MaybeLocal<Object>();
  }
  return Utils::ToLocal(scope.CloseAndEscape(object));
}

bool FunctionTemplate::HasInstance(v8::Local<v8::Value> value) {
  auto self = Utils::OpenDirectHandle(this);
  auto obj = Utils::OpenDirectHandle(*value);
  if (i::IsJSObject(*obj) && self->IsTemplateFor(i::Cast<i::JSObject>(*obj))) {
    return true;
  }
  if (i::IsJSGlobalProxy(*obj)) {
    // If it's a global proxy, then test with the global object. Note that the
    // inner global object may not necessarily be a JSGlobalObject.
    auto jsobj = i::Cast<i::JSObject>(*obj);
    i::PrototypeIterator iter(jsobj->GetIsolate(), jsobj->map());
    // The global proxy should always have a prototype, as it is a bug to call
    // this on a detached JSGlobalProxy.
    DCHECK(!iter.IsAtEnd());
    return self->IsTemplateFor(iter.GetCurrent<i::JSObject>());
  }
  return false;
}

bool FunctionTemplate::IsLeafTemplateForApiObject(
    v8::Local<v8::Value> value) const {
  i::DisallowGarbageCollection no_gc;
  auto self = Utils::OpenDirectHandle(this);
  i::Tagged<i::Object> object = *Utils::OpenDirectHandle(*value);
  return self->IsLeafTemplateForApiObject(object);
}

Local<External> v8::External::New(Isolate* v8_isolate, void* value) {
  static_assert(sizeof(value) == sizeof(i::Address));
  // Nullptr is not allowed here because serialization/deserialization of
  // nullptr external api references is not possible as nullptr is used as an
  // external_references table terminator, see v8::SnapshotCreator()
  // constructors.
  DCHECK_NOT_NULL(value);
  i::Isolate* i_isolate = reinterpret_cast<i::Isolate*>(v8_isolate);
  API_RCS_SCOPE(i_isolate, External, New);
  ENTER_V8_NO_SCRIPT_NO_EXCEPTION(i_isolate);
  i::Handle<i::JSObject> external = i_isolate->factory()->NewExternal(value);
  return Utils::ExternalToLocal(external);
}

void* External::Value() const {
  return i::Cast<i::JSExternalObject>(*Utils::OpenDirectHandle(this))->value();
}

// anonymous namespace for string creation helper functions
namespace {

inline int StringLength(const char* string) {
  size_t len = strlen(string);
  CHECK_GE(i::kMaxInt, len);
  return static_cast<int>(len);
}

inline int StringLength(const uint8_t* string) {
  return StringLength(reinterpret_cast<const char*>(string));
}

inline int StringLength(const uint16_t* string) {
  size_t length = 0;
  while (string[length] != '\0') length++;
  CHECK_GE(i::kMaxInt, length);
  return static_cast<int>(length);
}

V8_WARN_UNUSED_RESULT
inline i::MaybeHandle<i::String> NewString(i::Factory* factory,
                                           NewStringType type,
                                           base::Vector<const char> string) {
  if (type == NewStringType::kInternalized) {
    return factory->InternalizeUtf8String(string);
  }
  return factory->NewStringFromUtf8(string);
}

V8_WARN_UNUSED_RESULT
inline i::MaybeHandle<i::String> NewString(i::Factory* factory,
                                           NewStringType type,
                                           base::Vector<const uint8_t> string) {
  if (type == NewStringType::kInternalized) {
    return factory->InternalizeString(string);
  }
  return factory->NewStringFromOneByte(string);
}

V8_WARN_UNUSED_RESULT
inline i::MaybeHandle<i::String> NewString(
    i::Factory* factory, NewStringType type,
    base::Vector<const uint16_t> string) {
  if (type == NewStringType::kInternalized) {
    return factory->InternalizeString(string);
  }
  return factory->NewStringFromTwoByte(string);
}

static_assert(v8::String::kMaxLength == i::String::kMaxLength);

}  // anonymous namespace

// TODO(dcarney): throw a context free exception.
#define NEW_STRING(v8_isolate, class_name, function_name, Char, data, type,   \
                   length)                                                    \
  MaybeLocal<String> result;                                                  \
  if (length == 0) {                                                          \
    result = String::Empty(v8_isolate);                                       \
  } else if (length > i::String::kMaxLength) {                                \
    result = MaybeLocal<String>();                                            \
  } else {                                                                    \
    i::Isolate* i_isolate = reinterpret_cast<internal::Isolate*>(v8_isolate); \
    ENTER_V8_NO_SCRIPT_NO_EXCEPTION(i_isolate);                               \
    API_RCS_SCOPE(i_isolate, class_name, function_name);                      \
    if (length < 0) length = StringLength(data);                              \
    i::Handle<i::String> handle_result =                                      \
        NewString(i_isolate->factory(), type,                                 \
                  base::Vector<const Char>(data, length))                     \
            .ToHandleChecked();                                               \
    result = Utils::ToLocal(handle_result);                                   \
  }

Local<String> String::NewFromUtf8Literal(Isolate* v8_isolate,
                                         const char* literal,
                                         NewStringType type, int length) {
  DCHECK_LE(length, i::String::kMaxLength);
  i::Isolate* i_isolate = reinterpret_cast<internal::Isolate*>(v8_isolate);
  ENTER_V8_NO_SCRIPT_NO_EXCEPTION(i_isolate);
  API_RCS_SCOPE(i_isolate, String, NewFromUtf8Literal);
  i::Handle<i::String> handle_result =
      NewString(i_isolate->factory(), type,
                base::Vector<const char>(literal, length))
          .ToHandleChecked();
  return Utils::ToLocal(handle_result);
}

MaybeLocal<String> String::NewFromUtf8(Isolate* v8_isolate, const char* data,
                                       NewStringType type, int length) {
  NEW_STRING(v8_isolate, String, NewFromUtf8, char, data, type, length);
  return result;
}

MaybeLocal<String> String::NewFromOneByte(Isolate* v8_isolate,
                                          const uint8_t* data,
                                          NewStringType type, int length) {
  NEW_STRING(v8_isolate, String, NewFromOneByte, uint8_t, data, type, length);
  return result;
}

MaybeLocal<String> String::NewFromTwoByte(Isolate* v8_isolate,
                                          const uint16_t* data,
                                          NewStringType type, int length) {
  NEW_STRING(v8_isolate, String, NewFromTwoByte, uint16_t, data, type, length);
  return result;
}

Local<String> v8::String::Concat(Isolate* v8_isolate, Local<String> left,
                                 Local<String> right) {
  i::Isolate* i_isolate = reinterpret_cast<i::Isolate*>(v8_isolate);
  auto left_string = Utils::OpenHandle(*left);
  ENTER_V8_NO_SCRIPT_NO_EXCEPTION(i_isolate);
  API_RCS_SCOPE(i_isolate, String, Concat);
  auto right_string = Utils::OpenHandle(*right);
  // If we are steering towards a range error, do not wait for the error to be
  // thrown, and return the null handle instead.
  if (left_string->length() + right_string->length() > i::String::kMaxLength) {
    return Local<String>();
  }
  i::Handle<i::String> result = i_isolate->factory()
                                    ->NewConsString(left_string, right_string)
                                    .ToHandleChecked();
  return Utils::ToLocal(result);
}

MaybeLocal<String> v8::String::NewExternalTwoByte(
    Isolate* v8_isolate, v8::String::ExternalStringResource* resource) {
  CHECK(resource && resource->data());
  // TODO(dcarney): throw a context free exception.
  if (resource->length() > static_cast<size_t>(i::String::kMaxLength)) {
    return MaybeLocal<String>();
  }
  i::Isolate* i_isolate = reinterpret_cast<i::Isolate*>(v8_isolate);
  ENTER_V8_NO_SCRIPT_NO_EXCEPTION(i_isolate);
  API_RCS_SCOPE(i_isolate, String, NewExternalTwoByte);
  if (resource->length() > 0) {
    i::Handle<i::String> string = i_isolate->factory()
                                      ->NewExternalStringFromTwoByte(resource)
                                      .ToHandleChecked();
    return Utils::ToLocal(string);
  } else {
    // The resource isn't going to be used, free it immediately.
    resource->Dispose();
    return Utils::ToLocal(i_isolate->factory()->empty_string());
  }
}

MaybeLocal<String> v8::String::NewExternalOneByte(
    Isolate* v8_isolate, v8::String::ExternalOneByteStringResource* resource) {
  CHECK_NOT_NULL(resource);
  // TODO(dcarney): throw a context free exception.
  if (resource->length() > static_cast<size_t>(i::String::kMaxLength)) {
    return MaybeLocal<String>();
  }
  i::Isolate* i_isolate = reinterpret_cast<i::Isolate*>(v8_isolate);
  ENTER_V8_NO_SCRIPT_NO_EXCEPTION(i_isolate);
  API_RCS_SCOPE(i_isolate, String, NewExternalOneByte);
  if (resource->length() == 0) {
    // The resource isn't going to be used, free it immediately.
    resource->Dispose();
    return Utils::ToLocal(i_isolate->factory()->empty_string());
  }
  CHECK_NOT_NULL(resource->data());
  i::Handle<i::String> string = i_isolate->factory()
                                    ->NewExternalStringFromOneByte(resource)
                                    .ToHandleChecked();
  return Utils::ToLocal(string);
}

bool v8::String::MakeExternal(v8::String::ExternalStringResource* resource) {
  i::DisallowGarbageCollection no_gc;

  i::Tagged<i::String> obj = *Utils::OpenDirectHandle(this);

  if (i::IsThinString(obj)) {
    obj = i::Cast<i::ThinString>(obj)->actual();
  }

  if (!obj->SupportsExternalization(Encoding::TWO_BYTE_ENCODING)) {
    return false;
  }

  // TODO(v8:12007): Consider adding
  // MakeExternal(Isolate*, ExternalStringResource*).
  i::Isolate* i_isolate;
  if (InWritableSharedSpace(obj)) {
    i_isolate = i::Isolate::Current();
  } else {
    // It is safe to call GetIsolateFromWritableHeapObject because
    // SupportsExternalization already checked that the object is writable.
    i_isolate = i::GetIsolateFromWritableObject(obj);
  }
  ENTER_V8_NO_SCRIPT_NO_EXCEPTION(i_isolate);

  CHECK(resource && resource->data());

  bool result = obj->MakeExternal(resource);
  DCHECK_IMPLIES(result, HasExternalStringResource(obj));
  return result;
}

bool v8::String::MakeExternal(
    v8::String::ExternalOneByteStringResource* resource) {
  i::DisallowGarbageCollection no_gc;

  i::Tagged<i::String> obj = *Utils::OpenDirectHandle(this);

  if (i::IsThinString(obj)) {
    obj = i::Cast<i::ThinString>(obj)->actual();
  }

  if (!obj->SupportsExternalization(Encoding::ONE_BYTE_ENCODING)) {
    return false;
  }

  // TODO(v8:12007): Consider adding
  // MakeExternal(Isolate*, ExternalOneByteStringResource*).
  i::Isolate* i_isolate;
  if (InWritableSharedSpace(obj)) {
    i_isolate = i::Isolate::Current();
  } else {
    // It is safe to call GetIsolateFromWritableHeapObject because
    // SupportsExternalization already checked that the object is writable.
    i_isolate = i::GetIsolateFromWritableObject(obj);
  }
  ENTER_V8_NO_SCRIPT_NO_EXCEPTION(i_isolate);

  CHECK(resource && resource->data());

  bool result = obj->MakeExternal(resource);
  DCHECK_IMPLIES(result, HasExternalStringResource(obj));
  return result;
}

bool v8::String::CanMakeExternal(Encoding encoding) const {
  i::Tagged<i::String> obj = *Utils::OpenDirectHandle(this);

  return obj->SupportsExternalization(encoding);
}

bool v8::String::StringEquals(Local<String> that) const {
  auto self = Utils::OpenDirectHandle(this);
  auto other = Utils::OpenDirectHandle(*that);
  return self->Equals(*other);
}

Isolate* v8::Object::GetIsolate() {
  i::Isolate* i_isolate = Utils::OpenDirectHandle(this)->GetIsolate();
  return reinterpret_cast<Isolate*>(i_isolate);
}

Local<v8::Object> v8::Object::New(Isolate* v8_isolate) {
  i::Isolate* i_isolate = reinterpret_cast<i::Isolate*>(v8_isolate);
  API_RCS_SCOPE(i_isolate, Object, New);
  ENTER_V8_NO_SCRIPT_NO_EXCEPTION(i_isolate);
  i::Handle<i::JSObject> obj =
      i_isolate->factory()->NewJSObject(i_isolate->object_function());
  return Utils::ToLocal(obj);
}

namespace {

// TODO(v8:7569): This is a workaround for the Handle vs MaybeHandle difference
// in the return types of the different Add functions:
// OrderedNameDictionary::Add returns MaybeHandle, NameDictionary::Add returns
// Handle.
template <typename T>
i::Handle<T> ToHandle(i::Handle<T> h) {
  return h;
}
template <typename T>
i::Handle<T> ToHandle(i::MaybeHandle<T> h) {
  return h.ToHandleChecked();
}

#ifdef V8_ENABLE_DIRECT_HANDLE
template <typename T>
i::DirectHandle<T> ToHandle(i::DirectHandle<T> h) {
  return h;
}
template <typename T>
i::DirectHandle<T> ToHandle(i::MaybeDirectHandle<T> h) {
  return h.ToHandleChecked();
}
#endif

template <typename Dictionary>
void AddPropertiesAndElementsToObject(i::Isolate* i_isolate,
                                      i::Handle<Dictionary>& properties,
                                      i::Handle<i::FixedArrayBase>& elements,
                                      Local<Name>* names, Local<Value>* values,
                                      size_t length) {
  for (size_t i = 0; i < length; ++i) {
    auto name = Utils::OpenHandle(*names[i]);
    auto value = Utils::OpenHandle(*values[i]);

    // See if the {name} is a valid array index, in which case we need to
    // add the {name}/{value} pair to the {elements}, otherwise they end
    // up in the {properties} backing store.
    uint32_t index;
    if (name->AsArrayIndex(&index)) {
      // If this is the first element, allocate a proper
      // dictionary elements backing store for {elements}.
      if (!IsNumberDictionary(*elements)) {
        elements =
            i::NumberDictionary::New(i_isolate, static_cast<int>(length));
      }
      elements = i::NumberDictionary::Set(
          i_isolate, i::Cast<i::NumberDictionary>(elements), index, value);
    } else {
      // Internalize the {name} first.
      name = i_isolate->factory()->InternalizeName(name);
      i::InternalIndex const entry = properties->FindEntry(i_isolate, name);
      if (entry.is_not_found()) {
        // Add the {name}/{value} pair as a new entry.
        properties = ToHandle(Dictionary::Add(
            i_isolate, properties, name, value, i::PropertyDetails::Empty()));
      } else {
        // Overwrite the {entry} with the {value}.
        properties->ValueAtPut(entry, *value);
      }
    }
  }
}

}  // namespace

Local<v8::Object> v8::Object::New(Isolate* v8_isolate,
                                  Local<Value> prototype_or_null,
                                  Local<Name>* names, Local<Value>* values,
                                  size_t length) {
  i::Isolate* i_isolate = reinterpret_cast<i::Isolate*>(v8_isolate);
  auto proto = Utils::OpenHandle(*prototype_or_null);
  if (!Utils::ApiCheck(i::IsNull(*proto) || IsJSReceiver(*proto),
                       "v8::Object::New", "prototype must be null or object")) {
    return Local<v8::Object>();
  }
  API_RCS_SCOPE(i_isolate, Object, New);
  ENTER_V8_NO_SCRIPT_NO_EXCEPTION(i_isolate);

  i::Handle<i::FixedArrayBase> elements =
      i_isolate->factory()->empty_fixed_array();

  // We assume that this API is mostly used to create objects with named
  // properties, and so we default to creating a properties backing store
  // large enough to hold all of them, while we start with no elements
  // (see http://bit.ly/v8-fast-object-create-cpp for the motivation).
  if (V8_ENABLE_SWISS_NAME_DICTIONARY_BOOL) {
    i::Handle<i::SwissNameDictionary> properties =
        i_isolate->factory()->NewSwissNameDictionary(static_cast<int>(length));
    AddPropertiesAndElementsToObject(i_isolate, properties, elements, names,
                                     values, length);
    i::Handle<i::JSObject> obj =
        i_isolate->factory()->NewSlowJSObjectWithPropertiesAndElements(
            i::Cast<i::HeapObject>(proto), properties, elements);
    return Utils::ToLocal(obj);
  } else {
    i::Handle<i::NameDictionary> properties =
        i::NameDictionary::New(i_isolate, static_cast<int>(length));
    AddPropertiesAndElementsToObject(i_isolate, properties, elements, names,
                                     values, length);
    i::Handle<i::JSObject> obj =
        i_isolate->factory()->NewSlowJSObjectWithPropertiesAndElements(
            i::Cast<i::HeapObject>(proto), properties, elements);
    return Utils::ToLocal(obj);
  }
}

Local<v8::Value> v8::NumberObject::New(Isolate* v8_isolate, double value) {
  i::Isolate* i_isolate = reinterpret_cast<i::Isolate*>(v8_isolate);
  API_RCS_SCOPE(i_isolate, NumberObject, New);
  ENTER_V8_NO_SCRIPT_NO_EXCEPTION(i_isolate);
  i::Handle<i::Object> number = i_isolate->factory()->NewNumber(value);
  i::Handle<i::Object> obj =
      i::Object::ToObject(i_isolate, number).ToHandleChecked();
  return Utils::ToLocal(obj);
}

double v8::NumberObject::ValueOf() const {
  auto obj = Utils::OpenDirectHandle(this);
  auto js_primitive_wrapper = i::Cast<i::JSPrimitiveWrapper>(obj);
  API_RCS_SCOPE(js_primitive_wrapper->GetIsolate(), NumberObject, NumberValue);
  return i::Object::NumberValue(
      i::Cast<i::Number>(js_primitive_wrapper->value()));
}

Local<v8::Value> v8::BigIntObject::New(Isolate* v8_isolate, int64_t value) {
  i::Isolate* i_isolate = reinterpret_cast<i::Isolate*>(v8_isolate);
  API_RCS_SCOPE(i_isolate, BigIntObject, New);
  ENTER_V8_NO_SCRIPT_NO_EXCEPTION(i_isolate);
  i::Handle<i::Object> bigint = i::BigInt::FromInt64(i_isolate, value);
  i::Handle<i::Object> obj =
      i::Object::ToObject(i_isolate, bigint).ToHandleChecked();
  return Utils::ToLocal(obj);
}

Local<v8::BigInt> v8::BigIntObject::ValueOf() const {
  auto obj = Utils::OpenHandle(this);
  auto js_primitive_wrapper = i::Cast<i::JSPrimitiveWrapper>(obj);
  i::Isolate* i_isolate = js_primitive_wrapper->GetIsolate();
  API_RCS_SCOPE(i_isolate, BigIntObject, BigIntValue);
  return Utils::ToLocal(
      i::direct_handle(i::Cast<i::BigInt>(js_primitive_wrapper->value()),
                       i_isolate),
      i_isolate);
}

Local<v8::Value> v8::BooleanObject::New(Isolate* v8_isolate, bool value) {
  i::Isolate* i_isolate = reinterpret_cast<i::Isolate*>(v8_isolate);
  API_RCS_SCOPE(i_isolate, BooleanObject, New);
  ENTER_V8_NO_SCRIPT_NO_EXCEPTION(i_isolate);
  i::Handle<i::Object> boolean =
      i::ReadOnlyRoots(i_isolate).boolean_value_handle(value);
  i::Handle<i::Object> obj =
      i::Object::ToObject(i_isolate, boolean).ToHandleChecked();
  return Utils::ToLocal(obj);
}

bool v8::BooleanObject::ValueOf() const {
  i::Tagged<i::Object> obj = *Utils::OpenDirectHandle(this);
  i::Tagged<i::JSPrimitiveWrapper> js_primitive_wrapper =
      i::Cast<i::JSPrimitiveWrapper>(obj);
  i::Isolate* i_isolate = js_primitive_wrapper->GetIsolate();
  API_RCS_SCOPE(i_isolate, BooleanObject, BooleanValue);
  return i::IsTrue(js_primitive_wrapper->value(), i_isolate);
}

Local<v8::Value> v8::StringObject::New(Isolate* v8_isolate,
                                       Local<String> value) {
  auto string = Utils::OpenHandle(*value);
  i::Isolate* i_isolate = reinterpret_cast<i::Isolate*>(v8_isolate);
  API_RCS_SCOPE(i_isolate, StringObject, New);
  ENTER_V8_NO_SCRIPT_NO_EXCEPTION(i_isolate);
  i::Handle<i::Object> obj =
      i::Object::ToObject(i_isolate, string).ToHandleChecked();
  return Utils::ToLocal(obj);
}

Local<v8::String> v8::StringObject::ValueOf() const {
  auto obj = Utils::OpenDirectHandle(this);
  auto js_primitive_wrapper = i::Cast<i::JSPrimitiveWrapper>(obj);
  i::Isolate* i_isolate = js_primitive_wrapper->GetIsolate();
  API_RCS_SCOPE(i_isolate, StringObject, StringValue);
  return Utils::ToLocal(
      i::direct_handle(i::Cast<i::String>(js_primitive_wrapper->value()),
                       i_isolate),
      i_isolate);
}

Local<v8::Value> v8::SymbolObject::New(Isolate* v8_isolate,
                                       Local<Symbol> value) {
  i::Isolate* i_isolate = reinterpret_cast<i::Isolate*>(v8_isolate);
  API_RCS_SCOPE(i_isolate, SymbolObject, New);
  ENTER_V8_NO_SCRIPT_NO_EXCEPTION(i_isolate);
  i::Handle<i::Object> obj =
      i::Object::ToObject(i_isolate, Utils::OpenHandle(*value))
          .ToHandleChecked();
  return Utils::ToLocal(obj);
}

Local<v8::Symbol> v8::SymbolObject::ValueOf() const {
  auto obj = Utils::OpenDirectHandle(this);
  auto js_primitive_wrapper = i::Cast<i::JSPrimitiveWrapper>(obj);
  i::Isolate* i_isolate = js_primitive_wrapper->GetIsolate();
  API_RCS_SCOPE(i_isolate, SymbolObject, SymbolValue);
  return Utils::ToLocal(
      i::direct_handle(i::Cast<i::Symbol>(js_primitive_wrapper->value()),
                       i_isolate),
      i_isolate);
}

MaybeLocal<v8::Value> v8::Date::New(Local<Context> context, double time) {
  if (std::isnan(time)) {
    // Introduce only canonical NaN value into the VM, to avoid signaling NaNs.
    time = std::numeric_limits<double>::quiet_NaN();
  }
  PREPARE_FOR_EXECUTION(context, Date, New);
  Local<Value> result;
  has_exception =
      !ToLocal<Value>(i::JSDate::New(i_isolate->date_function(),
                                     i_isolate->date_function(), time),
                      &result);
  RETURN_ON_FAILED_EXECUTION(Value);
  RETURN_ESCAPED(result);
}

MaybeLocal<Value> v8::Date::Parse(Local<Context> context, Local<String> value) {
  PREPARE_FOR_EXECUTION(context, Date, Parse);
  auto string = Utils::OpenHandle(*value);
  double time = ParseDateTimeString(i_isolate, string);

  Local<Value> result;
  has_exception =
      !ToLocal<Value>(i::JSDate::New(i_isolate->date_function(),
                                     i_isolate->date_function(), time),
                      &result);

  RETURN_ON_FAILED_EXECUTION(Value)
  RETURN_ESCAPED(result);
}

double v8::Date::ValueOf() const {
  auto obj = Utils::OpenDirectHandle(this);
  auto jsdate = i::Cast<i::JSDate>(obj);
  return jsdate->value();
}

v8::Local<v8::String> v8::Date::ToISOString() const {
  auto obj = Utils::OpenDirectHandle(this);
  auto jsdate = i::Cast<i::JSDate>(obj);
  i::Isolate* i_isolate = jsdate->GetIsolate();
  i::DateBuffer buffer =
      i::ToDateString(jsdate->value(), i_isolate->date_cache(),
                      i::ToDateStringMode::kISODateAndTime);
  i::Handle<i::String> str = i_isolate->factory()
                                 ->NewStringFromUtf8(base::VectorOf(buffer))
                                 .ToHandleChecked();
  return Utils::ToLocal(str);
}

v8::Local<v8::String> v8::Date::ToUTCString() const {
  auto obj = Utils::OpenDirectHandle(this);
  auto jsdate = i::Cast<i::JSDate>(obj);
  i::Isolate* i_isolate = jsdate->GetIsolate();
  i::DateBuffer buffer =
      i::ToDateString(jsdate->value(), i_isolate->date_cache(),
                      i::ToDateStringMode::kUTCDateAndTime);
  i::Handle<i::String> str = i_isolate->factory()
                                 ->NewStringFromUtf8(base::VectorOf(buffer))
                                 .ToHandleChecked();
  return Utils::ToLocal(str);
}

// Assert that the static TimeZoneDetection cast in
// DateTimeConfigurationChangeNotification is valid.
#define TIME_ZONE_DETECTION_ASSERT_EQ(value)                     \
  static_assert(                                                 \
      static_cast<int>(v8::Isolate::TimeZoneDetection::value) == \
      static_cast<int>(base::TimezoneCache::TimeZoneDetection::value));
TIME_ZONE_DETECTION_ASSERT_EQ(kSkip)
TIME_ZONE_DETECTION_ASSERT_EQ(kRedetect)
#undef TIME_ZONE_DETECTION_ASSERT_EQ

MaybeLocal<v8::RegExp> v8::RegExp::New(Local<Context> context,
                                       Local<String> pattern, Flags flags) {
  PREPARE_FOR_EXECUTION(context, RegExp, New);
  Local<v8::RegExp> result;
  has_exception =
      !ToLocal<RegExp>(i::JSRegExp::New(i_isolate, Utils::OpenHandle(*pattern),
                                        static_cast<i::JSRegExp::Flags>(flags)),
                       &result);
  RETURN_ON_FAILED_EXECUTION(RegExp);
  RETURN_ESCAPED(result);
}

MaybeLocal<v8::RegExp> v8::RegExp::NewWithBacktrackLimit(
    Local<Context> context, Local<String> pattern, Flags flags,
    uint32_t backtrack_limit) {
  Utils::ApiCheck(i::Smi::IsValid(backtrack_limit),
                  "v8::RegExp::NewWithBacktrackLimit",
                  "backtrack_limit is too large or too small");
  Utils::ApiCheck(backtrack_limit != i::JSRegExp::kNoBacktrackLimit,
                  "v8::RegExp::NewWithBacktrackLimit",
                  "Must set backtrack_limit");
  PREPARE_FOR_EXECUTION(context, RegExp, New);
  Local<v8::RegExp> result;
  has_exception = !ToLocal<RegExp>(
      i::JSRegExp::New(i_isolate, Utils::OpenHandle(*pattern),
                       static_cast<i::JSRegExp::Flags>(flags), backtrack_limit),
      &result);
  RETURN_ON_FAILED_EXECUTION(RegExp);
  RETURN_ESCAPED(result);
}

Local<v8::String> v8::RegExp::GetSource() const {
  auto obj = Utils::OpenDirectHandle(this);
  i::Isolate* i_isolate = obj->GetIsolate();
  return Utils::ToLocal(i::direct_handle(obj->EscapedPattern(), i_isolate),
                        i_isolate);
}

// Assert that the static flags cast in GetFlags is valid.
#define REGEXP_FLAG_ASSERT_EQ(flag)                   \
  static_assert(static_cast<int>(v8::RegExp::flag) == \
                static_cast<int>(i::JSRegExp::flag))
REGEXP_FLAG_ASSERT_EQ(kNone);
REGEXP_FLAG_ASSERT_EQ(kGlobal);
REGEXP_FLAG_ASSERT_EQ(kIgnoreCase);
REGEXP_FLAG_ASSERT_EQ(kMultiline);
REGEXP_FLAG_ASSERT_EQ(kSticky);
REGEXP_FLAG_ASSERT_EQ(kUnicode);
REGEXP_FLAG_ASSERT_EQ(kHasIndices);
REGEXP_FLAG_ASSERT_EQ(kLinear);
REGEXP_FLAG_ASSERT_EQ(kUnicodeSets);
#undef REGEXP_FLAG_ASSERT_EQ

v8::RegExp::Flags v8::RegExp::GetFlags() const {
  auto obj = Utils::OpenDirectHandle(this);
  return RegExp::Flags(static_cast<int>(obj->flags()));
}

MaybeLocal<v8::Object> v8::RegExp::Exec(Local<Context> context,
                                        Local<v8::String> subject) {
  PREPARE_FOR_EXECUTION(context, RegExp, Exec);

  auto regexp = Utils::OpenHandle(this);
  auto subject_string = Utils::OpenHandle(*subject);

  // TODO(jgruber): RegExpUtils::RegExpExec was not written with efficiency in
  // mind. It fetches the 'exec' property and then calls it through JSEntry.
  // Unfortunately, this is currently the only full implementation of
  // RegExp.prototype.exec available in C++.
  Local<v8::Object> result;
  has_exception = !ToLocal<Object>(
      i::RegExpUtils::RegExpExec(i_isolate, regexp, subject_string,
                                 i_isolate->factory()->undefined_value()),
      &result);

  RETURN_ON_FAILED_EXECUTION(Object);
  RETURN_ESCAPED(result);
}

Local<v8::Array> v8::Array::New(Isolate* v8_isolate, int length) {
  i::Isolate* i_isolate = reinterpret_cast<i::Isolate*>(v8_isolate);
  API_RCS_SCOPE(i_isolate, Array, New);
  ENTER_V8_NO_SCRIPT_NO_EXCEPTION(i_isolate);
  int real_length = length > 0 ? length : 0;
  i::Handle<i::JSArray> obj = i_isolate->factory()->NewJSArray(real_length);
  i::DirectHandle<i::Number> length_obj =
      i_isolate->factory()->NewNumberFromInt(real_length);
  obj->set_length(*length_obj);
  return Utils::ToLocal(obj);
}

Local<v8::Array> v8::Array::New(Isolate* v8_isolate, Local<Value>* elements,
                                size_t length) {
  i::Isolate* i_isolate = reinterpret_cast<i::Isolate*>(v8_isolate);
  i::Factory* factory = i_isolate->factory();
  API_RCS_SCOPE(i_isolate, Array, New);
  ENTER_V8_NO_SCRIPT_NO_EXCEPTION(i_isolate);
  int len = static_cast<int>(length);

  i::DirectHandle<i::FixedArray> result = factory->NewFixedArray(len);
  for (int i = 0; i < len; i++) {
    auto element = Utils::OpenDirectHandle(*elements[i]);
    result->set(i, *element);
  }

  return Utils::ToLocal(
      factory->NewJSArrayWithElements(result, i::PACKED_ELEMENTS, len));
}

// static
MaybeLocal<v8::Array> v8::Array::New(
    Local<Context> context, size_t length,
    std::function<MaybeLocal<v8::Value>()> next_value_callback) {
  PREPARE_FOR_EXECUTION(context, Array, New);
  // We should never see a exception here as V8 will not create an
  // exception and the callback is invoked by the embedder where the exception
  // is already scheduled.
  USE(has_exception);
  i::Factory* factory = i_isolate->factory();
  const int len = static_cast<int>(length);
  i::DirectHandle<i::FixedArray> backing = factory->NewFixedArray(len);
  v8::Local<v8::Value> value;
  for (int i = 0; i < len; i++) {
    MaybeLocal<v8::Value> maybe_value = next_value_callback();
    // The embedder may signal to abort creation on exception via an empty
    // local.
    if (!maybe_value.ToLocal(&value)) {
      CHECK(i_isolate->has_exception());
      return {};
    }
    backing->set(i, *Utils::OpenDirectHandle(*value));
  }
  RETURN_ESCAPED(Utils::ToLocal(
      factory->NewJSArrayWithElements(backing, i::PACKED_ELEMENTS, len)));
}

namespace internal {

uint32_t GetLength(Tagged<JSArray> array) {
  Tagged<Number> length = array->length();
  if (IsSmi(length)) return Smi::ToInt(length);
  return static_cast<uint32_t>(Object::NumberValue(length));
}

}  // namespace internal

uint32_t v8::Array::Length() const {
  return i::GetLength(*Utils::OpenDirectHandle(this));
}

namespace internal {

bool CanUseFastIteration(Isolate* isolate, DirectHandle<JSArray> array) {
  if (IsCustomElementsReceiverMap(array->map())) return false;
  if (array->GetElementsAccessor()->HasAccessors(*array)) return false;
  if (!JSObject::PrototypeHasNoElements(isolate, *array)) return false;
  return true;
}

enum class FastIterateResult {
  kException = static_cast<int>(v8::Array::CallbackResult::kException),
  kBreak = static_cast<int>(v8::Array::CallbackResult::kBreak),
  kSlowPath,
  kFinished,
};

FastIterateResult FastIterateArray(DirectHandle<JSArray> array,
                                   Isolate* isolate,
                                   v8::Array::IterationCallback callback,
                                   void* callback_data) {
  // Instead of relying on callers to check condition, this function returns
  // {kSlowPath} for situations it can't handle.
  // Most code paths below don't allocate, and rely on {callback} not allocating
  // either, but this isn't enforced with {DisallowHeapAllocation} to allow
  // embedders to allocate error objects before terminating the iteration.
  // Since {callback} must not allocate anyway, we can get away with fake
  // handles, reducing per-element overhead.
  if (!CanUseFastIteration(isolate, array)) return FastIterateResult::kSlowPath;
  using Result = v8::Array::CallbackResult;
  DisallowJavascriptExecution no_js(isolate);
  uint32_t length = GetLength(*array);
  if (length == 0) return FastIterateResult::kFinished;
  switch (array->GetElementsKind()) {
    case PACKED_SMI_ELEMENTS:
    case PACKED_ELEMENTS:
    case PACKED_FROZEN_ELEMENTS:
    case PACKED_SEALED_ELEMENTS:
    case PACKED_NONEXTENSIBLE_ELEMENTS: {
      Tagged<FixedArray> elements = Cast<FixedArray>(array->elements());
      for (uint32_t i = 0; i < length; i++) {
        Tagged<Object> element = elements->get(static_cast<int>(i));
        // TODO(13270): When we switch to CSS, we can pass {element} to
        // the callback directly, without {fake_handle}.
        Handle<Object> fake_handle(reinterpret_cast<Address*>(&element));
        Result result = callback(i, Utils::ToLocal(fake_handle), callback_data);
        if (result != Result::kContinue) {
          return static_cast<FastIterateResult>(result);
        }
        DCHECK(CanUseFastIteration(isolate, array));
      }
      return FastIterateResult::kFinished;
    }
    case HOLEY_SMI_ELEMENTS:
    case HOLEY_FROZEN_ELEMENTS:
    case HOLEY_SEALED_ELEMENTS:
    case HOLEY_NONEXTENSIBLE_ELEMENTS:
    case HOLEY_ELEMENTS: {
      Tagged<FixedArray> elements = Cast<FixedArray>(array->elements());
      for (uint32_t i = 0; i < length; i++) {
        Tagged<Object> element = elements->get(static_cast<int>(i));
        if (IsTheHole(element)) continue;
        // TODO(13270): When we switch to CSS, we can pass {element} to
        // the callback directly, without {fake_handle}.
        Handle<Object> fake_handle(reinterpret_cast<Address*>(&element));
        Result result = callback(i, Utils::ToLocal(fake_handle), callback_data);
        if (result != Result::kContinue) {
          return static_cast<FastIterateResult>(result);
        }
        DCHECK(CanUseFastIteration(isolate, array));
      }
      return FastIterateResult::kFinished;
    }
    case HOLEY_DOUBLE_ELEMENTS:
    case PACKED_DOUBLE_ELEMENTS: {
      DCHECK_NE(length, 0);  // Cast to FixedDoubleArray would be invalid.
      DirectHandle<FixedDoubleArray> elements(
          Cast<FixedDoubleArray>(array->elements()), isolate);
      FOR_WITH_HANDLE_SCOPE(isolate, uint32_t, i = 0, i, i < length, i++, {
        if (elements->is_the_hole(i)) continue;
        double element = elements->get_scalar(i);
        Handle<Object> value = isolate->factory()->NewNumber(element);
        Result result = callback(i, Utils::ToLocal(value), callback_data);
        if (result != Result::kContinue) {
          return static_cast<FastIterateResult>(result);
        }
        DCHECK(CanUseFastIteration(isolate, array));
      });
      return FastIterateResult::kFinished;
    }
    case DICTIONARY_ELEMENTS: {
      DisallowGarbageCollection no_gc;
      Tagged<NumberDictionary> dict = array->element_dictionary();
      struct Entry {
        uint32_t index;
        InternalIndex entry;
      };
      std::vector<Entry> sorted;
      sorted.reserve(dict->NumberOfElements());
      ReadOnlyRoots roots(isolate);
      for (InternalIndex i : dict->IterateEntries()) {
        Tagged<Object> key = dict->KeyAt(isolate, i);
        if (!dict->IsKey(roots, key)) continue;
        uint32_t index =
            static_cast<uint32_t>(Object::NumberValue(Cast<Number>(key)));
        sorted.push_back({index, i});
      }
      std::sort(
          sorted.begin(), sorted.end(),
          [](const Entry& a, const Entry& b) { return a.index < b.index; });
      for (const Entry& entry : sorted) {
        Tagged<Object> value = dict->ValueAt(entry.entry);
        // TODO(13270): When we switch to CSS, we can pass {element} to
        // the callback directly, without {fake_handle}.
        Handle<Object> fake_handle(reinterpret_cast<Address*>(&value));
        Result result =
            callback(entry.index, Utils::ToLocal(fake_handle), callback_data);
        if (result != Result::kContinue) {
          return static_cast<FastIterateResult>(result);
        }
        SLOW_DCHECK(CanUseFastIteration(isolate, array));
      }
      return FastIterateResult::kFinished;
    }
    case NO_ELEMENTS:
      return FastIterateResult::kFinished;
    case FAST_SLOPPY_ARGUMENTS_ELEMENTS:
    case SLOW_SLOPPY_ARGUMENTS_ELEMENTS:
      // Probably not worth implementing. Take the slow path.
      return FastIterateResult::kSlowPath;
    case WASM_ARRAY_ELEMENTS:
    case FAST_STRING_WRAPPER_ELEMENTS:
    case SLOW_STRING_WRAPPER_ELEMENTS:
    case SHARED_ARRAY_ELEMENTS:
#define TYPED_ARRAY_CASE(Type, type, TYPE, ctype) case TYPE##_ELEMENTS:
      TYPED_ARRAYS(TYPED_ARRAY_CASE)
      RAB_GSAB_TYPED_ARRAYS(TYPED_ARRAY_CASE)
#undef TYPED_ARRAY_CASE
      // These are never used by v8::Array instances.
      UNREACHABLE();
  }
}

}  // namespace internal

Maybe<void> v8::Array::Iterate(Local<Context> context,
                               v8::Array::IterationCallback callback,
                               void* callback_data) {
  auto array = Utils::OpenHandle(this);
  i::Isolate* isolate = array->GetIsolate();
  i::FastIterateResult fast_result =
      i::FastIterateArray(array, isolate, callback, callback_data);
  if (fast_result == i::FastIterateResult::kException) return Nothing<void>();
  // Early breaks and completed iteration both return successfully.
  if (fast_result != i::FastIterateResult::kSlowPath) return JustVoid();

  // Slow path: retrieving elements could have side effects.
  ENTER_V8(isolate, context, Array, Iterate, i::HandleScope);
  for (uint32_t i = 0; i < i::GetLength(*array); ++i) {
    i::Handle<i::Object> element;
    has_exception =
        !i::JSReceiver::GetElement(isolate, array, i).ToHandle(&element);
    RETURN_ON_FAILED_EXECUTION_PRIMITIVE(void);
    using Result = v8::Array::CallbackResult;
    Result result = callback(i, Utils::ToLocal(element), callback_data);
    if (result == Result::kException) return Nothing<void>();
    if (result == Result::kBreak) return JustVoid();
  }
  return JustVoid();
}

v8::TypecheckWitness::TypecheckWitness(Isolate* isolate)
#ifdef V8_ENABLE_DIRECT_LOCAL
    // An empty local suffices.
    : cached_map_()
#else
    // We need to reserve a handle that we can patch later.
    // We initialize it with something that cannot compare equal to any map.
    : cached_map_(v8::Number::New(isolate, 1))
#endif
{
}

void v8::TypecheckWitness::Update(Local<Value> baseline) {
  i::Tagged<i::Object> obj = *Utils::OpenDirectHandle(*baseline);
#ifdef V8_ENABLE_DIRECT_LOCAL
  if (IsSmi(obj)) {
    cached_map_ = Local<Data>();
  } else {
    i::Tagged<i::HeapObject> map = i::Cast<i::HeapObject>(obj)->map();
    cached_map_ = Local<Data>::FromAddress(map->ptr());
  }
#else
  i::Tagged<i::Object> map = i::Smi::zero();
  if (!IsSmi(obj)) map = i::Cast<i::HeapObject>(obj)->map();
  // Design overview: in the {TypecheckWitness} constructor, we create
  // a single handle for the witness value. Whenever {Update} is called, we
  // make this handle point at the fresh baseline/witness; the intention is
  // to allow having short-lived HandleScopes (e.g. in {FastIterateArray}
  // above) while a {TypecheckWitness} is alive: it therefore cannot hold
  // on to one of the short-lived handles.
  // Calling {OpenIndirectHandle} on the {cached_map_} only serves to
  // "reinterpret_cast" it to an {i::IndirectHandle} on which we can call
  // {PatchValue}.
  auto cache = Utils::OpenIndirectHandle(*cached_map_);
  cache.PatchValue(map);
#endif
}

Local<v8::Map> v8::Map::New(Isolate* v8_isolate) {
  i::Isolate* i_isolate = reinterpret_cast<i::Isolate*>(v8_isolate);
  API_RCS_SCOPE(i_isolate, Map, New);
  ENTER_V8_NO_SCRIPT_NO_EXCEPTION(i_isolate);
  i::Handle<i::JSMap> obj = i_isolate->factory()->NewJSMap();
  return Utils::ToLocal(obj);
}

size_t v8::Map::Size() const {
  auto obj = Utils::OpenDirectHandle(this);
  return i::Cast<i::OrderedHashMap>(obj->table())->NumberOfElements();
}

void Map::Clear() {
  auto self = Utils::OpenHandle(this);
  i::Isolate* i_isolate = self->GetIsolate();
  API_RCS_SCOPE(i_isolate, Map, Clear);
  ENTER_V8_NO_SCRIPT_NO_EXCEPTION(i_isolate);
  i::JSMap::Clear(i_isolate, self);
}

MaybeLocal<Value> Map::Get(Local<Context> context, Local<Value> key) {
  PREPARE_FOR_EXECUTION(context, Map, Get);
  auto self = Utils::OpenHandle(this);
  Local<Value> result;
  i::Handle<i::Object> argv[] = {Utils::OpenHandle(*key)};
  has_exception =
      !ToLocal<Value>(i::Execution::CallBuiltin(i_isolate, i_isolate->map_get(),
                                                self, arraysize(argv), argv),
                      &result);
  RETURN_ON_FAILED_EXECUTION(Value);
  RETURN_ESCAPED(result);
}

MaybeLocal<Map> Map::Set(Local<Context> context, Local<Value> key,
                         Local<Value> value) {
  PREPARE_FOR_EXECUTION(context, Map, Set);
  auto self = Utils::OpenHandle(this);
  i::Handle<i::Object> result;
  i::Handle<i::Object> argv[] = {Utils::OpenHandle(*key),
                                 Utils::OpenHandle(*value)};
  has_exception = !i::Execution::CallBuiltin(i_isolate, i_isolate->map_set(),
                                             self, arraysize(argv), argv)
                       .ToHandle(&result);
  RETURN_ON_FAILED_EXECUTION(Map);
  RETURN_ESCAPED(Local<Map>::Cast(Utils::ToLocal(result)));
}

Maybe<bool> Map::Has(Local<Context> context, Local<Value> key) {
  auto i_isolate = reinterpret_cast<i::Isolate*>(context->GetIsolate());
  ENTER_V8(i_isolate, context, Map, Has, i::HandleScope);
  auto self = Utils::OpenHandle(this);
  i::Handle<i::Object> result;
  i::Handle<i::Object> argv[] = {Utils::OpenHandle(*key)};
  has_exception = !i::Execution::CallBuiltin(i_isolate, i_isolate->map_has(),
                                             self, arraysize(argv), argv)
                       .ToHandle(&result);
  RETURN_ON_FAILED_EXECUTION_PRIMITIVE(bool);
  return Just(i::IsTrue(*result, i_isolate));
}

Maybe<bool> Map::Delete(Local<Context> context, Local<Value> key) {
  auto i_isolate = reinterpret_cast<i::Isolate*>(context->GetIsolate());
  ENTER_V8(i_isolate, context, Map, Delete, i::HandleScope);
  auto self = Utils::OpenHandle(this);
  i::Handle<i::Object> result;
  i::Handle<i::Object> argv[] = {Utils::OpenHandle(*key)};
  has_exception = !i::Execution::CallBuiltin(i_isolate, i_isolate->map_delete(),
                                             self, arraysize(argv), argv)
                       .ToHandle(&result);
  RETURN_ON_FAILED_EXECUTION_PRIMITIVE(bool);
  return Just(i::IsTrue(*result, i_isolate));
}

namespace {

enum class MapAsArrayKind {
  kEntries = i::JS_MAP_KEY_VALUE_ITERATOR_TYPE,
  kKeys = i::JS_MAP_KEY_ITERATOR_TYPE,
  kValues = i::JS_MAP_VALUE_ITERATOR_TYPE
};

enum class SetAsArrayKind {
  kEntries = i::JS_SET_KEY_VALUE_ITERATOR_TYPE,
  kValues = i::JS_SET_VALUE_ITERATOR_TYPE
};

i::Handle<i::JSArray> MapAsArray(i::Isolate* i_isolate,
                                 i::Tagged<i::Object> table_obj, int offset,
                                 MapAsArrayKind kind) {
  i::Factory* factory = i_isolate->factory();
  i::DirectHandle<i::OrderedHashMap> table(
      i::Cast<i::OrderedHashMap>(table_obj), i_isolate);
  const bool collect_keys =
      kind == MapAsArrayKind::kEntries || kind == MapAsArrayKind::kKeys;
  const bool collect_values =
      kind == MapAsArrayKind::kEntries || kind == MapAsArrayKind::kValues;
  int capacity = table->UsedCapacity();
  int max_length =
      (capacity - offset) * ((collect_keys && collect_values) ? 2 : 1);
  i::DirectHandle<i::FixedArray> result = factory->NewFixedArray(max_length);
  int result_index = 0;
  {
    i::DisallowGarbageCollection no_gc;
    i::Tagged<i::Hole> hash_table_hole =
        i::ReadOnlyRoots(i_isolate).hash_table_hole_value();
    for (int i = offset; i < capacity; ++i) {
      i::InternalIndex entry(i);
      i::Tagged<i::Object> key = table->KeyAt(entry);
      if (key == hash_table_hole) continue;
      if (collect_keys) result->set(result_index++, key);
      if (collect_values) result->set(result_index++, table->ValueAt(entry));
    }
  }
  DCHECK_GE(max_length, result_index);
  if (result_index == 0) return factory->NewJSArray(0);
  result->RightTrim(i_isolate, result_index);
  return factory->NewJSArrayWithElements(result, i::PACKED_ELEMENTS,
                                         result_index);
}

}  // namespace

Local<Array> Map::AsArray() const {
  auto obj = Utils::OpenDirectHandle(this);
  i::Isolate* i_isolate = obj->GetIsolate();
  API_RCS_SCOPE(i_isolate, Map, AsArray);
  ENTER_V8_NO_SCRIPT_NO_EXCEPTION(i_isolate);
  return Utils::ToLocal(
      MapAsArray(i_isolate, obj->table(), 0, MapAsArrayKind::kEntries));
}

Local<v8::Set> v8::Set::New(Isolate* v8_isolate) {
  i::Isolate* i_isolate = reinterpret_cast<i::Isolate*>(v8_isolate);
  API_RCS_SCOPE(i_isolate, Set, New);
  ENTER_V8_NO_SCRIPT_NO_EXCEPTION(i_isolate);
  i::Handle<i::JSSet> obj = i_isolate->factory()->NewJSSet();
  return Utils::ToLocal(obj);
}

size_t v8::Set::Size() const {
  auto obj = Utils::OpenDirectHandle(this);
  return i::Cast<i::OrderedHashSet>(obj->table())->NumberOfElements();
}

void Set::Clear() {
  auto self = Utils::OpenHandle(this);
  i::Isolate* i_isolate = self->GetIsolate();
  API_RCS_SCOPE(i_isolate, Set, Clear);
  ENTER_V8_NO_SCRIPT_NO_EXCEPTION(i_isolate);
  i::JSSet::Clear(i_isolate, self);
}

MaybeLocal<Set> Set::Add(Local<Context> context, Local<Value> key) {
  PREPARE_FOR_EXECUTION(context, Set, Add);
  auto self = Utils::OpenHandle(this);
  i::Handle<i::Object> result;
  i::Handle<i::Object> argv[] = {Utils::OpenHandle(*key)};
  has_exception = !i::Execution::CallBuiltin(i_isolate, i_isolate->set_add(),
                                             self, arraysize(argv), argv)
                       .ToHandle(&result);
  RETURN_ON_FAILED_EXECUTION(Set);
  RETURN_ESCAPED(Local<Set>::Cast(Utils::ToLocal(result)));
}

Maybe<bool> Set::Has(Local<Context> context, Local<Value> key) {
  auto i_isolate = reinterpret_cast<i::Isolate*>(context->GetIsolate());
  ENTER_V8(i_isolate, context, Set, Has, i::HandleScope);
  auto self = Utils::OpenHandle(this);
  i::Handle<i::Object> result;
  i::Handle<i::Object> argv[] = {Utils::OpenHandle(*key)};
  has_exception = !i::Execution::CallBuiltin(i_isolate, i_isolate->set_has(),
                                             self, arraysize(argv), argv)
                       .ToHandle(&result);
  RETURN_ON_FAILED_EXECUTION_PRIMITIVE(bool);
  return Just(i::IsTrue(*result, i_isolate));
}

Maybe<bool> Set::Delete(Local<Context> context, Local<Value> key) {
  auto i_isolate = reinterpret_cast<i::Isolate*>(context->GetIsolate());
  ENTER_V8(i_isolate, context, Set, Delete, i::HandleScope);
  auto self = Utils::OpenHandle(this);
  i::Handle<i::Object> result;
  i::Handle<i::Object> argv[] = {Utils::OpenHandle(*key)};
  has_exception = !i::Execution::CallBuiltin(i_isolate, i_isolate->set_delete(),
                                             self, arraysize(argv), argv)
                       .ToHandle(&result);
  RETURN_ON_FAILED_EXECUTION_PRIMITIVE(bool);
  return Just(i::IsTrue(*result, i_isolate));
}

namespace {
i::Handle<i::JSArray> SetAsArray(i::Isolate* i_isolate,
                                 i::Tagged<i::Object> table_obj, int offset,
                                 SetAsArrayKind kind) {
  i::Factory* factory = i_isolate->factory();
  i::DirectHandle<i::OrderedHashSet> table(
      i::Cast<i::OrderedHashSet>(table_obj), i_isolate);
  // Elements skipped by |offset| may already be deleted.
  int capacity = table->UsedCapacity();
  const bool collect_key_values = kind == SetAsArrayKind::kEntries;
  int max_length = (capacity - offset) * (collect_key_values ? 2 : 1);
  if (max_length == 0) return factory->NewJSArray(0);
  i::DirectHandle<i::FixedArray> result = factory->NewFixedArray(max_length);
  int result_index = 0;
  {
    i::DisallowGarbageCollection no_gc;
    i::Tagged<i::Hole> hash_table_hole =
        i::ReadOnlyRoots(i_isolate).hash_table_hole_value();
    for (int i = offset; i < capacity; ++i) {
      i::InternalIndex entry(i);
      i::Tagged<i::Object> key = table->KeyAt(entry);
      if (key == hash_table_hole) continue;
      result->set(result_index++, key);
      if (collect_key_values) result->set(result_index++, key);
    }
  }
  DCHECK_GE(max_length, result_index);
  if (result_index == 0) return factory->NewJSArray(0);
  result->RightTrim(i_isolate, result_index);
  return factory->NewJSArrayWithElements(result, i::PACKED_ELEMENTS,
                                         result_index);
}
}  // namespace

Local<Array> Set::AsArray() const {
  auto obj = Utils::OpenDirectHandle(this);
  i::Isolate* i_isolate = obj->GetIsolate();
  API_RCS_SCOPE(i_isolate, Set, AsArray);
  ENTER_V8_NO_SCRIPT_NO_EXCEPTION(i_isolate);
  return Utils::ToLocal(
      SetAsArray(i_isolate, obj->table(), 0, SetAsArrayKind::kValues));
}

MaybeLocal<Promise::Resolver> Promise::Resolver::New(Local<Context> context) {
  PREPARE_FOR_EXECUTION(context, Promise_Resolver, New);
  Local<Promise::Resolver> result;
  has_exception = !ToLocal<Promise::Resolver>(
      i_isolate->factory()->NewJSPromise(), &result);
  RETURN_ON_FAILED_EXECUTION(Promise::Resolver);
  RETURN_ESCAPED(result);
}

Local<Promise> Promise::Resolver::GetPromise() {
  auto promise = Utils::OpenDirectHandle(this);
  i::Isolate* i_isolate = promise->GetIsolate();
  return Local<Promise>::Cast(Utils::ToLocal(promise, i_isolate));
}

Maybe<bool> Promise::Resolver::Resolve(Local<Context> context,
                                       Local<Value> value) {
  auto i_isolate = reinterpret_cast<i::Isolate*>(context->GetIsolate());
  ENTER_V8(i_isolate, context, Promise_Resolver, Resolve, i::HandleScope);
  auto self = Utils::OpenHandle(this);
  auto promise = i::Cast<i::JSPromise>(self);

  if (promise->status() != Promise::kPending) {
    return Just(true);
  }

  has_exception =
      i::JSPromise::Resolve(promise, Utils::OpenHandle(*value)).is_null();
  RETURN_ON_FAILED_EXECUTION_PRIMITIVE(bool);
  return Just(true);
}

Maybe<bool> Promise::Resolver::Reject(Local<Context> context,
                                      Local<Value> value) {
  auto i_isolate = reinterpret_cast<i::Isolate*>(context->GetIsolate());
  ENTER_V8(i_isolate, context, Promise_Resolver, Reject, i::HandleScope);
  auto self = Utils::OpenHandle(this);
  auto promise = i::Cast<i::JSPromise>(self);

  if (promise->status() != Promise::kPending) {
    return Just(true);
  }

  has_exception =
      i::JSPromise::Reject(promise, Utils::OpenHandle(*value)).is_null();
  RETURN_ON_FAILED_EXECUTION_PRIMITIVE(bool);
  return Just(true);
}

MaybeLocal<Promise> Promise::Catch(Local<Context> context,
                                   Local<Function> handler) {
  PREPARE_FOR_EXECUTION(context, Promise, Catch);
  auto self = Utils::OpenHandle(this);
  i::Handle<i::Object> argv[] = {i_isolate->factory()->undefined_value(),
                                 Utils::OpenHandle(*handler)};
  i::Handle<i::Object> result;
  // Do not call the built-in Promise.prototype.catch!
  // v8::Promise should not call out to a monkeypatched Promise.prototype.then
  // as the implementation of Promise.prototype.catch does.
  has_exception =
      !i::Execution::CallBuiltin(i_isolate, i_isolate->promise_then(), self,
                                 arraysize(argv), argv)
           .ToHandle(&result);
  RETURN_ON_FAILED_EXECUTION(Promise);
  RETURN_ESCAPED(Local<Promise>::Cast(Utils::ToLocal(result)));
}

MaybeLocal<Promise> Promise::Then(Local<Context> context,
                                  Local<Function> handler) {
  PREPARE_FOR_EXECUTION(context, Promise, Then);
  auto self = Utils::OpenHandle(this);
  i::Handle<i::Object> argv[] = {Utils::OpenHandle(*handler)};
  i::Handle<i::Object> result;
  has_exception =
      !i::Execution::CallBuiltin(i_isolate, i_isolate->promise_then(), self,
                                 arraysize(argv), argv)
           .ToHandle(&result);
  RETURN_ON_FAILED_EXECUTION(Promise);
  RETURN_ESCAPED(Local<Promise>::Cast(Utils::ToLocal(result)));
}

MaybeLocal<Promise> Promise::Then(Local<Context> context,
                                  Local<Function> on_fulfilled,
                                  Local<Function> on_rejected) {
  PREPARE_FOR_EXECUTION(context, Promise, Then);
  auto self = Utils::OpenHandle(this);
  i::Handle<i::Object> argv[] = {Utils::OpenHandle(*on_fulfilled),
                                 Utils::OpenHandle(*on_rejected)};
  i::Handle<i::Object> result;
  has_exception =
      !i::Execution::CallBuiltin(i_isolate, i_isolate->promise_then(), self,
                                 arraysize(argv), argv)
           .ToHandle(&result);
  RETURN_ON_FAILED_EXECUTION(Promise);
  RETURN_ESCAPED(Local<Promise>::Cast(Utils::ToLocal(result)));
}

bool Promise::HasHandler() const {
  i::Tagged<i::JSReceiver> promise = *Utils::OpenDirectHandle(this);
  i::Isolate* i_isolate = promise->GetIsolate();
  API_RCS_SCOPE(i_isolate, Promise, HasRejectHandler);
  ENTER_V8_NO_SCRIPT_NO_EXCEPTION(i_isolate);
  if (!IsJSPromise(promise)) return false;
  return i::Cast<i::JSPromise>(promise)->has_handler();
}

Local<Value> Promise::Result() {
  auto promise = Utils::OpenDirectHandle(this);
  i::Isolate* i_isolate = promise->GetIsolate();
  API_RCS_SCOPE(i_isolate, Promise, Result);
  auto js_promise = i::Cast<i::JSPromise>(promise);
  Utils::ApiCheck(js_promise->status() != kPending, "v8_Promise_Result",
                  "Promise is still pending");
  return Utils::ToLocal(i::direct_handle(js_promise->result(), i_isolate),
                        i_isolate);
}

Promise::PromiseState Promise::State() {
  auto promise = Utils::OpenDirectHandle(this);
  API_RCS_SCOPE(promise->GetIsolate(), Promise, Status);
  auto js_promise = i::Cast<i::JSPromise>(promise);
  return static_cast<PromiseState>(js_promise->status());
}

void Promise::MarkAsHandled() {
  Utils::OpenDirectHandle(this)->set_has_handler(true);
}

void Promise::MarkAsSilent() {
  Utils::OpenDirectHandle(this)->set_is_silent(true);
}

Local<Value> Proxy::GetTarget() {
  auto self = Utils::OpenDirectHandle(this);
  i::Isolate* i_isolate = self->GetIsolate();
  return Utils::ToLocal(i::direct_handle(self->target(), i_isolate), i_isolate);
}

Local<Value> Proxy::GetHandler() {
  auto self = Utils::OpenDirectHandle(this);
  i::Isolate* i_isolate = self->GetIsolate();
  return Utils::ToLocal(i::direct_handle(self->handler(), i_isolate),
                        i_isolate);
}

bool Proxy::IsRevoked() const {
  return Utils::OpenDirectHandle(this)->IsRevoked();
}

void Proxy::Revoke() {
  auto self = Utils::OpenHandle(this);
  i::JSProxy::Revoke(self);
}

MaybeLocal<Proxy> Proxy::New(Local<Context> context, Local<Object> local_target,
                             Local<Object> local_handler) {
  PREPARE_FOR_EXECUTION(context, Proxy, New);
  auto target = Utils::OpenHandle(*local_target);
  auto handler = Utils::OpenHandle(*local_handler);
  Local<Proxy> result;
  has_exception =
      !ToLocal<Proxy>(i::JSProxy::New(i_isolate, target, handler), &result);
  RETURN_ON_FAILED_EXECUTION(Proxy);
  RETURN_ESCAPED(result);
}

CompiledWasmModule::CompiledWasmModule(
    std::shared_ptr<internal::wasm::NativeModule> native_module,
    const char* source_url, size_t url_length)
    : native_module_(std::move(native_module)),
      source_url_(source_url, url_length) {
  CHECK_NOT_NULL(native_module_);
}

OwnedBuffer CompiledWasmModule::Serialize() {
#if V8_ENABLE_WEBASSEMBLY
  TRACE_EVENT0("v8.wasm", "wasm.SerializeModule");
  i::wasm::WasmSerializer wasm_serializer(native_module_.get());
  size_t buffer_size = wasm_serializer.GetSerializedNativeModuleSize();
  std::unique_ptr<uint8_t[]> buffer(new uint8_t[buffer_size]);
  if (!wasm_serializer.SerializeNativeModule({buffer.get(), buffer_size}))
    return {};
  return {std::move(buffer), buffer_size};
#else
  UNREACHABLE();
#endif  // V8_ENABLE_WEBASSEMBLY
}

MemorySpan<const uint8_t> CompiledWasmModule::GetWireBytesRef() {
#if V8_ENABLE_WEBASSEMBLY
  base::Vector<const uint8_t> bytes_vec = native_module_->wire_bytes();
  return {bytes_vec.begin(), bytes_vec.size()};
#else
  UNREACHABLE();
#endif  // V8_ENABLE_WEBASSEMBLY
}

Local<ArrayBuffer> v8::WasmMemoryObject::Buffer() {
#if V8_ENABLE_WEBASSEMBLY
  auto obj = Utils::OpenDirectHandle(this);
  i::Isolate* i_isolate = obj->GetIsolate();
  return Utils::ToLocal(i::direct_handle(obj->array_buffer(), i_isolate),
                        i_isolate);
#else
  UNREACHABLE();
#endif  // V8_ENABLE_WEBASSEMBLY
}

CompiledWasmModule WasmModuleObject::GetCompiledModule() {
#if V8_ENABLE_WEBASSEMBLY
  auto obj = i::Cast<i::WasmModuleObject>(Utils::OpenDirectHandle(this));
  auto url = i::direct_handle(i::Cast<i::String>(obj->script()->name()),
                              obj->GetIsolate());
  int length;
  std::unique_ptr<char[]> cstring =
      url->ToCString(i::DISALLOW_NULLS, i::FAST_STRING_TRAVERSAL, &length);
  return CompiledWasmModule(std::move(obj->shared_native_module()),
                            cstring.get(), length);
#else
  UNREACHABLE();
#endif  // V8_ENABLE_WEBASSEMBLY
}

MaybeLocal<WasmModuleObject> WasmModuleObject::FromCompiledModule(
    Isolate* v8_isolate, const CompiledWasmModule& compiled_module) {
#if V8_ENABLE_WEBASSEMBLY
  i::Isolate* i_isolate = reinterpret_cast<i::Isolate*>(v8_isolate);
  i::Handle<i::WasmModuleObject> module_object =
      i::wasm::GetWasmEngine()->ImportNativeModule(
          i_isolate, compiled_module.native_module_,
          base::VectorOf(compiled_module.source_url()));
  return Utils::ToLocal(module_object);
#else
  UNREACHABLE();
#endif  // V8_ENABLE_WEBASSEMBLY
}

MaybeLocal<WasmModuleObject> WasmModuleObject::Compile(
    Isolate* v8_isolate, MemorySpan<const uint8_t> wire_bytes) {
#if V8_ENABLE_WEBASSEMBLY
  const uint8_t* start = wire_bytes.data();
  size_t length = wire_bytes.size();
  i::Isolate* i_isolate = reinterpret_cast<i::Isolate*>(v8_isolate);
  if (!i::wasm::IsWasmCodegenAllowed(i_isolate, i_isolate->native_context())) {
    return MaybeLocal<WasmModuleObject>();
  }
  i::MaybeHandle<i::WasmModuleObject> maybe_compiled;
  {
    i::wasm::ErrorThrower thrower(i_isolate, "WasmModuleObject::Compile()");
    auto enabled_features =
        i::wasm::WasmEnabledFeatures::FromIsolate(i_isolate);
    // TODO(14179): Provide an API method that supports compile options.
    maybe_compiled = i::wasm::GetWasmEngine()->SyncCompile(
        i_isolate, enabled_features, i::wasm::CompileTimeImports{}, &thrower,
        i::wasm::ModuleWireBytes(start, start + length));
  }
  CHECK_EQ(maybe_compiled.is_null(), i_isolate->has_exception());
  if (maybe_compiled.is_null()) {
    return MaybeLocal<WasmModuleObject>();
  }
  return Utils::ToLocal(maybe_compiled.ToHandleChecked());
#else
  Utils::ApiCheck(false, "WasmModuleObject::Compile",
                  "WebAssembly support is not enabled");
  UNREACHABLE();
#endif  // V8_ENABLE_WEBASSEMBLY
}

void* v8::ArrayBuffer::Allocator::Reallocate(void* data, size_t old_length,
                                             size_t new_length) {
  if (old_length == new_length) return data;
  uint8_t* new_data =
      reinterpret_cast<uint8_t*>(AllocateUninitialized(new_length));
  if (new_data == nullptr) return nullptr;
  size_t bytes_to_copy = std::min(old_length, new_length);
  memcpy(new_data, data, bytes_to_copy);
  if (new_length > bytes_to_copy) {
    memset(new_data + bytes_to_copy, 0, new_length - bytes_to_copy);
  }
  Free(data, old_length);
  return new_data;
}

// static
v8::ArrayBuffer::Allocator* v8::ArrayBuffer::Allocator::NewDefaultAllocator() {
  return new ArrayBufferAllocator();
}

bool v8::ArrayBuffer::IsDetachable() const {
  return Utils::OpenDirectHandle(this)->is_detachable();
}

bool v8::ArrayBuffer::WasDetached() const {
  return Utils::OpenDirectHandle(this)->was_detached();
}

namespace {
std::shared_ptr<i::BackingStore> ToInternal(
    std::shared_ptr<i::BackingStoreBase> backing_store) {
  return std::static_pointer_cast<i::BackingStore>(backing_store);
}
}  // namespace

Maybe<bool> v8::ArrayBuffer::Detach(v8::Local<v8::Value> key) {
  auto obj = Utils::OpenHandle(this);
  i::Isolate* i_isolate = obj->GetIsolate();
  Utils::ApiCheck(obj->is_detachable(), "v8::ArrayBuffer::Detach",
                  "Only detachable ArrayBuffers can be detached");
  Local<Context> context =
      reinterpret_cast<v8::Isolate*>(i_isolate)->GetCurrentContext();
  // TODO(verwaest): Remove this case after forcing the embedder to enter the
  // context.
  if (context.IsEmpty()) {
    ENTER_V8_NO_SCRIPT_NO_EXCEPTION(i_isolate);
    if (key.IsEmpty()) {
      i::JSArrayBuffer::Detach(obj).Check();
    } else {
      auto i_key = Utils::OpenHandle(*key);
      constexpr bool kForceForWasmMemory = false;
      i::JSArrayBuffer::Detach(obj, kForceForWasmMemory, i_key).Check();
    }
    return Just(true);
  }
  ENTER_V8_NO_SCRIPT(i_isolate, context, ArrayBuffer, Detach, i::HandleScope);
  if (!key.IsEmpty()) {
    auto i_key = Utils::OpenHandle(*key);
    constexpr bool kForceForWasmMemory = false;
    has_exception =
        i::JSArrayBuffer::Detach(obj, kForceForWasmMemory, i_key).IsNothing();
  } else {
    has_exception = i::JSArrayBuffer::Detach(obj).IsNothing();
  }
  RETURN_ON_FAILED_EXECUTION_PRIMITIVE(bool);
  return Just(true);
}

void v8::ArrayBuffer::Detach() { Detach(Local<Value>()).Check(); }

void v8::ArrayBuffer::SetDetachKey(v8::Local<v8::Value> key) {
  auto obj = Utils::OpenDirectHandle(this);
  auto i_key = Utils::OpenDirectHandle(*key);
  obj->set_detach_key(*i_key);
}

size_t v8::ArrayBuffer::ByteLength() const {
  return Utils::OpenDirectHandle(this)->GetByteLength();
}

size_t v8::ArrayBuffer::MaxByteLength() const {
  return Utils::OpenDirectHandle(this)->max_byte_length();
}

namespace {
i::InitializedFlag GetInitializedFlag(
    BackingStoreInitializationMode initialization_mode) {
  switch (initialization_mode) {
    case BackingStoreInitializationMode::kUninitialized:
      return i::InitializedFlag::kUninitialized;
    case BackingStoreInitializationMode::kZeroInitialized:
      return i::InitializedFlag::kZeroInitialized;
  }
  UNREACHABLE();
}
}  // namespace

Local<ArrayBuffer> v8::ArrayBuffer::New(
    Isolate* v8_isolate, size_t byte_length,
    BackingStoreInitializationMode initialization_mode) {
  i::Isolate* i_isolate = reinterpret_cast<i::Isolate*>(v8_isolate);
  API_RCS_SCOPE(i_isolate, ArrayBuffer, New);
  ENTER_V8_NO_SCRIPT_NO_EXCEPTION(i_isolate);
  i::MaybeHandle<i::JSArrayBuffer> result =
      i_isolate->factory()->NewJSArrayBufferAndBackingStore(
          byte_length, GetInitializedFlag(initialization_mode));

  i::Handle<i::JSArrayBuffer> array_buffer;
  if (!result.ToHandle(&array_buffer)) {
    // TODO(jbroman): It may be useful in the future to provide a MaybeLocal
    // version that throws an exception or otherwise does not crash.
    i::V8::FatalProcessOutOfMemory(i_isolate, "v8::ArrayBuffer::New");
  }

  return Utils::ToLocal(array_buffer);
}

Local<ArrayBuffer> v8::ArrayBuffer::New(
    Isolate* v8_isolate, std::shared_ptr<BackingStore> backing_store) {
  CHECK_IMPLIES(backing_store->ByteLength() != 0,
                backing_store->Data() != nullptr);
  i::Isolate* i_isolate = reinterpret_cast<i::Isolate*>(v8_isolate);
  API_RCS_SCOPE(i_isolate, ArrayBuffer, New);
  ENTER_V8_NO_SCRIPT_NO_EXCEPTION(i_isolate);
  std::shared_ptr<i::BackingStore> i_backing_store(
      ToInternal(std::move(backing_store)));
  Utils::ApiCheck(
      !i_backing_store->is_shared(), "v8_ArrayBuffer_New",
      "Cannot construct ArrayBuffer with a BackingStore of SharedArrayBuffer");
  i::Handle<i::JSArrayBuffer> obj =
      i_isolate->factory()->NewJSArrayBuffer(std::move(i_backing_store));
  return Utils::ToLocal(obj);
}

std::unique_ptr<v8::BackingStore> v8::ArrayBuffer::NewBackingStore(
    Isolate* v8_isolate, size_t byte_length,
    BackingStoreInitializationMode initialization_mode) {
  i::Isolate* i_isolate = reinterpret_cast<i::Isolate*>(v8_isolate);
  API_RCS_SCOPE(i_isolate, ArrayBuffer, NewBackingStore);
  CHECK_LE(byte_length, i::JSArrayBuffer::kMaxByteLength);
  ENTER_V8_NO_SCRIPT_NO_EXCEPTION(i_isolate);
  std::unique_ptr<i::BackingStoreBase> backing_store =
      i::BackingStore::Allocate(i_isolate, byte_length,
                                i::SharedFlag::kNotShared,
                                GetInitializedFlag(initialization_mode));
  if (!backing_store) {
    i::V8::FatalProcessOutOfMemory(i_isolate,
                                   "v8::ArrayBuffer::NewBackingStore");
  }
  return std::unique_ptr<v8::BackingStore>(
      static_cast<v8::BackingStore*>(backing_store.release()));
}

std::unique_ptr<v8::BackingStore> v8::ArrayBuffer::NewBackingStore(
    void* data, size_t byte_length, v8::BackingStore::DeleterCallback deleter,
    void* deleter_data) {
  CHECK_LE(byte_length, i::JSArrayBuffer::kMaxByteLength);
#ifdef V8_ENABLE_SANDBOX
  Utils::ApiCheck(!data || i::GetProcessWideSandbox()->Contains(data),
                  "v8_ArrayBuffer_NewBackingStore",
                  "When the V8 Sandbox is enabled, ArrayBuffer backing stores "
                  "must be allocated inside the sandbox address space. Please "
                  "use an appropriate ArrayBuffer::Allocator to allocate these "
                  "buffers, or disable the sandbox.");
#endif  // V8_ENABLE_SANDBOX

  std::unique_ptr<i::BackingStoreBase> backing_store =
      i::BackingStore::WrapAllocation(data, byte_length, deleter, deleter_data,
                                      i::SharedFlag::kNotShared);
  return std::unique_ptr<v8::BackingStore>(
      static_cast<v8::BackingStore*>(backing_store.release()));
}

// static
std::unique_ptr<BackingStore> v8::ArrayBuffer::NewResizableBackingStore(
    size_t byte_length, size_t max_byte_length) {
  Utils::ApiCheck(byte_length <= max_byte_length,
                  "v8::ArrayBuffer::NewResizableBackingStore",
                  "Cannot construct resizable ArrayBuffer, byte_length must be "
                  "<= max_byte_length");
  Utils::ApiCheck(
      byte_length <= i::JSArrayBuffer::kMaxByteLength,
      "v8::ArrayBuffer::NewResizableBackingStore",
      "Cannot construct resizable ArrayBuffer, requested length is too big");

  size_t page_size, initial_pages, max_pages;
  if (i::JSArrayBuffer::GetResizableBackingStorePageConfiguration(
          nullptr, byte_length, max_byte_length, i::kDontThrow, &page_size,
          &initial_pages, &max_pages)
          .IsNothing()) {
    i::V8::FatalProcessOutOfMemory(nullptr,
                                   "v8::ArrayBuffer::NewResizableBackingStore");
  }
  std::unique_ptr<i::BackingStoreBase> backing_store =
      i::BackingStore::TryAllocateAndPartiallyCommitMemory(
          nullptr, byte_length, max_byte_length, page_size, initial_pages,
          max_pages, i::WasmMemoryFlag::kNotWasm, i::SharedFlag::kNotShared);
  if (!backing_store) {
    i::V8::FatalProcessOutOfMemory(nullptr,
                                   "v8::ArrayBuffer::NewResizableBackingStore");
  }
  return std::unique_ptr<v8::BackingStore>(
      static_cast<v8::BackingStore*>(backing_store.release()));
}

Local<ArrayBuffer> v8::ArrayBufferView::Buffer() {
  auto obj = Utils::OpenDirectHandle(this);
  i::Isolate* i_isolate = obj->GetIsolate();
  if (i::IsJSDataView(*obj)) {
    i::DirectHandle<i::JSDataView> data_view(i::Cast<i::JSDataView>(*obj),
                                             i_isolate);
    DCHECK(IsJSArrayBuffer(data_view->buffer()));
    return Utils::ToLocal(
        i::direct_handle(i::Cast<i::JSArrayBuffer>(data_view->buffer()),
                         i_isolate),
        i_isolate);
  } else if (i::IsJSRabGsabDataView(*obj)) {
    i::DirectHandle<i::JSRabGsabDataView> data_view(
        i::Cast<i::JSRabGsabDataView>(*obj), i_isolate);
    DCHECK(IsJSArrayBuffer(data_view->buffer()));
    return Utils::ToLocal(
        i::direct_handle(i::Cast<i::JSArrayBuffer>(data_view->buffer()),
                         i_isolate),
        i_isolate);
  } else {
    DCHECK(IsJSTypedArray(*obj));
    return Utils::ToLocal(i::Cast<i::JSTypedArray>(*obj)->GetBuffer());
  }
}

size_t v8::ArrayBufferView::CopyContents(void* dest, size_t byte_length) {
  auto self = Utils::OpenDirectHandle(this);
  size_t bytes_to_copy = std::min(byte_length, self->byte_length());
  if (bytes_to_copy) {
    i::DisallowGarbageCollection no_gc;
    i::Isolate* i_isolate = self->GetIsolate();
    const char* source;
    if (i::IsJSTypedArray(*self)) {
      i::DirectHandle<i::JSTypedArray> array(i::Cast<i::JSTypedArray>(*self),
                                             i_isolate);
      source = reinterpret_cast<char*>(array->DataPtr());
    } else if (i::IsJSDataView(*self)) {
      i::DirectHandle<i::JSDataView> data_view(i::Cast<i::JSDataView>(*self),
                                               i_isolate);
      source = reinterpret_cast<char*>(data_view->data_pointer());
    } else {
      DCHECK(IsJSRabGsabDataView(*self));
      i::DirectHandle<i::JSRabGsabDataView> data_view(
          i::Cast<i::JSRabGsabDataView>(*self), i_isolate);
      source = reinterpret_cast<char*>(data_view->data_pointer());
    }
    memcpy(dest, source, bytes_to_copy);
  }
  return bytes_to_copy;
}

bool v8::ArrayBufferView::HasBuffer() const {
  auto self = Utils::OpenDirectHandle(this);
  if (!IsJSTypedArray(*self)) return true;
  auto typed_array = i::Cast<i::JSTypedArray>(self);
  return !typed_array->is_on_heap();
}

size_t v8::ArrayBufferView::ByteOffset() {
  auto obj = Utils::OpenDirectHandle(this);
  return obj->WasDetached() ? 0 : obj->byte_offset();
}

size_t v8::ArrayBufferView::ByteLength() {
  i::DisallowGarbageCollection no_gc;
  i::Tagged<i::JSArrayBufferView> obj = *Utils::OpenDirectHandle(this);
  if (obj->WasDetached()) {
    return 0;
  }
  if (i::IsJSTypedArray(obj)) {
    return i::Cast<i::JSTypedArray>(obj)->GetByteLength();
  }
  if (i::IsJSDataView(obj)) {
    return i::Cast<i::JSDataView>(obj)->byte_length();
  }
  return i::Cast<i::JSRabGsabDataView>(obj)->GetByteLength();
}

size_t v8::TypedArray::Length() {
  i::DisallowGarbageCollection no_gc;
  i::Tagged<i::JSTypedArray> obj = *Utils::OpenDirectHandle(this);
  return obj->WasDetached() ? 0 : obj->GetLength();
}

static_assert(v8::TypedArray::kMaxByteLength == i::JSTypedArray::kMaxByteLength,
              "v8::TypedArray::kMaxByteLength must match "
              "i::JSTypedArray::kMaxByteLength");

#define TYPED_ARRAY_NEW(Type, type, TYPE, ctype)                            \
  Local<Type##Array> Type##Array::New(Local<ArrayBuffer> array_buffer,      \
                                      size_t byte_offset, size_t length) {  \
    i::Isolate* i_isolate =                                                 \
        Utils::OpenDirectHandle(*array_buffer)->GetIsolate();               \
    API_RCS_SCOPE(i_isolate, Type##Array, New);                             \
    ENTER_V8_NO_SCRIPT_NO_EXCEPTION(i_isolate);                             \
    if (!Utils::ApiCheck(length <= kMaxLength,                              \
                         "v8::" #Type                                       \
                         "Array::New(Local<ArrayBuffer>, size_t, size_t)",  \
                         "length exceeds max allowed value")) {             \
      return Local<Type##Array>();                                          \
    }                                                                       \
    auto buffer = Utils::OpenHandle(*array_buffer);                         \
    i::Handle<i::JSTypedArray> obj = i_isolate->factory()->NewJSTypedArray( \
        i::kExternal##Type##Array, buffer, byte_offset, length);            \
    return Utils::ToLocal##Type##Array(obj);                                \
  }                                                                         \
  Local<Type##Array> Type##Array::New(                                      \
      Local<SharedArrayBuffer> shared_array_buffer, size_t byte_offset,     \
      size_t length) {                                                      \
    i::Isolate* i_isolate =                                                 \
        Utils::OpenDirectHandle(*shared_array_buffer)->GetIsolate();        \
    API_RCS_SCOPE(i_isolate, Type##Array, New);                             \
    ENTER_V8_NO_SCRIPT_NO_EXCEPTION(i_isolate);                             \
    if (!Utils::ApiCheck(                                                   \
            length <= kMaxLength,                                           \
            "v8::" #Type                                                    \
            "Array::New(Local<SharedArrayBuffer>, size_t, size_t)",         \
            "length exceeds max allowed value")) {                          \
      return Local<Type##Array>();                                          \
    }                                                                       \
    auto buffer = Utils::OpenHandle(*shared_array_buffer);                  \
    i::Handle<i::JSTypedArray> obj = i_isolate->factory()->NewJSTypedArray( \
        i::kExternal##Type##Array, buffer, byte_offset, length);            \
    return Utils::ToLocal##Type##Array(obj);                                \
  }

TYPED_ARRAYS_BASE(TYPED_ARRAY_NEW)
#undef TYPED_ARRAY_NEW

Local<Float16Array> Float16Array::New(Local<ArrayBuffer> array_buffer,
                                      size_t byte_offset, size_t length) {
  Utils::ApiCheck(i::v8_flags.js_float16array, "v8::Float16Array::New",
                  "Float16Array is not supported");
  i::Isolate* i_isolate = Utils::OpenDirectHandle(*array_buffer)->GetIsolate();
  API_RCS_SCOPE(i_isolate, Float16Array, New);
  ENTER_V8_NO_SCRIPT_NO_EXCEPTION(i_isolate);
  if (!Utils::ApiCheck(
          length <= kMaxLength,
          "v8::Float16Array::New(Local<ArrayBuffer>, size_t, size_t)",
          "length exceeds max allowed value")) {
    return Local<Float16Array>();
  }
  auto buffer = Utils::OpenHandle(*array_buffer);
  i::Handle<i::JSTypedArray> obj = i_isolate->factory()->NewJSTypedArray(
      i::kExternalFloat16Array, buffer, byte_offset, length);
  return Utils::ToLocalFloat16Array(obj);
}
Local<Float16Array> Float16Array::New(
    Local<SharedArrayBuffer> shared_array_buffer, size_t byte_offset,
    size_t length) {
  Utils::ApiCheck(i::v8_flags.js_float16array, "v8::Float16Array::New",
                  "Float16Array is not supported");
  i::Isolate* i_isolate =
      Utils::OpenDirectHandle(*shared_array_buffer)->GetIsolate();
  API_RCS_SCOPE(i_isolate, Float16Array, New);
  ENTER_V8_NO_SCRIPT_NO_EXCEPTION(i_isolate);
  if (!Utils::ApiCheck(
          length <= kMaxLength,
          "v8::Float16Array::New(Local<SharedArrayBuffer>, size_t, size_t)",
          "length exceeds max allowed value")) {
    return Local<Float16Array>();
  }
  auto buffer = Utils::OpenHandle(*shared_array_buffer);
  i::Handle<i::JSTypedArray> obj = i_isolate->factory()->NewJSTypedArray(
      i::kExternalFloat16Array, buffer, byte_offset, length);
  return Utils::ToLocalFloat16Array(obj);
}

// TODO(v8:11111): Support creating length tracking DataViews via the API.
Local<DataView> DataView::New(Local<ArrayBuffer> array_buffer,
                              size_t byte_offset, size_t byte_length) {
  auto buffer = Utils::OpenHandle(*array_buffer);
  i::Isolate* i_isolate = buffer->GetIsolate();
  API_RCS_SCOPE(i_isolate, DataView, New);
  ENTER_V8_NO_SCRIPT_NO_EXCEPTION(i_isolate);
  auto obj = i::Cast<i::JSDataView>(
      i_isolate->factory()->NewJSDataViewOrRabGsabDataView(buffer, byte_offset,
                                                           byte_length));
  return Utils::ToLocal(obj);
}

Local<DataView> DataView::New(Local<SharedArrayBuffer> shared_array_buffer,
                              size_t byte_offset, size_t byte_length) {
  auto buffer = Utils::OpenHandle(*shared_array_buffer);
  i::Isolate* i_isolate = buffer->GetIsolate();
  API_RCS_SCOPE(i_isolate, DataView, New);
  ENTER_V8_NO_SCRIPT_NO_EXCEPTION(i_isolate);
  auto obj = i::Cast<i::JSDataView>(
      i_isolate->factory()->NewJSDataViewOrRabGsabDataView(buffer, byte_offset,
                                                           byte_length));
  return Utils::ToLocal(obj);
}

size_t v8::SharedArrayBuffer::ByteLength() const {
  return Utils::OpenDirectHandle(this)->GetByteLength();
}

size_t v8::SharedArrayBuffer::MaxByteLength() const {
  return Utils::OpenDirectHandle(this)->max_byte_length();
}

Local<SharedArrayBuffer> v8::SharedArrayBuffer::New(
    Isolate* v8_isolate, size_t byte_length,
    BackingStoreInitializationMode initialization_mode) {
  i::Isolate* i_isolate = reinterpret_cast<i::Isolate*>(v8_isolate);
  API_RCS_SCOPE(i_isolate, SharedArrayBuffer, New);
  ENTER_V8_NO_SCRIPT_NO_EXCEPTION(i_isolate);

  std::unique_ptr<i::BackingStore> backing_store =
      i::BackingStore::Allocate(i_isolate, byte_length, i::SharedFlag::kShared,
                                GetInitializedFlag(initialization_mode));

  if (!backing_store) {
    // TODO(jbroman): It may be useful in the future to provide a MaybeLocal
    // version that throws an exception or otherwise does not crash.
    i::V8::FatalProcessOutOfMemory(i_isolate, "v8::SharedArrayBuffer::New");
  }

  i::Handle<i::JSArrayBuffer> obj =
      i_isolate->factory()->NewJSSharedArrayBuffer(std::move(backing_store));
  return Utils::ToLocalShared(obj);
}

Local<SharedArrayBuffer> v8::SharedArrayBuffer::New(
    Isolate* v8_isolate, std::shared_ptr<BackingStore> backing_store) {
  CHECK_IMPLIES(backing_store->ByteLength() != 0,
                backing_store->Data() != nullptr);
  i::Isolate* i_isolate = reinterpret_cast<i::Isolate*>(v8_isolate);
  API_RCS_SCOPE(i_isolate, SharedArrayBuffer, New);
  ENTER_V8_NO_SCRIPT_NO_EXCEPTION(i_isolate);
  std::shared_ptr<i::BackingStore> i_backing_store(ToInternal(backing_store));
  Utils::ApiCheck(
      i_backing_store->is_shared(), "v8::SharedArrayBuffer::New",
      "Cannot construct SharedArrayBuffer with BackingStore of ArrayBuffer");
  i::Handle<i::JSArrayBuffer> obj =
      i_isolate->factory()->NewJSSharedArrayBuffer(std::move(i_backing_store));
  return Utils::ToLocalShared(obj);
}

std::unique_ptr<v8::BackingStore> v8::SharedArrayBuffer::NewBackingStore(
    Isolate* v8_isolate, size_t byte_length,
    BackingStoreInitializationMode initialization_mode) {
  i::Isolate* i_isolate = reinterpret_cast<i::Isolate*>(v8_isolate);
  API_RCS_SCOPE(i_isolate, SharedArrayBuffer, NewBackingStore);
  Utils::ApiCheck(
      byte_length <= i::JSArrayBuffer::kMaxByteLength,
      "v8::SharedArrayBuffer::NewBackingStore",
      "Cannot construct SharedArrayBuffer, requested length is too big");
  ENTER_V8_NO_SCRIPT_NO_EXCEPTION(i_isolate);
  std::unique_ptr<i::BackingStoreBase> backing_store =
      i::BackingStore::Allocate(i_isolate, byte_length, i::SharedFlag::kShared,
                                GetInitializedFlag(initialization_mode));
  if (!backing_store) {
    i::V8::FatalProcessOutOfMemory(i_isolate,
                                   "v8::SharedArrayBuffer::NewBackingStore");
  }
  return std::unique_ptr<v8::BackingStore>(
      static_cast<v8::BackingStore*>(backing_store.release()));
}

std::unique_ptr<v8::BackingStore> v8::SharedArrayBuffer::NewBackingStore(
    void* data, size_t byte_length, v8::BackingStore::DeleterCallback deleter,
    void* deleter_data) {
  CHECK_LE(byte_length, i::JSArrayBuffer::kMaxByteLength);
  std::unique_ptr<i::BackingStoreBase> backing_store =
      i::BackingStore::WrapAllocation(data, byte_length, deleter, deleter_data,
                                      i::SharedFlag::kShared);
  return std::unique_ptr<v8::BackingStore>(
      static_cast<v8::BackingStore*>(backing_store.release()));
}

Local<Symbol> v8::Symbol::New(Isolate* v8_isolate, Local<String> name) {
  i::Isolate* i_isolate = reinterpret_cast<i::Isolate*>(v8_isolate);
  API_RCS_SCOPE(i_isolate, Symbol, New);
  ENTER_V8_NO_SCRIPT_NO_EXCEPTION(i_isolate);
  i::Handle<i::Symbol> result = i_isolate->factory()->NewSymbol();
  if (!name.IsEmpty()) result->set_description(*Utils::OpenDirectHandle(*name));
  return Utils::ToLocal(result);
}

Local<Symbol> v8::Symbol::For(Isolate* v8_isolate, Local<String> name) {
  i::Isolate* i_isolate = reinterpret_cast<i::Isolate*>(v8_isolate);
  ENTER_V8_NO_SCRIPT_NO_EXCEPTION(i_isolate);
  auto i_name = Utils::OpenHandle(*name);
  return Utils::ToLocal(
      i_isolate->SymbolFor(i::RootIndex::kPublicSymbolTable, i_name, false));
}

Local<Symbol> v8::Symbol::ForApi(Isolate* v8_isolate, Local<String> name) {
  i::Isolate* i_isolate = reinterpret_cast<i::Isolate*>(v8_isolate);
  ENTER_V8_NO_SCRIPT_NO_EXCEPTION(i_isolate);
  auto i_name = Utils::OpenHandle(*name);
  return Utils::ToLocal(
      i_isolate->SymbolFor(i::RootIndex::kApiSymbolTable, i_name, false));
}

#define WELL_KNOWN_SYMBOLS(V)                 \
  V(AsyncIterator, async_iterator)            \
  V(HasInstance, has_instance)                \
  V(IsConcatSpreadable, is_concat_spreadable) \
  V(Iterator, iterator)                       \
  V(Match, match)                             \
  V(Replace, replace)                         \
  V(Search, search)                           \
  V(Split, split)                             \
  V(ToPrimitive, to_primitive)                \
  V(ToStringTag, to_string_tag)               \
  V(Unscopables, unscopables)

#define SYMBOL_GETTER(Name, name)                                      \
  Local<Symbol> v8::Symbol::Get##Name(Isolate* v8_isolate) {           \
    i::Isolate* i_isolate = reinterpret_cast<i::Isolate*>(v8_isolate); \
    return Utils::ToLocal(i_isolate->factory()->name##_symbol());      \
  }

WELL_KNOWN_SYMBOLS(SYMBOL_GETTER)

#undef SYMBOL_GETTER
#undef WELL_KNOWN_SYMBOLS

Local<Private> v8::Private::New(Isolate* v8_isolate, Local<String> name) {
  i::Isolate* i_isolate = reinterpret_cast<i::Isolate*>(v8_isolate);
  API_RCS_SCOPE(i_isolate, Private, New);
  ENTER_V8_NO_SCRIPT_NO_EXCEPTION(i_isolate);
  i::Handle<i::Symbol> symbol = i_isolate->factory()->NewPrivateSymbol();
  if (!name.IsEmpty()) symbol->set_description(*Utils::OpenDirectHandle(*name));
  Local<Symbol> result = Utils::ToLocal(symbol);
  return result.UnsafeAs<Private>();
}

Local<Private> v8::Private::ForApi(Isolate* v8_isolate, Local<String> name) {
  i::Isolate* i_isolate = reinterpret_cast<i::Isolate*>(v8_isolate);
  DCHECK_NO_SCRIPT_NO_EXCEPTION(i_isolate);
  auto i_name = Utils::OpenHandle(*name);
  Local<Symbol> result = Utils::ToLocal(
      i_isolate->SymbolFor(i::RootIndex::kApiPrivateSymbolTable, i_name, true));
  return result.UnsafeAs<Private>();
}

Local<Number> v8::Number::New(Isolate* v8_isolate, double value) {
  i::Isolate* i_isolate = reinterpret_cast<i::Isolate*>(v8_isolate);
  DCHECK_NO_SCRIPT_NO_EXCEPTION(i_isolate);
  if (std::isnan(value)) {
    // Introduce only canonical NaN value into the VM, to avoid signaling NaNs.
    value = std::numeric_limits<double>::quiet_NaN();
  }
  i::Handle<i::Object> result = i_isolate->factory()->NewNumber(value);
  return Utils::NumberToLocal(result);
}

Local<Integer> v8::Integer::New(Isolate* v8_isolate, int32_t value) {
  i::Isolate* i_isolate = reinterpret_cast<i::Isolate*>(v8_isolate);
  ENTER_V8_NO_SCRIPT_NO_EXCEPTION(i_isolate);
  if (i::Smi::IsValid(value)) {
    return Utils::IntegerToLocal(
        i::Handle<i::Object>(i::Smi::FromInt(value), i_isolate));
  }
  i::Handle<i::Object> result = i_isolate->factory()->NewNumber(value);
  return Utils::IntegerToLocal(result);
}

Local<Integer> v8::Integer::NewFromUnsigned(Isolate* v8_isolate,
                                            uint32_t value) {
  i::Isolate* i_isolate = reinterpret_cast<i::Isolate*>(v8_isolate);
  ENTER_V8_NO_SCRIPT_NO_EXCEPTION(i_isolate);
  bool fits_into_int32_t = (value & (1 << 31)) == 0;
  if (fits_into_int32_t) {
    return Integer::New(v8_isolate, static_cast<int32_t>(value));
  }
  i::Handle<i::Object> result = i_isolate->factory()->NewNumber(value);
  return Utils::IntegerToLocal(result);
}

Local<BigInt> v8::BigInt::New(Isolate* v8_isolate, int64_t value) {
  i::Isolate* i_isolate = reinterpret_cast<i::Isolate*>(v8_isolate);
  ENTER_V8_NO_SCRIPT_NO_EXCEPTION(i_isolate);
  i::Handle<i::BigInt> result = i::BigInt::FromInt64(i_isolate, value);
  return Utils::ToLocal(result);
}

Local<BigInt> v8::BigInt::NewFromUnsigned(Isolate* v8_isolate, uint64_t value) {
  i::Isolate* i_isolate = reinterpret_cast<i::Isolate*>(v8_isolate);
  ENTER_V8_NO_SCRIPT_NO_EXCEPTION(i_isolate);
  i::Handle<i::BigInt> result = i::BigInt::FromUint64(i_isolate, value);
  return Utils::ToLocal(result);
}

MaybeLocal<BigInt> v8::BigInt::NewFromWords(Local<Context> context,
                                            int sign_bit, int word_count,
                                            const uint64_t* words) {
  i::Isolate* i_isolate = reinterpret_cast<i::Isolate*>(context->GetIsolate());
  ENTER_V8_NO_SCRIPT(i_isolate, context, BigInt, NewFromWords,
                     InternalEscapableScope);
  i::MaybeHandle<i::BigInt> result =
      i::BigInt::FromWords64(i_isolate, sign_bit, word_count, words);
  has_exception = result.is_null();
  RETURN_ON_FAILED_EXECUTION(BigInt);
  RETURN_ESCAPED(Utils::ToLocal(result.ToHandleChecked()));
}

uint64_t v8::BigInt::Uint64Value(bool* lossless) const {
  return Utils::OpenDirectHandle(this)->AsUint64(lossless);
}

int64_t v8::BigInt::Int64Value(bool* lossless) const {
  return Utils::OpenDirectHandle(this)->AsInt64(lossless);
}

int BigInt::WordCount() const {
  return Utils::OpenDirectHandle(this)->Words64Count();
}

void BigInt::ToWordsArray(int* sign_bit, int* word_count,
                          uint64_t* words) const {
  return Utils::OpenDirectHandle(this)->ToWordsArray64(sign_bit, word_count,
                                                       words);
}

void Isolate::ReportExternalAllocationLimitReached() {
  i::Heap* heap = reinterpret_cast<i::Isolate*>(this)->heap();
  if (heap->gc_state() != i::Heap::NOT_IN_GC) return;
  heap->ReportExternalMemoryPressure();
}

HeapProfiler* Isolate::GetHeapProfiler() {
  i::HeapProfiler* heap_profiler =
      reinterpret_cast<i::Isolate*>(this)->heap_profiler();
  return reinterpret_cast<HeapProfiler*>(heap_profiler);
}

void Isolate::SetIdle(bool is_idle) {
  i::Isolate* i_isolate = reinterpret_cast<i::Isolate*>(this);
  i_isolate->SetIdle(is_idle);
}

ArrayBuffer::Allocator* Isolate::GetArrayBufferAllocator() {
  i::Isolate* i_isolate = reinterpret_cast<i::Isolate*>(this);
  return i_isolate->array_buffer_allocator();
}

bool Isolate::InContext() {
  i::Isolate* i_isolate = reinterpret_cast<i::Isolate*>(this);
  return !i_isolate->context().is_null();
}

void Isolate::ClearKeptObjects() {
  i::Isolate* i_isolate = reinterpret_cast<i::Isolate*>(this);
  i_isolate->ClearKeptObjects();
}

v8::Local<v8::Context> Isolate::GetCurrentContext() {
  i::Isolate* i_isolate = reinterpret_cast<i::Isolate*>(this);
  i::Tagged<i::Context> context = i_isolate->context();
  if (context.is_null()) return Local<Context>();
  i::Tagged<i::NativeContext> native_context = context->native_context();
  return Utils::ToLocal(handle(native_context, i_isolate));
}

// TODO(ishell): rename back to GetEnteredContext().
v8::Local<v8::Context> Isolate::GetEnteredOrMicrotaskContext() {
  i::Isolate* i_isolate = reinterpret_cast<i::Isolate*>(this);
  i::Handle<i::NativeContext> last =
      i_isolate->handle_scope_implementer()->LastEnteredContext();
  if (last.is_null()) return Local<Context>();
  return Utils::ToLocal(last);
}

v8::Local<v8::Context> Isolate::GetIncumbentContext() {
  i::Isolate* i_isolate = reinterpret_cast<i::Isolate*>(this);
  i::Handle<i::NativeContext> context = i_isolate->GetIncumbentContext();
  return Utils::ToLocal(context);
}

v8::Local<Value> Isolate::ThrowError(v8::Local<v8::String> message) {
  return ThrowException(v8::Exception::Error(message));
}

v8::Local<Value> Isolate::ThrowException(v8::Local<v8::Value> value) {
  i::Isolate* i_isolate = reinterpret_cast<i::Isolate*>(this);
  ENTER_V8_BASIC(i_isolate);
  i_isolate->clear_internal_exception();
  // If we're passed an empty handle, we throw an undefined exception
  // to deal more gracefully with out of memory situations.
  if (value.IsEmpty()) {
    i_isolate->Throw(i::ReadOnlyRoots(i_isolate).undefined_value());
  } else {
    i_isolate->Throw(*Utils::OpenDirectHandle(*value));
  }
  return v8::Undefined(reinterpret_cast<v8::Isolate*>(i_isolate));
}

void Isolate::AddGCPrologueCallback(GCCallbackWithData callback, void* data,
                                    GCType gc_type) {
  i::Isolate* i_isolate = reinterpret_cast<i::Isolate*>(this);
  i_isolate->heap()->AddGCPrologueCallback(callback, gc_type, data);
}

void Isolate::RemoveGCPrologueCallback(GCCallbackWithData callback,
                                       void* data) {
  i::Isolate* i_isolate = reinterpret_cast<i::Isolate*>(this);
  i_isolate->heap()->RemoveGCPrologueCallback(callback, data);
}

void Isolate::AddGCEpilogueCallback(GCCallbackWithData callback, void* data,
                                    GCType gc_type) {
  i::Isolate* i_isolate = reinterpret_cast<i::Isolate*>(this);
  i_isolate->heap()->AddGCEpilogueCallback(callback, gc_type, data);
}

void Isolate::RemoveGCEpilogueCallback(GCCallbackWithData callback,
                                       void* data) {
  i::Isolate* i_isolate = reinterpret_cast<i::Isolate*>(this);
  i_isolate->heap()->RemoveGCEpilogueCallback(callback, data);
}

static void CallGCCallbackWithoutData(Isolate* v8_isolate, GCType type,
                                      GCCallbackFlags flags, void* data) {
  reinterpret_cast<Isolate::GCCallback>(data)(v8_isolate, type, flags);
}

void Isolate::AddGCPrologueCallback(GCCallback callback, GCType gc_type) {
  void* data = reinterpret_cast<void*>(callback);
  AddGCPrologueCallback(CallGCCallbackWithoutData, data, gc_type);
}

void Isolate::RemoveGCPrologueCallback(GCCallback callback) {
  void* data = reinterpret_cast<void*>(callback);
  RemoveGCPrologueCallback(CallGCCallbackWithoutData, data);
}

void Isolate::AddGCEpilogueCallback(GCCallback callback, GCType gc_type) {
  void* data = reinterpret_cast<void*>(callback);
  AddGCEpilogueCallback(CallGCCallbackWithoutData, data, gc_type);
}

void Isolate::RemoveGCEpilogueCallback(GCCallback callback) {
  void* data = reinterpret_cast<void*>(callback);
  RemoveGCEpilogueCallback(CallGCCallbackWithoutData, data);
}

void Isolate::SetEmbedderRootsHandler(EmbedderRootsHandler* handler) {
  i::Isolate* i_isolate = reinterpret_cast<i::Isolate*>(this);
  i_isolate->heap()->SetEmbedderRootsHandler(handler);
}

void Isolate::AttachCppHeap(CppHeap* cpp_heap) {
  i::Isolate* i_isolate = reinterpret_cast<i::Isolate*>(this);
  i_isolate->heap()->AttachCppHeap(cpp_heap);
}

void Isolate::DetachCppHeap() {
  i::Isolate* i_isolate = reinterpret_cast<i::Isolate*>(this);
  i_isolate->heap()->DetachCppHeap();
}

CppHeap* Isolate::GetCppHeap() const {
  const i::Isolate* i_isolate = reinterpret_cast<const i::Isolate*>(this);
  return i_isolate->heap()->cpp_heap();
}

void Isolate::SetGetExternallyAllocatedMemoryInBytesCallback(
    GetExternallyAllocatedMemoryInBytesCallback callback) {
  i::Isolate* i_isolate = reinterpret_cast<i::Isolate*>(this);
  i_isolate->heap()->SetGetExternallyAllocatedMemoryInBytesCallback(callback);
}

void Isolate::TerminateExecution() {
  i::Isolate* i_isolate = reinterpret_cast<i::Isolate*>(this);
  i_isolate->stack_guard()->RequestTerminateExecution();
}

bool Isolate::IsExecutionTerminating() {
  i::Isolate* i_isolate = reinterpret_cast<i::Isolate*>(this);
#ifdef DEBUG
  // This method might be called on a thread that's not bound to any Isolate
  // and thus pointer compression schemes might have cage base value unset.
  // Read-only roots accessors contain type DCHECKs which require access to
  // V8 heap in order to check the object type. So, allow heap access here
  // to let the checks work.
  i::PtrComprCageAccessScope ptr_compr_cage_access_scope(i_isolate);
#endif  // DEBUG
  return i_isolate->is_execution_terminating();
}

void Isolate::CancelTerminateExecution() {
  i::Isolate* i_isolate = reinterpret_cast<i::Isolate*>(this);
  i_isolate->stack_guard()->ClearTerminateExecution();
  i_isolate->CancelTerminateExecution();
}

void Isolate::RequestInterrupt(InterruptCallback callback, void* data) {
  i::Isolate* i_isolate = reinterpret_cast<i::Isolate*>(this);
  i_isolate->RequestInterrupt(callback, data);
}

bool Isolate::HasPendingBackgroundTasks() {
#if V8_ENABLE_WEBASSEMBLY
  i::Isolate* i_isolate = reinterpret_cast<i::Isolate*>(this);
  return i::wasm::GetWasmEngine()->HasRunningCompileJob(i_isolate);
#else
  return false;
#endif  // V8_ENABLE_WEBASSEMBLY
}

void Isolate::RequestGarbageCollectionForTesting(GarbageCollectionType type) {
  Utils::ApiCheck(i::v8_flags.expose_gc,
                  "v8::Isolate::RequestGarbageCollectionForTesting",
                  "Must use --expose-gc");
  if (type == kMinorGarbageCollection) {
    reinterpret_cast<i::Isolate*>(this)->heap()->CollectGarbage(
        i::NEW_SPACE, i::GarbageCollectionReason::kTesting,
        kGCCallbackFlagForced);
  } else {
    DCHECK_EQ(kFullGarbageCollection, type);
    reinterpret_cast<i::Isolate*>(this)->heap()->PreciseCollectAllGarbage(
        i::GCFlag::kNoFlags, i::GarbageCollectionReason::kTesting,
        kGCCallbackFlagForced);
  }
}

void Isolate::RequestGarbageCollectionForTesting(GarbageCollectionType type,
                                                 StackState stack_state) {
  base::Optional<i::EmbedderStackStateScope> stack_scope;
  if (type == kFullGarbageCollection) {
    stack_scope.emplace(reinterpret_cast<i::Isolate*>(this)->heap(),
                        i::EmbedderStackStateOrigin::kExplicitInvocation,
                        stack_state);
  }
  RequestGarbageCollectionForTesting(type);
}

Isolate* Isolate::GetCurrent() {
  i::Isolate* i_isolate = i::Isolate::Current();
  return reinterpret_cast<Isolate*>(i_isolate);
}

Isolate* Isolate::TryGetCurrent() {
  i::Isolate* i_isolate = i::Isolate::TryGetCurrent();
  return reinterpret_cast<Isolate*>(i_isolate);
}

bool Isolate::IsCurrent() const {
  return reinterpret_cast<const i::Isolate*>(this)->IsCurrent();
}

// static
Isolate* Isolate::Allocate() {
  return reinterpret_cast<Isolate*>(i::Isolate::New());
}

Isolate::CreateParams::CreateParams() = default;

Isolate::CreateParams::~CreateParams() = default;

// static
// This is separate so that tests can provide a different |isolate|.
void Isolate::Initialize(Isolate* v8_isolate,
                         const v8::Isolate::CreateParams& params) {
  i::Isolate* i_isolate = reinterpret_cast<i::Isolate*>(v8_isolate);
  TRACE_EVENT_CALL_STATS_SCOPED(i_isolate, "v8", "V8.IsolateInitialize");
  if (auto allocator = params.array_buffer_allocator_shared) {
    CHECK(params.array_buffer_allocator == nullptr ||
          params.array_buffer_allocator == allocator.get());
    i_isolate->set_array_buffer_allocator(allocator.get());
    i_isolate->set_array_buffer_allocator_shared(std::move(allocator));
  } else {
    CHECK_NOT_NULL(params.array_buffer_allocator);
    i_isolate->set_array_buffer_allocator(params.array_buffer_allocator);
  }
  if (params.snapshot_blob != nullptr) {
    i_isolate->set_snapshot_blob(params.snapshot_blob);
  } else {
    i_isolate->set_snapshot_blob(i::Snapshot::DefaultSnapshotBlob());
  }

  if (params.fatal_error_callback) {
    v8_isolate->SetFatalErrorHandler(params.fatal_error_callback);
  }

#if __clang__
#pragma clang diagnostic push
#pragma clang diagnostic ignored "-Wdeprecated-declarations"
#endif
  if (params.oom_error_callback) {
    v8_isolate->SetOOMErrorHandler(params.oom_error_callback);
  }
#if __clang__
#pragma clang diagnostic pop
#endif

  if (params.counter_lookup_callback) {
    v8_isolate->SetCounterFunction(params.counter_lookup_callback);
  }

  if (params.create_histogram_callback) {
    v8_isolate->SetCreateHistogramFunction(params.create_histogram_callback);
  }

  if (params.add_histogram_sample_callback) {
    v8_isolate->SetAddHistogramSampleFunction(
        params.add_histogram_sample_callback);
  }

  i_isolate->set_api_external_references(params.external_references);
  i_isolate->set_allow_atomics_wait(params.allow_atomics_wait);

  i_isolate->heap()->ConfigureHeap(params.constraints, params.cpp_heap);
  if (params.constraints.stack_limit() != nullptr) {
    uintptr_t limit =
        reinterpret_cast<uintptr_t>(params.constraints.stack_limit());
    i_isolate->stack_guard()->SetStackLimit(limit);
  }

  // TODO(v8:2487): Once we got rid of Isolate::Current(), we can remove this.
  Isolate::Scope isolate_scope(v8_isolate);
  if (i_isolate->snapshot_blob() == nullptr) {
    FATAL(
        "V8 snapshot blob was not set during initialization. This can mean "
        "that the snapshot blob file is corrupted or missing.");
  }
  if (!i::Snapshot::Initialize(i_isolate)) {
    // If snapshot data was provided and we failed to deserialize it must
    // have been corrupted.
    FATAL(
        "Failed to deserialize the V8 snapshot blob. This can mean that the "
        "snapshot blob file is corrupted or missing.");
  }

  {
    // Set up code event handlers. Needs to be after i::Snapshot::Initialize
    // because that is where we add the isolate to WasmEngine.
    auto code_event_handler = params.code_event_handler;
    if (code_event_handler) {
      v8_isolate->SetJitCodeEventHandler(kJitCodeEventEnumExisting,
                                         code_event_handler);
    }
  }

  i_isolate->set_embedder_wrapper_type_index(
      params.embedder_wrapper_type_index);
  i_isolate->set_embedder_wrapper_object_index(
      params.embedder_wrapper_object_index);

  if (!i::V8::GetCurrentPlatform()
           ->GetForegroundTaskRunner(v8_isolate)
           ->NonNestableTasksEnabled()) {
    FATAL(
        "The current platform's foreground task runner does not have "
        "non-nestable tasks enabled. The embedder must provide one.");
  }
}

Isolate* Isolate::New(const Isolate::CreateParams& params) {
  Isolate* v8_isolate = Allocate();
  Initialize(v8_isolate, params);
  return v8_isolate;
}

void Isolate::Dispose() {
  i::Isolate* i_isolate = reinterpret_cast<i::Isolate*>(this);
  if (!Utils::ApiCheck(!i_isolate->IsInUse(), "v8::Isolate::Dispose()",
                       "Disposing the isolate that is entered by a thread")) {
    return;
  }
  i::Isolate::Delete(i_isolate);
}

void Isolate::DumpAndResetStats() {
  i::Isolate* i_isolate = reinterpret_cast<i::Isolate*>(this);
#ifdef DEBUG
  // This method might be called on a thread that's not bound to any Isolate
  // and thus pointer compression schemes might have cage base value unset.
  // Read-only roots accessors contain type DCHECKs which require access to
  // V8 heap in order to check the object type. So, allow heap access here
  // to let the checks work.
  i::PtrComprCageAccessScope ptr_compr_cage_access_scope(i_isolate);
#endif  // DEBUG
  i_isolate->DumpAndResetStats();
}

void Isolate::DiscardThreadSpecificMetadata() {
  i::Isolate* i_isolate = reinterpret_cast<i::Isolate*>(this);
  i_isolate->DiscardPerThreadDataForThisThread();
}

void Isolate::Enter() {
  i::Isolate* i_isolate = reinterpret_cast<i::Isolate*>(this);
  i_isolate->Enter();
}

void Isolate::Exit() {
  i::Isolate* i_isolate = reinterpret_cast<i::Isolate*>(this);
  i_isolate->Exit();
}

void Isolate::SetAbortOnUncaughtExceptionCallback(
    AbortOnUncaughtExceptionCallback callback) {
  i::Isolate* i_isolate = reinterpret_cast<i::Isolate*>(this);
  i_isolate->SetAbortOnUncaughtExceptionCallback(callback);
}

void Isolate::SetHostImportModuleDynamicallyCallback(
    HostImportModuleDynamicallyCallback callback) {
  i::Isolate* i_isolate = reinterpret_cast<i::Isolate*>(this);
  i_isolate->SetHostImportModuleDynamicallyCallback(callback);
}

void Isolate::SetHostInitializeImportMetaObjectCallback(
    HostInitializeImportMetaObjectCallback callback) {
  i::Isolate* i_isolate = reinterpret_cast<i::Isolate*>(this);
  i_isolate->SetHostInitializeImportMetaObjectCallback(callback);
}

void Isolate::SetHostCreateShadowRealmContextCallback(
    HostCreateShadowRealmContextCallback callback) {
  i::Isolate* i_isolate = reinterpret_cast<i::Isolate*>(this);
  i_isolate->SetHostCreateShadowRealmContextCallback(callback);
}

void Isolate::SetPrepareStackTraceCallback(PrepareStackTraceCallback callback) {
  i::Isolate* i_isolate = reinterpret_cast<i::Isolate*>(this);
  i_isolate->SetPrepareStackTraceCallback(callback);
}

int Isolate::GetStackTraceLimit() {
  i::Isolate* i_isolate = reinterpret_cast<i::Isolate*>(this);
  int stack_trace_limit = 0;
  if (!i_isolate->GetStackTraceLimit(i_isolate, &stack_trace_limit)) {
    return i::v8_flags.stack_trace_limit;
  }
  return stack_trace_limit;
}

Isolate::DisallowJavascriptExecutionScope::DisallowJavascriptExecutionScope(
    Isolate* v8_isolate,
    Isolate::DisallowJavascriptExecutionScope::OnFailure on_failure)
    : v8_isolate_(v8_isolate), on_failure_(on_failure) {
  i::Isolate* i_isolate = reinterpret_cast<i::Isolate*>(v8_isolate);
  switch (on_failure_) {
    case CRASH_ON_FAILURE:
      i::DisallowJavascriptExecution::Open(i_isolate, &was_execution_allowed_);
      break;
    case THROW_ON_FAILURE:
      i::ThrowOnJavascriptExecution::Open(i_isolate, &was_execution_allowed_);
      break;
    case DUMP_ON_FAILURE:
      i::DumpOnJavascriptExecution::Open(i_isolate, &was_execution_allowed_);
      break;
  }
}

Isolate::DisallowJavascriptExecutionScope::~DisallowJavascriptExecutionScope() {
  i::Isolate* i_isolate = reinterpret_cast<i::Isolate*>(v8_isolate_);
  switch (on_failure_) {
    case CRASH_ON_FAILURE:
      i::DisallowJavascriptExecution::Close(i_isolate, was_execution_allowed_);
      break;
    case THROW_ON_FAILURE:
      i::ThrowOnJavascriptExecution::Close(i_isolate, was_execution_allowed_);
      break;
    case DUMP_ON_FAILURE:
      i::DumpOnJavascriptExecution::Close(i_isolate, was_execution_allowed_);
      break;
  }
}

Isolate::AllowJavascriptExecutionScope::AllowJavascriptExecutionScope(
    Isolate* v8_isolate)
    : v8_isolate_(v8_isolate) {
  i::Isolate* i_isolate = reinterpret_cast<i::Isolate*>(v8_isolate);
  i::AllowJavascriptExecution::Open(i_isolate, &was_execution_allowed_assert_);
  i::NoThrowOnJavascriptExecution::Open(i_isolate,
                                        &was_execution_allowed_throws_);
  i::NoDumpOnJavascriptExecution::Open(i_isolate, &was_execution_allowed_dump_);
}

Isolate::AllowJavascriptExecutionScope::~AllowJavascriptExecutionScope() {
  i::Isolate* i_isolate = reinterpret_cast<i::Isolate*>(v8_isolate_);
  i::AllowJavascriptExecution::Close(i_isolate, was_execution_allowed_assert_);
  i::NoThrowOnJavascriptExecution::Close(i_isolate,
                                         was_execution_allowed_throws_);
  i::NoDumpOnJavascriptExecution::Close(i_isolate, was_execution_allowed_dump_);
}

Isolate::SuppressMicrotaskExecutionScope::SuppressMicrotaskExecutionScope(
    Isolate* v8_isolate, MicrotaskQueue* microtask_queue)
    : i_isolate_(reinterpret_cast<i::Isolate*>(v8_isolate)),
      microtask_queue_(microtask_queue
                           ? static_cast<i::MicrotaskQueue*>(microtask_queue)
                           : i_isolate_->default_microtask_queue()) {
  i_isolate_->thread_local_top()->IncrementCallDepth<true>(this);
  microtask_queue_->IncrementMicrotasksSuppressions();
}

Isolate::SuppressMicrotaskExecutionScope::~SuppressMicrotaskExecutionScope() {
  microtask_queue_->DecrementMicrotasksSuppressions();
  i_isolate_->thread_local_top()->DecrementCallDepth(this);
}

i::Address* Isolate::GetDataFromSnapshotOnce(size_t index) {
  i::Isolate* i_isolate = reinterpret_cast<i::Isolate*>(this);
  auto list = i::Cast<i::FixedArray>(i_isolate->heap()->serialized_objects());
  return GetSerializedDataFromFixedArray(i_isolate, list, index);
}

Local<Value> Isolate::GetContinuationPreservedEmbedderData() {
  i::Isolate* i_isolate = reinterpret_cast<i::Isolate*>(this);
#ifdef V8_ENABLE_CONTINUATION_PRESERVED_EMBEDDER_DATA
  return ToApiHandle<Object>(
      i::direct_handle(
          i_isolate->isolate_data()->continuation_preserved_embedder_data(),
          i_isolate),
      i_isolate);
#else   // V8_ENABLE_CONTINUATION_PRESERVED_EMBEDDER_DATA
  return v8::Undefined(reinterpret_cast<v8::Isolate*>(i_isolate));
#endif  // V8_ENABLE_CONTINUATION_PRESERVED_EMBEDDER_DATA
}

void Isolate::SetContinuationPreservedEmbedderData(Local<Value> data) {
#ifdef V8_ENABLE_CONTINUATION_PRESERVED_EMBEDDER_DATA
  i::Isolate* i_isolate = reinterpret_cast<i::Isolate*>(this);
  if (data.IsEmpty())
    data = v8::Undefined(reinterpret_cast<v8::Isolate*>(this));
  i_isolate->isolate_data()->set_continuation_preserved_embedder_data(
      *Utils::OpenDirectHandle(*data));
#endif  // V8_ENABLE_CONTINUATION_PRESERVED_EMBEDDER_DATA
}

void Isolate::GetHeapStatistics(HeapStatistics* heap_statistics) {
  i::Isolate* i_isolate = reinterpret_cast<i::Isolate*>(this);
  i::Heap* heap = i_isolate->heap();

  heap->FreeMainThreadLinearAllocationAreas();

  // The order of acquiring memory statistics is important here. We query in
  // this order because of concurrent allocation: 1) used memory 2) comitted
  // physical memory 3) committed memory. Therefore the condition used <=
  // committed physical <= committed should hold.
  heap_statistics->used_global_handles_size_ = heap->UsedGlobalHandlesSize();
  heap_statistics->total_global_handles_size_ = heap->TotalGlobalHandlesSize();
  DCHECK_LE(heap_statistics->used_global_handles_size_,
            heap_statistics->total_global_handles_size_);

  heap_statistics->used_heap_size_ = heap->SizeOfObjects();
  heap_statistics->total_physical_size_ = heap->CommittedPhysicalMemory();
  heap_statistics->total_heap_size_ = heap->CommittedMemory();

  heap_statistics->total_available_size_ = heap->Available();

  if (!i::ReadOnlyHeap::IsReadOnlySpaceShared()) {
    i::ReadOnlySpace* ro_space = heap->read_only_space();
    heap_statistics->used_heap_size_ += ro_space->Size();
    heap_statistics->total_physical_size_ +=
        ro_space->CommittedPhysicalMemory();
    heap_statistics->total_heap_size_ += ro_space->CommittedMemory();
  }

  // TODO(dinfuehr): Right now used <= committed physical does not hold. Fix
  // this and add DCHECK.
  DCHECK_LE(heap_statistics->used_heap_size_,
            heap_statistics->total_heap_size_);

  heap_statistics->total_heap_size_executable_ =
      heap->CommittedMemoryExecutable();
  heap_statistics->heap_size_limit_ = heap->MaxReserved();
  // TODO(7424): There is no public API for the {WasmEngine} yet. Once such an
  // API becomes available we should report the malloced memory separately. For
  // now we just add the values, thereby over-approximating the peak slightly.
  heap_statistics->malloced_memory_ =
      i_isolate->allocator()->GetCurrentMemoryUsage() +
      i_isolate->string_table()->GetCurrentMemoryUsage();
  // On 32-bit systems backing_store_bytes() might overflow size_t temporarily
  // due to concurrent array buffer sweeping.
  heap_statistics->external_memory_ =
      i_isolate->heap()->backing_store_bytes() < SIZE_MAX
          ? static_cast<size_t>(i_isolate->heap()->backing_store_bytes())
          : SIZE_MAX;
  heap_statistics->peak_malloced_memory_ =
      i_isolate->allocator()->GetMaxMemoryUsage();
  heap_statistics->number_of_native_contexts_ = heap->NumberOfNativeContexts();
  heap_statistics->number_of_detached_contexts_ =
      heap->NumberOfDetachedContexts();
  heap_statistics->does_zap_garbage_ = i::heap::ShouldZapGarbage();

#if V8_ENABLE_WEBASSEMBLY
  heap_statistics->malloced_memory_ +=
      i::wasm::GetWasmEngine()->allocator()->GetCurrentMemoryUsage();
  heap_statistics->peak_malloced_memory_ +=
      i::wasm::GetWasmEngine()->allocator()->GetMaxMemoryUsage();
#endif  // V8_ENABLE_WEBASSEMBLY
}

size_t Isolate::NumberOfHeapSpaces() {
  return i::LAST_SPACE - i::FIRST_SPACE + 1;
}

bool Isolate::GetHeapSpaceStatistics(HeapSpaceStatistics* space_statistics,
                                     size_t index) {
  if (!space_statistics) return false;
  if (!i::Heap::IsValidAllocationSpace(static_cast<i::AllocationSpace>(index)))
    return false;

  i::Isolate* i_isolate = reinterpret_cast<i::Isolate*>(this);
  i::Heap* heap = i_isolate->heap();

  heap->FreeMainThreadLinearAllocationAreas();

  i::AllocationSpace allocation_space = static_cast<i::AllocationSpace>(index);
  space_statistics->space_name_ = i::ToString(allocation_space);

  if (allocation_space == i::RO_SPACE) {
    if (i::ReadOnlyHeap::IsReadOnlySpaceShared()) {
      // RO_SPACE memory is accounted for elsewhere when ReadOnlyHeap is shared.
      space_statistics->space_size_ = 0;
      space_statistics->space_used_size_ = 0;
      space_statistics->space_available_size_ = 0;
      space_statistics->physical_space_size_ = 0;
    } else {
      i::ReadOnlySpace* space = heap->read_only_space();
      space_statistics->space_size_ = space->CommittedMemory();
      space_statistics->space_used_size_ = space->Size();
      space_statistics->space_available_size_ = 0;
      space_statistics->physical_space_size_ = space->CommittedPhysicalMemory();
    }
  } else {
    i::Space* space = heap->space(static_cast<int>(index));
    space_statistics->space_size_ = space ? space->CommittedMemory() : 0;
    space_statistics->space_used_size_ = space ? space->SizeOfObjects() : 0;
    space_statistics->space_available_size_ = space ? space->Available() : 0;
    space_statistics->physical_space_size_ =
        space ? space->CommittedPhysicalMemory() : 0;
  }
  return true;
}

size_t Isolate::NumberOfTrackedHeapObjectTypes() {
  i::Isolate* i_isolate = reinterpret_cast<i::Isolate*>(this);
  i::Heap* heap = i_isolate->heap();
  return heap->NumberOfTrackedHeapObjectTypes();
}

bool Isolate::GetHeapObjectStatisticsAtLastGC(
    HeapObjectStatistics* object_statistics, size_t type_index) {
  if (!object_statistics) return false;
  if (V8_LIKELY(!i::TracingFlags::is_gc_stats_enabled())) return false;

  i::Isolate* i_isolate = reinterpret_cast<i::Isolate*>(this);
  i::Heap* heap = i_isolate->heap();
  if (type_index >= heap->NumberOfTrackedHeapObjectTypes()) return false;

  const char* object_type;
  const char* object_sub_type;
  size_t object_count = heap->ObjectCountAtLastGC(type_index);
  size_t object_size = heap->ObjectSizeAtLastGC(type_index);
  if (!heap->GetObjectTypeName(type_index, &object_type, &object_sub_type)) {
    // There should be no objects counted when the type is unknown.
    DCHECK_EQ(object_count, 0U);
    DCHECK_EQ(object_size, 0U);
    return false;
  }

  object_statistics->object_type_ = object_type;
  object_statistics->object_sub_type_ = object_sub_type;
  object_statistics->object_count_ = object_count;
  object_statistics->object_size_ = object_size;
  return true;
}

bool Isolate::GetHeapCodeAndMetadataStatistics(
    HeapCodeStatistics* code_statistics) {
  if (!code_statistics) return false;

  i::Isolate* i_isolate = reinterpret_cast<i::Isolate*>(this);
  i_isolate->heap()->CollectCodeStatistics();

  code_statistics->code_and_metadata_size_ =
      i_isolate->code_and_metadata_size();
  code_statistics->bytecode_and_metadata_size_ =
      i_isolate->bytecode_and_metadata_size();
  code_statistics->external_script_source_size_ =
      i_isolate->external_script_source_size();
  code_statistics->cpu_profiler_metadata_size_ =
      i::CpuProfiler::GetAllProfilersMemorySize(i_isolate);

  return true;
}

bool Isolate::MeasureMemory(std::unique_ptr<MeasureMemoryDelegate> delegate,
                            MeasureMemoryExecution execution) {
  i::Isolate* i_isolate = reinterpret_cast<i::Isolate*>(this);
  return i_isolate->heap()->MeasureMemory(std::move(delegate), execution);
}

std::unique_ptr<MeasureMemoryDelegate> MeasureMemoryDelegate::Default(
    Isolate* v8_isolate, Local<Context> context,
    Local<Promise::Resolver> promise_resolver, MeasureMemoryMode mode) {
  i::Isolate* i_isolate = reinterpret_cast<i::Isolate*>(v8_isolate);
  i::Handle<i::NativeContext> native_context(
      Utils::OpenDirectHandle(*context)->native_context(), i_isolate);
  auto js_promise = i::Cast<i::JSPromise>(Utils::OpenHandle(*promise_resolver));
  return i_isolate->heap()->MeasureMemoryDelegate(native_context, js_promise,
                                                  mode);
}

void Isolate::GetStackSample(const RegisterState& state, void** frames,
                             size_t frames_limit, SampleInfo* sample_info) {
  RegisterState regs = state;
  i::Isolate* i_isolate = reinterpret_cast<i::Isolate*>(this);
  if (i::TickSample::GetStackSample(i_isolate, &regs,
                                    i::TickSample::kSkipCEntryFrame, frames,
                                    frames_limit, sample_info)) {
    return;
  }
  sample_info->frames_count = 0;
  sample_info->vm_state = OTHER;
  sample_info->external_callback_entry = nullptr;
}

int64_t Isolate::AdjustAmountOfExternalAllocatedMemory(
    int64_t change_in_bytes) {
  // Try to check for unreasonably large or small values from the embedder.
  const int64_t kMaxReasonableBytes = int64_t(1) << 60;
  const int64_t kMinReasonableBytes = -kMaxReasonableBytes;
  static_assert(kMaxReasonableBytes >= i::JSArrayBuffer::kMaxByteLength);

  CHECK(kMinReasonableBytes <= change_in_bytes &&
        change_in_bytes < kMaxReasonableBytes);

  i::Isolate* i_isolate = reinterpret_cast<i::Isolate*>(this);
  int64_t amount = i_isolate->heap()->update_external_memory(change_in_bytes);

  if (change_in_bytes <= 0) return amount;

  if (amount > i_isolate->heap()->external_memory_limit()) {
    ReportExternalAllocationLimitReached();
  }
  return amount;
}

void Isolate::SetEventLogger(LogEventCallback that) {
  i::Isolate* i_isolate = reinterpret_cast<i::Isolate*>(this);
  i_isolate->set_event_logger(that);
}

void Isolate::AddBeforeCallEnteredCallback(BeforeCallEnteredCallback callback) {
  if (callback == nullptr) return;
  i::Isolate* i_isolate = reinterpret_cast<i::Isolate*>(this);
  i_isolate->AddBeforeCallEnteredCallback(callback);
}

void Isolate::RemoveBeforeCallEnteredCallback(
    BeforeCallEnteredCallback callback) {
  i::Isolate* i_isolate = reinterpret_cast<i::Isolate*>(this);
  i_isolate->RemoveBeforeCallEnteredCallback(callback);
}

void Isolate::AddCallCompletedCallback(CallCompletedCallback callback) {
  if (callback == nullptr) return;
  i::Isolate* i_isolate = reinterpret_cast<i::Isolate*>(this);
  i_isolate->AddCallCompletedCallback(callback);
}

void Isolate::RemoveCallCompletedCallback(CallCompletedCallback callback) {
  i::Isolate* i_isolate = reinterpret_cast<i::Isolate*>(this);
  i_isolate->RemoveCallCompletedCallback(callback);
}

void Isolate::AtomicsWaitWakeHandle::Wake() {
  reinterpret_cast<i::AtomicsWaitWakeHandle*>(this)->Wake();
}

void Isolate::SetAtomicsWaitCallback(AtomicsWaitCallback callback, void* data) {
  i::Isolate* i_isolate = reinterpret_cast<i::Isolate*>(this);
  i_isolate->SetAtomicsWaitCallback(callback, data);
}

void Isolate::SetPromiseHook(PromiseHook hook) {
  i::Isolate* i_isolate = reinterpret_cast<i::Isolate*>(this);
  i_isolate->SetPromiseHook(hook);
}

void Isolate::SetPromiseRejectCallback(PromiseRejectCallback callback) {
  if (callback == nullptr) return;
  i::Isolate* i_isolate = reinterpret_cast<i::Isolate*>(this);
  i_isolate->SetPromiseRejectCallback(callback);
}

void Isolate::SetExceptionPropagationCallback(
    ExceptionPropagationCallback callback) {
  if (callback == nullptr) return;
  i::Isolate* i_isolate = reinterpret_cast<i::Isolate*>(this);
  i_isolate->SetExceptionPropagationCallback(callback);
}

void Isolate::PerformMicrotaskCheckpoint() {
  DCHECK_NE(MicrotasksPolicy::kScoped, GetMicrotasksPolicy());
  i::Isolate* i_isolate = reinterpret_cast<i::Isolate*>(this);
  i_isolate->default_microtask_queue()->PerformCheckpoint(this);
}

void Isolate::EnqueueMicrotask(Local<Function> v8_function) {
  i::Isolate* i_isolate = reinterpret_cast<i::Isolate*>(this);
  auto function = Utils::OpenHandle(*v8_function);
  i::Handle<i::NativeContext> handler_context;
  if (!i::JSReceiver::GetContextForMicrotask(function).ToHandle(
          &handler_context))
    handler_context = i_isolate->native_context();
  MicrotaskQueue* microtask_queue = handler_context->microtask_queue();
  if (microtask_queue) microtask_queue->EnqueueMicrotask(this, v8_function);
}

void Isolate::EnqueueMicrotask(MicrotaskCallback callback, void* data) {
  i::Isolate* i_isolate = reinterpret_cast<i::Isolate*>(this);
  i_isolate->default_microtask_queue()->EnqueueMicrotask(this, callback, data);
}

void Isolate::SetMicrotasksPolicy(MicrotasksPolicy policy) {
  i::Isolate* i_isolate = reinterpret_cast<i::Isolate*>(this);
  i_isolate->default_microtask_queue()->set_microtasks_policy(policy);
}

MicrotasksPolicy Isolate::GetMicrotasksPolicy() const {
  i::Isolate* i_isolate =
      reinterpret_cast<i::Isolate*>(const_cast<Isolate*>(this));
  return i_isolate->default_microtask_queue()->microtasks_policy();
}

void Isolate::AddMicrotasksCompletedCallback(
    MicrotasksCompletedCallbackWithData callback, void* data) {
  DCHECK(callback);
  i::Isolate* i_isolate = reinterpret_cast<i::Isolate*>(this);
  i_isolate->default_microtask_queue()->AddMicrotasksCompletedCallback(callback,
                                                                       data);
}

void Isolate::RemoveMicrotasksCompletedCallback(
    MicrotasksCompletedCallbackWithData callback, void* data) {
  i::Isolate* i_isolate = reinterpret_cast<i::Isolate*>(this);
  i_isolate->default_microtask_queue()->RemoveMicrotasksCompletedCallback(
      callback, data);
}

void Isolate::SetUseCounterCallback(UseCounterCallback callback) {
  reinterpret_cast<i::Isolate*>(this)->SetUseCounterCallback(callback);
}

void Isolate::SetCounterFunction(CounterLookupCallback callback) {
  i::Isolate* i_isolate = reinterpret_cast<i::Isolate*>(this);
  i_isolate->counters()->ResetCounterFunction(callback);
}

void Isolate::SetCreateHistogramFunction(CreateHistogramCallback callback) {
  i::Isolate* i_isolate = reinterpret_cast<i::Isolate*>(this);
  i_isolate->counters()->ResetCreateHistogramFunction(callback);
}

void Isolate::SetAddHistogramSampleFunction(
    AddHistogramSampleCallback callback) {
  reinterpret_cast<i::Isolate*>(this)
      ->counters()
      ->SetAddHistogramSampleFunction(callback);
}

void Isolate::SetMetricsRecorder(
    const std::shared_ptr<metrics::Recorder>& metrics_recorder) {
  i::Isolate* i_isolate = reinterpret_cast<i::Isolate*>(this);
  i_isolate->metrics_recorder()->SetEmbedderRecorder(i_isolate,
                                                     metrics_recorder);
}

void Isolate::SetAddCrashKeyCallback(AddCrashKeyCallback callback) {
  i::Isolate* i_isolate = reinterpret_cast<i::Isolate*>(this);
  i_isolate->SetAddCrashKeyCallback(callback);
}

void Isolate::LowMemoryNotification() {
  i::Isolate* i_isolate = reinterpret_cast<i::Isolate*>(this);
  {
    i::NestedTimedHistogramScope idle_notification_scope(
        i_isolate->counters()->gc_low_memory_notification());
    TRACE_EVENT0("v8", "V8.GCLowMemoryNotification");
#ifdef DEBUG
    // This method might be called on a thread that's not bound to any Isolate
    // and thus pointer compression schemes might have cage base value unset.
    // Read-only roots accessors contain type DCHECKs which require access to
    // V8 heap in order to check the object type. So, allow heap access here
    // to let the checks work.
    i::PtrComprCageAccessScope ptr_compr_cage_access_scope(i_isolate);
#endif  // DEBUG
    i_isolate->heap()->CollectAllAvailableGarbage(
        i::GarbageCollectionReason::kLowMemoryNotification);
  }
}

int Isolate::ContextDisposedNotification(bool dependant_context) {
  i::Isolate* i_isolate = reinterpret_cast<i::Isolate*>(this);
#if V8_ENABLE_WEBASSEMBLY
  if (!dependant_context) {
    if (!i_isolate->context().is_null()) {
      // We left the current context, we can abort all WebAssembly compilations
      // of that context.
      // A handle scope for the native context.
      i::HandleScope handle_scope(i_isolate);
      i::wasm::GetWasmEngine()->DeleteCompileJobsOnContext(
          i_isolate->native_context());
    }
  }
#endif  // V8_ENABLE_WEBASSEMBLY
  i_isolate->AbortConcurrentOptimization(i::BlockingBehavior::kDontBlock);
  // TODO(ahaas): move other non-heap activity out of the heap call.
  return i_isolate->heap()->NotifyContextDisposed(dependant_context);
}

void Isolate::IsolateInForegroundNotification() {
  i::Isolate* i_isolate = reinterpret_cast<i::Isolate*>(this);
  return i_isolate->SetPriority(Priority::kUserBlocking);
}

void Isolate::IsolateInBackgroundNotification() {
  i::Isolate* i_isolate = reinterpret_cast<i::Isolate*>(this);
  return i_isolate->SetPriority(Priority::kBestEffort);
}

void Isolate::SetPriority(Priority priority) {
  i::Isolate* i_isolate = reinterpret_cast<i::Isolate*>(this);
  return i_isolate->SetPriority(priority);
}

void Isolate::MemoryPressureNotification(MemoryPressureLevel level) {
  i::Isolate* i_isolate = reinterpret_cast<i::Isolate*>(this);
  bool on_isolate_thread =
      i_isolate->was_locker_ever_used()
          ? i_isolate->thread_manager()->IsLockedByCurrentThread()
          : i::ThreadId::Current() == i_isolate->thread_id();
  i_isolate->heap()->MemoryPressureNotification(level, on_isolate_thread);
}

void Isolate::SetBatterySaverMode(bool battery_saver_mode_enabled) {
  i::Isolate* i_isolate = reinterpret_cast<i::Isolate*>(this);
  i_isolate->set_battery_saver_mode_enabled(battery_saver_mode_enabled);
}

void Isolate::ClearCachesForTesting() {
  i::Isolate* i_isolate = reinterpret_cast<i::Isolate*>(this);
  i_isolate->AbortConcurrentOptimization(i::BlockingBehavior::kBlock);
  i_isolate->ClearSerializerData();
  i_isolate->compilation_cache()->Clear();
}

void Isolate::SetRAILMode(RAILMode rail_mode) {
  i::Isolate* i_isolate = reinterpret_cast<i::Isolate*>(this);
  return i_isolate->SetRAILMode(rail_mode);
}

void Isolate::UpdateLoadStartTime() {
  i::Isolate* i_isolate = reinterpret_cast<i::Isolate*>(this);
  i_isolate->UpdateLoadStartTime();
}

void Isolate::IncreaseHeapLimitForDebugging() {
  // No-op.
}

void Isolate::RestoreOriginalHeapLimit() {
  // No-op.
}

bool Isolate::IsHeapLimitIncreasedForDebugging() { return false; }

void Isolate::SetJitCodeEventHandler(JitCodeEventOptions options,
                                     JitCodeEventHandler event_handler) {
  i::Isolate* i_isolate = reinterpret_cast<i::Isolate*>(this);
  // Ensure that logging is initialized for our isolate.
  i_isolate->InitializeLoggingAndCounters();
  i_isolate->v8_file_logger()->SetCodeEventHandler(options, event_handler);
}

void Isolate::SetStackLimit(uintptr_t stack_limit) {
  i::Isolate* i_isolate = reinterpret_cast<i::Isolate*>(this);
  CHECK(stack_limit);
  i_isolate->stack_guard()->SetStackLimit(stack_limit);
}

void Isolate::GetCodeRange(void** start, size_t* length_in_bytes) {
  i::Isolate* i_isolate = reinterpret_cast<i::Isolate*>(this);
  const base::AddressRegion& code_region = i_isolate->heap()->code_region();
  *start = reinterpret_cast<void*>(code_region.begin());
  *length_in_bytes = code_region.size();
}

void Isolate::GetEmbeddedCodeRange(const void** start,
                                   size_t* length_in_bytes) {
  // Note, we should return the embedded code rande from the .text section here.
  i::EmbeddedData d = i::EmbeddedData::FromBlob();
  *start = reinterpret_cast<const void*>(d.code());
  *length_in_bytes = d.code_size();
}

JSEntryStubs Isolate::GetJSEntryStubs() {
  JSEntryStubs entry_stubs;

  i::Isolate* i_isolate = reinterpret_cast<i::Isolate*>(this);
  std::array<std::pair<i::Builtin, JSEntryStub*>, 3> stubs = {
      {{i::Builtin::kJSEntry, &entry_stubs.js_entry_stub},
       {i::Builtin::kJSConstructEntry, &entry_stubs.js_construct_entry_stub},
       {i::Builtin::kJSRunMicrotasksEntry,
        &entry_stubs.js_run_microtasks_entry_stub}}};
  for (auto& pair : stubs) {
    i::Tagged<i::Code> js_entry = i_isolate->builtins()->code(pair.first);
    pair.second->code.start =
        reinterpret_cast<const void*>(js_entry->instruction_start());
    pair.second->code.length_in_bytes = js_entry->instruction_size();
  }

  return entry_stubs;
}

size_t Isolate::CopyCodePages(size_t capacity, MemoryRange* code_pages_out) {
#if !defined(V8_TARGET_ARCH_64_BIT) && !defined(V8_TARGET_ARCH_ARM)
  // Not implemented on other platforms.
  UNREACHABLE();
#else

  i::Isolate* i_isolate = reinterpret_cast<i::Isolate*>(this);
  std::vector<MemoryRange>* code_pages = i_isolate->GetCodePages();

  DCHECK_NOT_NULL(code_pages);

  // Copy as many elements into the output vector as we can. If the
  // caller-provided buffer is not big enough, we fill it, and the caller can
  // provide a bigger one next time. We do it this way because allocation is not
  // allowed in signal handlers.
  size_t limit = std::min(capacity, code_pages->size());
  for (size_t i = 0; i < limit; i++) {
    code_pages_out[i] = code_pages->at(i);
  }
  return code_pages->size();
#endif
}

#define CALLBACK_SETTER(ExternalName, Type, InternalName)        \
  void Isolate::Set##ExternalName(Type callback) {               \
    i::Isolate* i_isolate = reinterpret_cast<i::Isolate*>(this); \
    i_isolate->set_##InternalName(callback);                     \
  }

CALLBACK_SETTER(FatalErrorHandler, FatalErrorCallback, exception_behavior)
CALLBACK_SETTER(OOMErrorHandler, OOMErrorCallback, oom_behavior)
CALLBACK_SETTER(ModifyCodeGenerationFromStringsCallback,
                ModifyCodeGenerationFromStringsCallback2,
                modify_code_gen_callback)
CALLBACK_SETTER(AllowWasmCodeGenerationCallback,
                AllowWasmCodeGenerationCallback, allow_wasm_code_gen_callback)

CALLBACK_SETTER(WasmModuleCallback, ExtensionCallback, wasm_module_callback)
CALLBACK_SETTER(WasmInstanceCallback, ExtensionCallback, wasm_instance_callback)

CALLBACK_SETTER(WasmStreamingCallback, WasmStreamingCallback,
                wasm_streaming_callback)

CALLBACK_SETTER(WasmAsyncResolvePromiseCallback,
                WasmAsyncResolvePromiseCallback,
                wasm_async_resolve_promise_callback)

CALLBACK_SETTER(WasmLoadSourceMapCallback, WasmLoadSourceMapCallback,
                wasm_load_source_map_callback)

CALLBACK_SETTER(WasmImportedStringsEnabledCallback,
                WasmImportedStringsEnabledCallback,
                wasm_imported_strings_enabled_callback)

CALLBACK_SETTER(WasmJSPIEnabledCallback, WasmJSPIEnabledCallback,
                wasm_jspi_enabled_callback)

CALLBACK_SETTER(SharedArrayBufferConstructorEnabledCallback,
                SharedArrayBufferConstructorEnabledCallback,
                sharedarraybuffer_constructor_enabled_callback)

// TODO(42203853): Remove this after the deprecated API is removed. Right now,
// the embedder can still set the callback, but it's never called.
CALLBACK_SETTER(JavaScriptCompileHintsMagicEnabledCallback,
                JavaScriptCompileHintsMagicEnabledCallback,
                compile_hints_magic_enabled_callback)

void Isolate::InstallConditionalFeatures(Local<Context> context) {
  v8::HandleScope handle_scope(this);
  v8::Context::Scope context_scope(context);
  i::Isolate* i_isolate = reinterpret_cast<i::Isolate*>(this);
  if (i_isolate->is_execution_terminating()) return;
  i_isolate->InstallConditionalFeatures(Utils::OpenHandle(*context));
#if V8_ENABLE_WEBASSEMBLY
  if (i::v8_flags.expose_wasm && !i_isolate->has_exception()) {
    i::WasmJs::InstallConditionalFeatures(i_isolate,
                                          Utils::OpenHandle(*context));
  }

#endif  // V8_ENABLE_WEBASSEMBLY
}

void Isolate::AddNearHeapLimitCallback(v8::NearHeapLimitCallback callback,
                                       void* data) {
  i::Isolate* i_isolate = reinterpret_cast<i::Isolate*>(this);
  i_isolate->heap()->AddNearHeapLimitCallback(callback, data);
}

void Isolate::RemoveNearHeapLimitCallback(v8::NearHeapLimitCallback callback,
                                          size_t heap_limit) {
  i::Isolate* i_isolate = reinterpret_cast<i::Isolate*>(this);
  i_isolate->heap()->RemoveNearHeapLimitCallback(callback, heap_limit);
}

void Isolate::AutomaticallyRestoreInitialHeapLimit(double threshold_percent) {
  DCHECK_GT(threshold_percent, 0.0);
  DCHECK_LT(threshold_percent, 1.0);
  i::Isolate* i_isolate = reinterpret_cast<i::Isolate*>(this);
  i_isolate->heap()->AutomaticallyRestoreInitialHeapLimit(threshold_percent);
}

bool Isolate::IsDead() {
  i::Isolate* i_isolate = reinterpret_cast<i::Isolate*>(this);
  return i_isolate->IsDead();
}

bool Isolate::AddMessageListener(MessageCallback that, Local<Value> data) {
  return AddMessageListenerWithErrorLevel(that, kMessageError, data);
}

bool Isolate::AddMessageListenerWithErrorLevel(MessageCallback that,
                                               int message_levels,
                                               Local<Value> data) {
  i::Isolate* i_isolate = reinterpret_cast<i::Isolate*>(this);
  ENTER_V8_NO_SCRIPT_NO_EXCEPTION(i_isolate);
  i::HandleScope scope(i_isolate);
  i::Handle<i::ArrayList> list = i_isolate->factory()->message_listeners();
  i::DirectHandle<i::FixedArray> listener =
      i_isolate->factory()->NewFixedArray(3);
  i::DirectHandle<i::Foreign> foreign =
      i_isolate->factory()->NewForeign<internal::kMessageListenerTag>(
          FUNCTION_ADDR(that));
  listener->set(0, *foreign);
  listener->set(1, data.IsEmpty()
                       ? i::ReadOnlyRoots(i_isolate).undefined_value()
                       : *Utils::OpenDirectHandle(*data));
  listener->set(2, i::Smi::FromInt(message_levels));
  list = i::ArrayList::Add(i_isolate, list, listener);
  i_isolate->heap()->SetMessageListeners(*list);
  return true;
}

void Isolate::RemoveMessageListeners(MessageCallback that) {
  i::Isolate* i_isolate = reinterpret_cast<i::Isolate*>(this);
  ENTER_V8_NO_SCRIPT_NO_EXCEPTION(i_isolate);
  i::HandleScope scope(i_isolate);
  i::DisallowGarbageCollection no_gc;
  i::Tagged<i::ArrayList> listeners = i_isolate->heap()->message_listeners();
  for (int i = 0; i < listeners->length(); i++) {
    if (i::IsUndefined(listeners->get(i), i_isolate)) {
      continue;  // skip deleted ones
    }
    i::Tagged<i::FixedArray> listener =
        i::Cast<i::FixedArray>(listeners->get(i));
    i::Tagged<i::Foreign> callback_obj = i::Cast<i::Foreign>(listener->get(0));
    if (callback_obj->foreign_address<internal::kMessageListenerTag>() ==
        FUNCTION_ADDR(that)) {
      listeners->set(i, i::ReadOnlyRoots(i_isolate).undefined_value());
    }
  }
}

void Isolate::SetFailedAccessCheckCallbackFunction(
    FailedAccessCheckCallback callback) {
  i::Isolate* i_isolate = reinterpret_cast<i::Isolate*>(this);
  i_isolate->SetFailedAccessCheckCallback(callback);
}

void Isolate::SetCaptureStackTraceForUncaughtExceptions(
    bool capture, int frame_limit, StackTrace::StackTraceOptions options) {
  i::Isolate* i_isolate = reinterpret_cast<i::Isolate*>(this);
  i_isolate->SetCaptureStackTraceForUncaughtExceptions(capture, frame_limit,
                                                       options);
}

void Isolate::VisitExternalResources(ExternalResourceVisitor* visitor) {
  i::Isolate* i_isolate = reinterpret_cast<i::Isolate*>(this);
  i_isolate->heap()->VisitExternalResources(visitor);
}

bool Isolate::IsInUse() {
  i::Isolate* i_isolate = reinterpret_cast<i::Isolate*>(this);
  return i_isolate->IsInUse();
}

void Isolate::SetAllowAtomicsWait(bool allow) {
  i::Isolate* i_isolate = reinterpret_cast<i::Isolate*>(this);
  i_isolate->set_allow_atomics_wait(allow);
}

void v8::Isolate::DateTimeConfigurationChangeNotification(
    TimeZoneDetection time_zone_detection) {
  i::Isolate* i_isolate = reinterpret_cast<i::Isolate*>(this);
  API_RCS_SCOPE(i_isolate, Isolate, DateTimeConfigurationChangeNotification);
  ENTER_V8_NO_SCRIPT_NO_EXCEPTION(i_isolate);
  i_isolate->date_cache()->ResetDateCache(
      static_cast<base::TimezoneCache::TimeZoneDetection>(time_zone_detection));
#ifdef V8_INTL_SUPPORT
  i_isolate->clear_cached_icu_object(
      i::Isolate::ICUObjectCacheType::kDefaultSimpleDateFormat);
  i_isolate->clear_cached_icu_object(
      i::Isolate::ICUObjectCacheType::kDefaultSimpleDateFormatForTime);
  i_isolate->clear_cached_icu_object(
      i::Isolate::ICUObjectCacheType::kDefaultSimpleDateFormatForDate);
#endif  // V8_INTL_SUPPORT
}

void v8::Isolate::LocaleConfigurationChangeNotification() {
  i::Isolate* i_isolate = reinterpret_cast<i::Isolate*>(this);
  API_RCS_SCOPE(i_isolate, Isolate, LocaleConfigurationChangeNotification);
  ENTER_V8_NO_SCRIPT_NO_EXCEPTION(i_isolate);

#ifdef V8_INTL_SUPPORT
  i_isolate->ResetDefaultLocale();
#endif  // V8_INTL_SUPPORT
}

#if defined(V8_OS_WIN) && defined(V8_ENABLE_ETW_STACK_WALKING)
void Isolate::SetFilterETWSessionByURLCallback(
    FilterETWSessionByURLCallback callback) {
  i::Isolate* i_isolate = reinterpret_cast<i::Isolate*>(this);
  i_isolate->SetFilterETWSessionByURLCallback(callback);
}
#endif  // V8_OS_WIN && V8_ENABLE_ETW_STACK_WALKING

bool v8::Object::IsCodeLike(v8::Isolate* v8_isolate) const {
  i::Isolate* i_isolate = reinterpret_cast<i::Isolate*>(v8_isolate);
  API_RCS_SCOPE(i_isolate, Object, IsCodeLike);
  ENTER_V8_NO_SCRIPT_NO_EXCEPTION(i_isolate);
  i::HandleScope scope(i_isolate);
  return Utils::OpenDirectHandle(this)->IsCodeLike(i_isolate);
}

// static
std::unique_ptr<MicrotaskQueue> MicrotaskQueue::New(Isolate* v8_isolate,
                                                    MicrotasksPolicy policy) {
  auto microtask_queue =
      i::MicrotaskQueue::New(reinterpret_cast<i::Isolate*>(v8_isolate));
  microtask_queue->set_microtasks_policy(policy);
  std::unique_ptr<MicrotaskQueue> ret(std::move(microtask_queue));
  return ret;
}

MicrotasksScope::MicrotasksScope(Local<Context> v8_context,
                                 MicrotasksScope::Type type)
    : MicrotasksScope(v8_context->GetIsolate(), v8_context->GetMicrotaskQueue(),
                      type) {}

MicrotasksScope::MicrotasksScope(Isolate* v8_isolate,
                                 MicrotaskQueue* microtask_queue,
                                 MicrotasksScope::Type type)
    : i_isolate_(reinterpret_cast<i::Isolate*>(v8_isolate)),
      microtask_queue_(microtask_queue
                           ? static_cast<i::MicrotaskQueue*>(microtask_queue)
                           : i_isolate_->default_microtask_queue()),
      run_(type == MicrotasksScope::kRunMicrotasks) {
  if (run_) microtask_queue_->IncrementMicrotasksScopeDepth();
#ifdef DEBUG
  if (!run_) microtask_queue_->IncrementDebugMicrotasksScopeDepth();
#endif
}

MicrotasksScope::~MicrotasksScope() {
  if (run_) {
    microtask_queue_->DecrementMicrotasksScopeDepth();
    if (MicrotasksPolicy::kScoped == microtask_queue_->microtasks_policy() &&
        !i_isolate_->has_exception()) {
      microtask_queue_->PerformCheckpoint(
          reinterpret_cast<Isolate*>(i_isolate_));
      DCHECK_IMPLIES(i_isolate_->has_exception(),
                     i_isolate_->is_execution_terminating());
    }
  }
#ifdef DEBUG
  if (!run_) microtask_queue_->DecrementDebugMicrotasksScopeDepth();
#endif
}

// static
void MicrotasksScope::PerformCheckpoint(Isolate* v8_isolate) {
  i::Isolate* i_isolate = reinterpret_cast<i::Isolate*>(v8_isolate);
  auto* microtask_queue = i_isolate->default_microtask_queue();
  microtask_queue->PerformCheckpoint(v8_isolate);
}

// static
int MicrotasksScope::GetCurrentDepth(Isolate* v8_isolate) {
  i::Isolate* i_isolate = reinterpret_cast<i::Isolate*>(v8_isolate);
  auto* microtask_queue = i_isolate->default_microtask_queue();
  return microtask_queue->GetMicrotasksScopeDepth();
}

// static
bool MicrotasksScope::IsRunningMicrotasks(Isolate* v8_isolate) {
  i::Isolate* i_isolate = reinterpret_cast<i::Isolate*>(v8_isolate);
  auto* microtask_queue = i_isolate->default_microtask_queue();
  return microtask_queue->IsRunningMicrotasks();
}

String::Utf8Value::Utf8Value(v8::Isolate* v8_isolate, v8::Local<v8::Value> obj,
                             WriteOptions options)
    : str_(nullptr), length_(0) {
  if (obj.IsEmpty()) return;
  i::Isolate* i_isolate = reinterpret_cast<i::Isolate*>(v8_isolate);
  Local<Context> context = v8_isolate->GetCurrentContext();
  ENTER_V8_BASIC(i_isolate);
  i::HandleScope scope(i_isolate);
  TryCatch try_catch(v8_isolate);
  Local<String> str;
  if (!obj->ToString(context).ToLocal(&str)) return;
  length_ = str->Utf8Length(v8_isolate);
  str_ = i::NewArray<char>(length_ + 1);
  str->WriteUtf8(v8_isolate, str_, -1, nullptr, options);
}

String::Utf8Value::~Utf8Value() { i::DeleteArray(str_); }

String::Value::Value(v8::Isolate* v8_isolate, v8::Local<v8::Value> obj)
    : str_(nullptr), length_(0) {
  if (obj.IsEmpty()) return;
  i::Isolate* i_isolate = reinterpret_cast<i::Isolate*>(v8_isolate);
  i::HandleScope scope(i_isolate);
  Local<Context> context = v8_isolate->GetCurrentContext();
  ENTER_V8_BASIC(i_isolate);
  TryCatch try_catch(v8_isolate);
  Local<String> str;
  if (!obj->ToString(context).ToLocal(&str)) return;
  length_ = str->Length();
  str_ = i::NewArray<uint16_t>(length_ + 1);
  str->Write(v8_isolate, str_);
}

String::Value::~Value() { i::DeleteArray(str_); }

String::ValueView::ValueView(v8::Isolate* v8_isolate,
                             v8::Local<v8::String> str) {
  i::Isolate* i_isolate = reinterpret_cast<i::Isolate*>(v8_isolate);
  i::HandleScope scope(i_isolate);
  i::Handle<i::String> i_str = Utils::OpenHandle(*str);
  i::Handle<i::String> i_flat_str = i::String::Flatten(i_isolate, i_str);

  flat_str_ = Utils::ToLocal(i_flat_str);

  i::DisallowGarbageCollectionInRelease* no_gc =
      new (no_gc_debug_scope_) i::DisallowGarbageCollectionInRelease();
  i::String::FlatContent flat_content = i_flat_str->GetFlatContent(*no_gc);
  DCHECK(flat_content.IsFlat());
  is_one_byte_ = flat_content.IsOneByte();
  length_ = flat_content.length();
  if (is_one_byte_) {
    data8_ = flat_content.ToOneByteVector().data();
  } else {
    data16_ = flat_content.ToUC16Vector().data();
  }
}

String::ValueView::~ValueView() {
  using i::DisallowGarbageCollectionInRelease;
  DisallowGarbageCollectionInRelease* no_gc =
      reinterpret_cast<DisallowGarbageCollectionInRelease*>(no_gc_debug_scope_);
  no_gc->~DisallowGarbageCollectionInRelease();
}

void String::ValueView::CheckOneByte(bool is_one_byte) const {
  if (is_one_byte) {
    Utils::ApiCheck(is_one_byte_, "v8::String::ValueView::data8",
                    "Called the one-byte accessor on a two-byte string view.");
  } else {
    Utils::ApiCheck(!is_one_byte_, "v8::String::ValueView::data16",
                    "Called the two-byte accessor on a one-byte string view.");
  }
}

#define DEFINE_ERROR(NAME, name)                                              \
  Local<Value> Exception::NAME(v8::Local<v8::String> raw_message,             \
                               v8::Local<v8::Value> raw_options) {            \
    i::Isolate* i_isolate = i::Isolate::Current();                            \
    API_RCS_SCOPE(i_isolate, NAME, New);                                      \
    ENTER_V8_NO_SCRIPT_NO_EXCEPTION(i_isolate);                               \
    i::Tagged<i::Object> error;                                               \
    {                                                                         \
      i::HandleScope scope(i_isolate);                                        \
      i::Handle<i::Object> options;                                           \
      if (!raw_options.IsEmpty()) {                                           \
        options = Utils::OpenHandle(*raw_options);                            \
      }                                                                       \
      auto message = Utils::OpenHandle(*raw_message);                         \
      i::Handle<i::JSFunction> constructor = i_isolate->name##_function();    \
      error = *i_isolate->factory()->NewError(constructor, message, options); \
    }                                                                         \
    return Utils::ToLocal(i::direct_handle(error, i_isolate), i_isolate);     \
  }

DEFINE_ERROR(RangeError, range_error)
DEFINE_ERROR(ReferenceError, reference_error)
DEFINE_ERROR(SyntaxError, syntax_error)
DEFINE_ERROR(TypeError, type_error)
DEFINE_ERROR(WasmCompileError, wasm_compile_error)
DEFINE_ERROR(WasmLinkError, wasm_link_error)
DEFINE_ERROR(WasmRuntimeError, wasm_runtime_error)
DEFINE_ERROR(Error, error)

#undef DEFINE_ERROR

Local<Message> Exception::CreateMessage(Isolate* v8_isolate,
                                        Local<Value> exception) {
  auto obj = Utils::OpenHandle(*exception);
  i::Isolate* i_isolate = reinterpret_cast<i::Isolate*>(v8_isolate);
  ENTER_V8_NO_SCRIPT_NO_EXCEPTION(i_isolate);
  i::HandleScope scope(i_isolate);
  return Utils::MessageToLocal(
      scope.CloseAndEscape(i_isolate->CreateMessage(obj, nullptr)));
}

Local<StackTrace> Exception::GetStackTrace(Local<Value> exception) {
  auto obj = Utils::OpenHandle(*exception);
  if (!IsJSObject(*obj)) return Local<StackTrace>();
  auto js_obj = i::Cast<i::JSObject>(obj);
  i::Isolate* i_isolate = js_obj->GetIsolate();
  ENTER_V8_NO_SCRIPT_NO_EXCEPTION(i_isolate);
  return Utils::StackTraceToLocal(i_isolate->GetDetailedStackTrace(js_obj));
}

Maybe<bool> Exception::CaptureStackTrace(Local<Context> context,
                                         Local<Object> object) {
  auto i_isolate = reinterpret_cast<i::Isolate*>(context->GetIsolate());
  ENTER_V8_NO_SCRIPT(i_isolate, context, Exception, CaptureStackTrace,
                     i::HandleScope);
  auto obj = Utils::OpenHandle(*object);
  if (!IsJSObject(*obj)) return Just(false);

  auto js_obj = i::Cast<i::JSObject>(obj);

  i::FrameSkipMode mode = i::FrameSkipMode::SKIP_FIRST;

  auto result = i::ErrorUtils::CaptureStackTrace(i_isolate, js_obj, mode,
                                                 i::Handle<i::Object>());

  i::Handle<i::Object> handle;
  has_exception = !result.ToHandle(&handle);
  RETURN_ON_FAILED_EXECUTION_PRIMITIVE(bool);
  return Just(true);
}

v8::MaybeLocal<v8::Array> v8::Object::PreviewEntries(bool* is_key_value) {
  auto object = Utils::OpenHandle(this);
  i::Isolate* i_isolate = object->GetIsolate();
  if (i_isolate->is_execution_terminating()) return {};
  if (IsMap()) {
    *is_key_value = true;
    return Map::Cast(this)->AsArray();
  }
  if (IsSet()) {
    *is_key_value = false;
    return Set::Cast(this)->AsArray();
  }

  Isolate* v8_isolate = reinterpret_cast<Isolate*>(i_isolate);
  ENTER_V8_NO_SCRIPT_NO_EXCEPTION(i_isolate);
  if (i::IsJSWeakCollection(*object)) {
    *is_key_value = IsJSWeakMap(*object);
    return Utils::ToLocal(i::JSWeakCollection::GetEntries(
        i::Cast<i::JSWeakCollection>(object), 0));
  }
  if (i::IsJSMapIterator(*object)) {
    auto it = i::Cast<i::JSMapIterator>(object);
    MapAsArrayKind const kind =
        static_cast<MapAsArrayKind>(it->map()->instance_type());
    *is_key_value = kind == MapAsArrayKind::kEntries;
    if (!it->HasMore()) return v8::Array::New(v8_isolate);
    return Utils::ToLocal(
        MapAsArray(i_isolate, it->table(), i::Smi::ToInt(it->index()), kind));
  }
  if (i::IsJSSetIterator(*object)) {
    auto it = i::Cast<i::JSSetIterator>(object);
    SetAsArrayKind const kind =
        static_cast<SetAsArrayKind>(it->map()->instance_type());
    *is_key_value = kind == SetAsArrayKind::kEntries;
    if (!it->HasMore()) return v8::Array::New(v8_isolate);
    return Utils::ToLocal(
        SetAsArray(i_isolate, it->table(), i::Smi::ToInt(it->index()), kind));
  }
  return v8::MaybeLocal<v8::Array>();
}

Local<String> CpuProfileNode::GetFunctionName() const {
  const i::ProfileNode* node = reinterpret_cast<const i::ProfileNode*>(this);
  i::Isolate* i_isolate = node->isolate();
  const i::CodeEntry* entry = node->entry();
  i::Handle<i::String> name =
      i_isolate->factory()->InternalizeUtf8String(entry->name());
  return ToApiHandle<String>(name);
}

const char* CpuProfileNode::GetFunctionNameStr() const {
  const i::ProfileNode* node = reinterpret_cast<const i::ProfileNode*>(this);
  return node->entry()->name();
}

int CpuProfileNode::GetScriptId() const {
  const i::ProfileNode* node = reinterpret_cast<const i::ProfileNode*>(this);
  const i::CodeEntry* entry = node->entry();
  return entry->script_id();
}

Local<String> CpuProfileNode::GetScriptResourceName() const {
  const i::ProfileNode* node = reinterpret_cast<const i::ProfileNode*>(this);
  i::Isolate* i_isolate = node->isolate();
  return ToApiHandle<String>(i_isolate->factory()->InternalizeUtf8String(
      node->entry()->resource_name()));
}

const char* CpuProfileNode::GetScriptResourceNameStr() const {
  const i::ProfileNode* node = reinterpret_cast<const i::ProfileNode*>(this);
  return node->entry()->resource_name();
}

bool CpuProfileNode::IsScriptSharedCrossOrigin() const {
  const i::ProfileNode* node = reinterpret_cast<const i::ProfileNode*>(this);
  return node->entry()->is_shared_cross_origin();
}

int CpuProfileNode::GetLineNumber() const {
  return reinterpret_cast<const i::ProfileNode*>(this)->line_number();
}

int CpuProfileNode::GetColumnNumber() const {
  return reinterpret_cast<const i::ProfileNode*>(this)
      ->entry()
      ->column_number();
}

unsigned int CpuProfileNode::GetHitLineCount() const {
  const i::ProfileNode* node = reinterpret_cast<const i::ProfileNode*>(this);
  return node->GetHitLineCount();
}

bool CpuProfileNode::GetLineTicks(LineTick* entries,
                                  unsigned int length) const {
  const i::ProfileNode* node = reinterpret_cast<const i::ProfileNode*>(this);
  return node->GetLineTicks(entries, length);
}

const char* CpuProfileNode::GetBailoutReason() const {
  const i::ProfileNode* node = reinterpret_cast<const i::ProfileNode*>(this);
  return node->entry()->bailout_reason();
}

unsigned CpuProfileNode::GetHitCount() const {
  return reinterpret_cast<const i::ProfileNode*>(this)->self_ticks();
}

unsigned CpuProfileNode::GetNodeId() const {
  return reinterpret_cast<const i::ProfileNode*>(this)->id();
}

CpuProfileNode::SourceType CpuProfileNode::GetSourceType() const {
  return reinterpret_cast<const i::ProfileNode*>(this)->source_type();
}

int CpuProfileNode::GetChildrenCount() const {
  return static_cast<int>(
      reinterpret_cast<const i::ProfileNode*>(this)->children()->size());
}

const CpuProfileNode* CpuProfileNode::GetChild(int index) const {
  const i::ProfileNode* child =
      reinterpret_cast<const i::ProfileNode*>(this)->children()->at(index);
  return reinterpret_cast<const CpuProfileNode*>(child);
}

const CpuProfileNode* CpuProfileNode::GetParent() const {
  const i::ProfileNode* parent =
      reinterpret_cast<const i::ProfileNode*>(this)->parent();
  return reinterpret_cast<const CpuProfileNode*>(parent);
}

const std::vector<CpuProfileDeoptInfo>& CpuProfileNode::GetDeoptInfos() const {
  const i::ProfileNode* node = reinterpret_cast<const i::ProfileNode*>(this);
  return node->deopt_infos();
}

void CpuProfile::Delete() {
  i::CpuProfile* profile = reinterpret_cast<i::CpuProfile*>(this);
  i::CpuProfiler* profiler = profile->cpu_profiler();
  DCHECK_NOT_NULL(profiler);
  profiler->DeleteProfile(profile);
}

Local<String> CpuProfile::GetTitle() const {
  const i::CpuProfile* profile = reinterpret_cast<const i::CpuProfile*>(this);
  i::Isolate* i_isolate = profile->top_down()->isolate();
  return ToApiHandle<String>(
      i_isolate->factory()->InternalizeUtf8String(profile->title()));
}

const CpuProfileNode* CpuProfile::GetTopDownRoot() const {
  const i::CpuProfile* profile = reinterpret_cast<const i::CpuProfile*>(this);
  return reinterpret_cast<const CpuProfileNode*>(profile->top_down()->root());
}

const CpuProfileNode* CpuProfile::GetSample(int index) const {
  const i::CpuProfile* profile = reinterpret_cast<const i::CpuProfile*>(this);
  return reinterpret_cast<const CpuProfileNode*>(profile->sample(index).node);
}

const int CpuProfileNode::kNoLineNumberInfo;
const int CpuProfileNode::kNoColumnNumberInfo;

int64_t CpuProfile::GetSampleTimestamp(int index) const {
  const i::CpuProfile* profile = reinterpret_cast<const i::CpuProfile*>(this);
  return profile->sample(index).timestamp.since_origin().InMicroseconds();
}

StateTag CpuProfile::GetSampleState(int index) const {
  const i::CpuProfile* profile = reinterpret_cast<const i::CpuProfile*>(this);
  return profile->sample(index).state_tag;
}

EmbedderStateTag CpuProfile::GetSampleEmbedderState(int index) const {
  const i::CpuProfile* profile = reinterpret_cast<const i::CpuProfile*>(this);
  return profile->sample(index).embedder_state_tag;
}

int64_t CpuProfile::GetStartTime() const {
  const i::CpuProfile* profile = reinterpret_cast<const i::CpuProfile*>(this);
  return profile->start_time().since_origin().InMicroseconds();
}

int64_t CpuProfile::GetEndTime() const {
  const i::CpuProfile* profile = reinterpret_cast<const i::CpuProfile*>(this);
  return profile->end_time().since_origin().InMicroseconds();
}

static i::CpuProfile* ToInternal(const CpuProfile* profile) {
  return const_cast<i::CpuProfile*>(
      reinterpret_cast<const i::CpuProfile*>(profile));
}

void CpuProfile::Serialize(OutputStream* stream,
                           CpuProfile::SerializationFormat format) const {
  Utils::ApiCheck(format == kJSON, "v8::CpuProfile::Serialize",
                  "Unknown serialization format");
  Utils::ApiCheck(stream->GetChunkSize() > 0, "v8::CpuProfile::Serialize",
                  "Invalid stream chunk size");
  i::CpuProfileJSONSerializer serializer(ToInternal(this));
  serializer.Serialize(stream);
}

int CpuProfile::GetSamplesCount() const {
  return reinterpret_cast<const i::CpuProfile*>(this)->samples_count();
}

CpuProfiler* CpuProfiler::New(Isolate* v8_isolate,
                              CpuProfilingNamingMode naming_mode,
                              CpuProfilingLoggingMode logging_mode) {
  return reinterpret_cast<CpuProfiler*>(new i::CpuProfiler(
      reinterpret_cast<i::Isolate*>(v8_isolate), naming_mode, logging_mode));
}

CpuProfilingOptions::CpuProfilingOptions(CpuProfilingMode mode,
                                         unsigned max_samples,
                                         int sampling_interval_us,
                                         MaybeLocal<Context> filter_context)
    : mode_(mode),
      max_samples_(max_samples),
      sampling_interval_us_(sampling_interval_us) {
  if (!filter_context.IsEmpty()) {
    Local<Context> local_filter_context = filter_context.ToLocalChecked();
    filter_context_.Reset(local_filter_context->GetIsolate(),
                          local_filter_context);
    filter_context_.SetWeak();
  }
}

void* CpuProfilingOptions::raw_filter_context() const {
  return reinterpret_cast<void*>(
      i::Cast<i::Context>(*Utils::OpenPersistent(filter_context_))
          ->native_context()
          .address());
}

void CpuProfiler::Dispose() { delete reinterpret_cast<i::CpuProfiler*>(this); }

// static
void CpuProfiler::CollectSample(Isolate* v8_isolate) {
  i::CpuProfiler::CollectSample(reinterpret_cast<i::Isolate*>(v8_isolate));
}

void CpuProfiler::SetSamplingInterval(int us) {
  DCHECK_GE(us, 0);
  return reinterpret_cast<i::CpuProfiler*>(this)->set_sampling_interval(
      base::TimeDelta::FromMicroseconds(us));
}

void CpuProfiler::SetUsePreciseSampling(bool use_precise_sampling) {
  reinterpret_cast<i::CpuProfiler*>(this)->set_use_precise_sampling(
      use_precise_sampling);
}

CpuProfilingResult CpuProfiler::Start(
    CpuProfilingOptions options,
    std::unique_ptr<DiscardedSamplesDelegate> delegate) {
  return reinterpret_cast<i::CpuProfiler*>(this)->StartProfiling(
      std::move(options), std::move(delegate));
}

CpuProfilingResult CpuProfiler::Start(
    Local<String> title, CpuProfilingOptions options,
    std::unique_ptr<DiscardedSamplesDelegate> delegate) {
  return reinterpret_cast<i::CpuProfiler*>(this)->StartProfiling(
      *Utils::OpenDirectHandle(*title), std::move(options),
      std::move(delegate));
}

CpuProfilingResult CpuProfiler::Start(Local<String> title,
                                      bool record_samples) {
  CpuProfilingOptions options(
      kLeafNodeLineNumbers,
      record_samples ? CpuProfilingOptions::kNoSampleLimit : 0);
  return reinterpret_cast<i::CpuProfiler*>(this)->StartProfiling(
      *Utils::OpenDirectHandle(*title), std::move(options));
}

CpuProfilingResult CpuProfiler::Start(Local<String> title,
                                      CpuProfilingMode mode,
                                      bool record_samples,
                                      unsigned max_samples) {
  CpuProfilingOptions options(mode, record_samples ? max_samples : 0);
  return reinterpret_cast<i::CpuProfiler*>(this)->StartProfiling(
      *Utils::OpenDirectHandle(*title), std::move(options));
}

CpuProfilingStatus CpuProfiler::StartProfiling(
    Local<String> title, CpuProfilingOptions options,
    std::unique_ptr<DiscardedSamplesDelegate> delegate) {
  return Start(title, std::move(options), std::move(delegate)).status;
}

CpuProfilingStatus CpuProfiler::StartProfiling(Local<String> title,
                                               bool record_samples) {
  return Start(title, record_samples).status;
}

CpuProfilingStatus CpuProfiler::StartProfiling(Local<String> title,
                                               CpuProfilingMode mode,
                                               bool record_samples,
                                               unsigned max_samples) {
  return Start(title, mode, record_samples, max_samples).status;
}

CpuProfile* CpuProfiler::StopProfiling(Local<String> title) {
  return reinterpret_cast<CpuProfile*>(
      reinterpret_cast<i::CpuProfiler*>(this)->StopProfiling(
          *Utils::OpenDirectHandle(*title)));
}

CpuProfile* CpuProfiler::Stop(ProfilerId id) {
  return reinterpret_cast<CpuProfile*>(
      reinterpret_cast<i::CpuProfiler*>(this)->StopProfiling(id));
}

void CpuProfiler::UseDetailedSourcePositionsForProfiling(Isolate* v8_isolate) {
  reinterpret_cast<i::Isolate*>(v8_isolate)
      ->SetDetailedSourcePositionsForProfiling(true);
}

uintptr_t CodeEvent::GetCodeStartAddress() {
  return reinterpret_cast<i::CodeEvent*>(this)->code_start_address;
}

size_t CodeEvent::GetCodeSize() {
  return reinterpret_cast<i::CodeEvent*>(this)->code_size;
}

Local<String> CodeEvent::GetFunctionName() {
  return ToApiHandle<String>(
      reinterpret_cast<i::CodeEvent*>(this)->function_name);
}

Local<String> CodeEvent::GetScriptName() {
  return ToApiHandle<String>(
      reinterpret_cast<i::CodeEvent*>(this)->script_name);
}

int CodeEvent::GetScriptLine() {
  return reinterpret_cast<i::CodeEvent*>(this)->script_line;
}

int CodeEvent::GetScriptColumn() {
  return reinterpret_cast<i::CodeEvent*>(this)->script_column;
}

CodeEventType CodeEvent::GetCodeType() {
  return reinterpret_cast<i::CodeEvent*>(this)->code_type;
}

const char* CodeEvent::GetComment() {
  return reinterpret_cast<i::CodeEvent*>(this)->comment;
}

uintptr_t CodeEvent::GetPreviousCodeStartAddress() {
  return reinterpret_cast<i::CodeEvent*>(this)->previous_code_start_address;
}

const char* CodeEvent::GetCodeEventTypeName(CodeEventType code_event_type) {
  switch (code_event_type) {
    case kUnknownType:
      return "Unknown";
#define V(Name)       \
  case k##Name##Type: \
    return #Name;
      CODE_EVENTS_LIST(V)
#undef V
  }
  // The execution should never pass here
  UNREACHABLE();
}

CodeEventHandler::CodeEventHandler(Isolate* v8_isolate) {
  internal_listener_ = new i::ExternalLogEventListener(
      reinterpret_cast<i::Isolate*>(v8_isolate));
}

CodeEventHandler::~CodeEventHandler() {
  delete reinterpret_cast<i::ExternalLogEventListener*>(internal_listener_);
}

void CodeEventHandler::Enable() {
  reinterpret_cast<i::ExternalLogEventListener*>(internal_listener_)
      ->StartListening(this);
}

void CodeEventHandler::Disable() {
  reinterpret_cast<i::ExternalLogEventListener*>(internal_listener_)
      ->StopListening();
}

static i::HeapGraphEdge* ToInternal(const HeapGraphEdge* edge) {
  return const_cast<i::HeapGraphEdge*>(
      reinterpret_cast<const i::HeapGraphEdge*>(edge));
}

HeapGraphEdge::Type HeapGraphEdge::GetType() const {
  return static_cast<HeapGraphEdge::Type>(ToInternal(this)->type());
}

Local<Value> HeapGraphEdge::GetName() const {
  i::HeapGraphEdge* edge = ToInternal(this);
  i::Isolate* i_isolate = edge->isolate();
  switch (edge->type()) {
    case i::HeapGraphEdge::kContextVariable:
    case i::HeapGraphEdge::kInternal:
    case i::HeapGraphEdge::kProperty:
    case i::HeapGraphEdge::kShortcut:
    case i::HeapGraphEdge::kWeak:
      return ToApiHandle<String>(
          i_isolate->factory()->InternalizeUtf8String(edge->name()));
    case i::HeapGraphEdge::kElement:
    case i::HeapGraphEdge::kHidden:
      return ToApiHandle<Number>(
          i_isolate->factory()->NewNumberFromInt(edge->index()));
    default:
      UNREACHABLE();
  }
}

const HeapGraphNode* HeapGraphEdge::GetFromNode() const {
  const i::HeapEntry* from = ToInternal(this)->from();
  return reinterpret_cast<const HeapGraphNode*>(from);
}

const HeapGraphNode* HeapGraphEdge::GetToNode() const {
  const i::HeapEntry* to = ToInternal(this)->to();
  return reinterpret_cast<const HeapGraphNode*>(to);
}

static i::HeapEntry* ToInternal(const HeapGraphNode* entry) {
  return const_cast<i::HeapEntry*>(
      reinterpret_cast<const i::HeapEntry*>(entry));
}

HeapGraphNode::Type HeapGraphNode::GetType() const {
  return static_cast<HeapGraphNode::Type>(ToInternal(this)->type());
}

Local<String> HeapGraphNode::GetName() const {
  i::Isolate* i_isolate = ToInternal(this)->isolate();
  return ToApiHandle<String>(
      i_isolate->factory()->InternalizeUtf8String(ToInternal(this)->name()));
}

SnapshotObjectId HeapGraphNode::GetId() const { return ToInternal(this)->id(); }

size_t HeapGraphNode::GetShallowSize() const {
  return ToInternal(this)->self_size();
}

int HeapGraphNode::GetChildrenCount() const {
  return ToInternal(this)->children_count();
}

const HeapGraphEdge* HeapGraphNode::GetChild(int index) const {
  return reinterpret_cast<const HeapGraphEdge*>(ToInternal(this)->child(index));
}

static i::HeapSnapshot* ToInternal(const HeapSnapshot* snapshot) {
  return const_cast<i::HeapSnapshot*>(
      reinterpret_cast<const i::HeapSnapshot*>(snapshot));
}

void HeapSnapshot::Delete() {
  i::Isolate* i_isolate = ToInternal(this)->profiler()->isolate();
  if (i_isolate->heap_profiler()->GetSnapshotsCount() > 1 ||
      i_isolate->heap_profiler()->IsTakingSnapshot()) {
    ToInternal(this)->Delete();
  } else {
    // If this is the last snapshot, clean up all accessory data as well.
    i_isolate->heap_profiler()->DeleteAllSnapshots();
  }
}

const HeapGraphNode* HeapSnapshot::GetRoot() const {
  return reinterpret_cast<const HeapGraphNode*>(ToInternal(this)->root());
}

const HeapGraphNode* HeapSnapshot::GetNodeById(SnapshotObjectId id) const {
  return reinterpret_cast<const HeapGraphNode*>(
      ToInternal(this)->GetEntryById(id));
}

int HeapSnapshot::GetNodesCount() const {
  return static_cast<int>(ToInternal(this)->entries().size());
}

const HeapGraphNode* HeapSnapshot::GetNode(int index) const {
  return reinterpret_cast<const HeapGraphNode*>(
      &ToInternal(this)->entries().at(index));
}

SnapshotObjectId HeapSnapshot::GetMaxSnapshotJSObjectId() const {
  return ToInternal(this)->max_snapshot_js_object_id();
}

void HeapSnapshot::Serialize(OutputStream* stream,
                             HeapSnapshot::SerializationFormat format) const {
  Utils::ApiCheck(format == kJSON, "v8::HeapSnapshot::Serialize",
                  "Unknown serialization format");
  Utils::ApiCheck(stream->GetChunkSize() > 0, "v8::HeapSnapshot::Serialize",
                  "Invalid stream chunk size");
  i::HeapSnapshotJSONSerializer serializer(ToInternal(this));
  serializer.Serialize(stream);
}

// static
STATIC_CONST_MEMBER_DEFINITION const SnapshotObjectId
    HeapProfiler::kUnknownObjectId;

int HeapProfiler::GetSnapshotCount() {
  return reinterpret_cast<i::HeapProfiler*>(this)->GetSnapshotsCount();
}

void HeapProfiler::QueryObjects(Local<Context> v8_context,
                                QueryObjectPredicate* predicate,
                                std::vector<Global<Object>>* objects) {
  i::Isolate* isolate = reinterpret_cast<i::Isolate*>(v8_context->GetIsolate());
  i::HeapProfiler* profiler = reinterpret_cast<i::HeapProfiler*>(this);
  DCHECK_EQ(isolate, profiler->isolate());
  ENTER_V8_NO_SCRIPT_NO_EXCEPTION(isolate);
  profiler->QueryObjects(Utils::OpenHandle(*v8_context), predicate, objects);
}

const HeapSnapshot* HeapProfiler::GetHeapSnapshot(int index) {
  return reinterpret_cast<const HeapSnapshot*>(
      reinterpret_cast<i::HeapProfiler*>(this)->GetSnapshot(index));
}

SnapshotObjectId HeapProfiler::GetObjectId(Local<Value> value) {
  auto obj = Utils::OpenHandle(*value);
  return reinterpret_cast<i::HeapProfiler*>(this)->GetSnapshotObjectId(obj);
}

SnapshotObjectId HeapProfiler::GetObjectId(NativeObject value) {
  return reinterpret_cast<i::HeapProfiler*>(this)->GetSnapshotObjectId(value);
}

Local<Value> HeapProfiler::FindObjectById(SnapshotObjectId id) {
  i::Handle<i::Object> obj =
      reinterpret_cast<i::HeapProfiler*>(this)->FindHeapObjectById(id);
  if (obj.is_null()) return Local<Value>();
  return Utils::ToLocal(obj);
}

void HeapProfiler::ClearObjectIds() {
  reinterpret_cast<i::HeapProfiler*>(this)->ClearHeapObjectMap();
}

const HeapSnapshot* HeapProfiler::TakeHeapSnapshot(
    const HeapSnapshotOptions& options) {
  return reinterpret_cast<const HeapSnapshot*>(
      reinterpret_cast<i::HeapProfiler*>(this)->TakeSnapshot(options));
}

const HeapSnapshot* HeapProfiler::TakeHeapSnapshot(ActivityControl* control,
                                                   ObjectNameResolver* resolver,
                                                   bool hide_internals,
                                                   bool capture_numeric_value) {
  HeapSnapshotOptions options;
  options.control = control;
  options.global_object_name_resolver = resolver;
  options.snapshot_mode = hide_internals ? HeapSnapshotMode::kRegular
                                         : HeapSnapshotMode::kExposeInternals;
  options.numerics_mode = capture_numeric_value
                              ? NumericsMode::kExposeNumericValues
                              : NumericsMode::kHideNumericValues;
  return TakeHeapSnapshot(options);
}

void HeapProfiler::StartTrackingHeapObjects(bool track_allocations) {
  reinterpret_cast<i::HeapProfiler*>(this)->StartHeapObjectsTracking(
      track_allocations);
}

void HeapProfiler::StopTrackingHeapObjects() {
  reinterpret_cast<i::HeapProfiler*>(this)->StopHeapObjectsTracking();
}

SnapshotObjectId HeapProfiler::GetHeapStats(OutputStream* stream,
                                            int64_t* timestamp_us) {
  i::HeapProfiler* heap_profiler = reinterpret_cast<i::HeapProfiler*>(this);
  return heap_profiler->PushHeapObjectsStats(stream, timestamp_us);
}

bool HeapProfiler::StartSamplingHeapProfiler(uint64_t sample_interval,
                                             int stack_depth,
                                             SamplingFlags flags) {
  return reinterpret_cast<i::HeapProfiler*>(this)->StartSamplingHeapProfiler(
      sample_interval, stack_depth, flags);
}

void HeapProfiler::StopSamplingHeapProfiler() {
  reinterpret_cast<i::HeapProfiler*>(this)->StopSamplingHeapProfiler();
}

AllocationProfile* HeapProfiler::GetAllocationProfile() {
  return reinterpret_cast<i::HeapProfiler*>(this)->GetAllocationProfile();
}

void HeapProfiler::DeleteAllHeapSnapshots() {
  reinterpret_cast<i::HeapProfiler*>(this)->DeleteAllSnapshots();
}

v8::EmbedderGraph::Node* v8::EmbedderGraph::V8Node(
    const v8::Local<v8::Data>& data) {
  CHECK(data->IsValue());
  return V8Node(data.As<v8::Value>());
}

void HeapProfiler::AddBuildEmbedderGraphCallback(
    BuildEmbedderGraphCallback callback, void* data) {
  reinterpret_cast<i::HeapProfiler*>(this)->AddBuildEmbedderGraphCallback(
      callback, data);
}

void HeapProfiler::RemoveBuildEmbedderGraphCallback(
    BuildEmbedderGraphCallback callback, void* data) {
  reinterpret_cast<i::HeapProfiler*>(this)->RemoveBuildEmbedderGraphCallback(
      callback, data);
}

void HeapProfiler::SetGetDetachednessCallback(GetDetachednessCallback callback,
                                              void* data) {
  reinterpret_cast<i::HeapProfiler*>(this)->SetGetDetachednessCallback(callback,
                                                                       data);
}

bool HeapProfiler::IsTakingSnapshot() {
  return reinterpret_cast<i::HeapProfiler*>(this)->IsTakingSnapshot();
}

const char* HeapProfiler::CopyNameForHeapSnapshot(const char* name) {
  return reinterpret_cast<i::HeapProfiler*>(this)->CopyNameForHeapSnapshot(
      name);
}

EmbedderStateScope::EmbedderStateScope(Isolate* v8_isolate,
                                       Local<v8::Context> context,
                                       EmbedderStateTag tag)
    : embedder_state_(new internal::EmbedderState(v8_isolate, context, tag)) {}

// std::unique_ptr's destructor is not compatible with Forward declared
// EmbedderState class.
// Default destructor must be defined in implementation file.
EmbedderStateScope::~EmbedderStateScope() = default;

void TracedReferenceBase::CheckValue() const {
#ifdef V8_HOST_ARCH_64_BIT
  if (IsEmpty()) return;

  CHECK_NE(internal::kGlobalHandleZapValue,
           *reinterpret_cast<uint64_t*>(slot()));
#endif  // V8_HOST_ARCH_64_BIT
}

CFunction::CFunction(const void* address, const CFunctionInfo* type_info)
    : address_(address), type_info_(type_info) {
  CHECK_NOT_NULL(address_);
  CHECK_NOT_NULL(type_info_);
}

CFunctionInfo::CFunctionInfo(const CTypeInfo& return_info,
                             unsigned int arg_count, const CTypeInfo* arg_info,
                             Int64Representation repr)
    : return_info_(return_info),
      repr_(repr),
      arg_count_(arg_count),
      arg_info_(arg_info) {
  DCHECK(repr == Int64Representation::kNumber ||
         repr == Int64Representation::kBigInt);
  if (arg_count_ > 0) {
    for (unsigned int i = 0; i < arg_count_ - 1; ++i) {
      DCHECK(arg_info_[i].GetType() != CTypeInfo::kCallbackOptionsType);
    }
  }
}

const CTypeInfo& CFunctionInfo::ArgumentInfo(unsigned int index) const {
  DCHECK_LT(index, ArgumentCount());
  return arg_info_[index];
}

namespace api_internal {
V8_EXPORT v8::Local<v8::Value> GetFunctionTemplateData(
    v8::Isolate* isolate, v8::Local<v8::Data> raw_target) {
  i::Isolate* i_isolate = reinterpret_cast<i::Isolate*>(isolate);
  i::DirectHandle<i::Object> target = Utils::OpenDirectHandle(*raw_target);
  if (i::IsFunctionTemplateInfo(*target)) {
    i::Handle<i::Object> data(
        i::Cast<i::FunctionTemplateInfo>(*target)->callback_data(kAcquireLoad),
        i_isolate);
    return Utils::ToLocal(data);

  } else if (i::IsJSFunction(*target)) {
    i::DirectHandle<i::JSFunction> target_func = i::Cast<i::JSFunction>(target);
    if (target_func->shared()->IsApiFunction()) {
      i::Handle<i::Object> data(
          target_func->shared()->api_func_data()->callback_data(kAcquireLoad),
          i_isolate);
      return Utils::ToLocal(data);
    }
  }
  Utils::ApiCheck(false, "api_internal::GetFunctionTemplateData",
                  "Target function is not an Api function");
  UNREACHABLE();
}
}  // namespace api_internal

void FastApiTypedArrayBase::ValidateIndex(size_t index) const {
  DCHECK_LT(index, length_);
}

RegisterState::RegisterState()
    : pc(nullptr), sp(nullptr), fp(nullptr), lr(nullptr) {}
RegisterState::~RegisterState() = default;

RegisterState::RegisterState(const RegisterState& other) { *this = other; }

RegisterState& RegisterState::operator=(const RegisterState& other) {
  if (&other != this) {
    pc = other.pc;
    sp = other.sp;
    fp = other.fp;
    lr = other.lr;
    if (other.callee_saved) {
      // Make a deep copy if {other.callee_saved} is non-null.
      callee_saved =
          std::make_unique<CalleeSavedRegisters>(*(other.callee_saved));
    } else {
      // Otherwise, set {callee_saved} to null to match {other}.
      callee_saved.reset();
    }
  }
  return *this;
}

#if !V8_ENABLE_WEBASSEMBLY
// If WebAssembly is disabled, we still need to provide an implementation of the
// WasmStreaming API. Since {WasmStreaming::Unpack} will always fail, all
// methods are unreachable.

class WasmStreaming::WasmStreamingImpl {};

WasmStreaming::WasmStreaming(std::unique_ptr<WasmStreamingImpl>) {
  UNREACHABLE();
}

WasmStreaming::~WasmStreaming() = default;

void WasmStreaming::OnBytesReceived(const uint8_t* bytes, size_t size) {
  UNREACHABLE();
}

void WasmStreaming::Finish(bool can_use_compiled_module) { UNREACHABLE(); }

void WasmStreaming::Abort(MaybeLocal<Value> exception) { UNREACHABLE(); }

bool WasmStreaming::SetCompiledModuleBytes(const uint8_t* bytes, size_t size) {
  UNREACHABLE();
}

void WasmStreaming::SetMoreFunctionsCanBeSerializedCallback(
    std::function<void(CompiledWasmModule)>) {
  UNREACHABLE();
}

void WasmStreaming::SetUrl(const char* url, size_t length) { UNREACHABLE(); }

// static
std::shared_ptr<WasmStreaming> WasmStreaming::Unpack(Isolate* v8_isolate,
                                                     Local<Value> value) {
  FATAL("WebAssembly is disabled");
}
#endif  // !V8_ENABLE_WEBASSEMBLY

namespace internal {

const size_t HandleScopeImplementer::kEnteredContextsOffset =
    offsetof(HandleScopeImplementer, entered_contexts_);

void HandleScopeImplementer::FreeThreadResources() { Free(); }

char* HandleScopeImplementer::ArchiveThread(char* storage) {
  HandleScopeData* current = isolate_->handle_scope_data();
  handle_scope_data_ = *current;
  MemCopy(storage, this, sizeof(*this));

  ResetAfterArchive();
  current->Initialize();

  return storage + ArchiveSpacePerThread();
}

int HandleScopeImplementer::ArchiveSpacePerThread() {
  return sizeof(HandleScopeImplementer);
}

char* HandleScopeImplementer::RestoreThread(char* storage) {
  MemCopy(this, storage, sizeof(*this));
  *isolate_->handle_scope_data() = handle_scope_data_;
  return storage + ArchiveSpacePerThread();
}

void HandleScopeImplementer::IterateThis(RootVisitor* v) {
#ifdef DEBUG
  bool found_block_before_deferred = false;
#endif
  // Iterate over all handles in the blocks except for the last.
  for (int i = static_cast<int>(blocks()->size()) - 2; i >= 0; --i) {
    Address* block = blocks()->at(i);
    // Cast possibly-unrelated pointers to plain Address before comparing them
    // to avoid undefined behavior.
    if (last_handle_before_deferred_block_ != nullptr &&
        (reinterpret_cast<Address>(last_handle_before_deferred_block_) <=
         reinterpret_cast<Address>(&block[kHandleBlockSize])) &&
        (reinterpret_cast<Address>(last_handle_before_deferred_block_) >=
         reinterpret_cast<Address>(block))) {
      v->VisitRootPointers(Root::kHandleScope, nullptr, FullObjectSlot(block),
                           FullObjectSlot(last_handle_before_deferred_block_));
      DCHECK(!found_block_before_deferred);
#ifdef DEBUG
      found_block_before_deferred = true;
#endif
    } else {
      v->VisitRootPointers(Root::kHandleScope, nullptr, FullObjectSlot(block),
                           FullObjectSlot(&block[kHandleBlockSize]));
    }
  }

  DCHECK(last_handle_before_deferred_block_ == nullptr ||
         found_block_before_deferred);

  // Iterate over live handles in the last block (if any).
  if (!blocks()->empty()) {
    v->VisitRootPointers(Root::kHandleScope, nullptr,
                         FullObjectSlot(blocks()->back()),
                         FullObjectSlot(handle_scope_data_.next));
  }

  saved_contexts_.shrink_to_fit();
  if (!saved_contexts_.empty()) {
    FullObjectSlot start(&saved_contexts_.front());
    v->VisitRootPointers(Root::kHandleScope, nullptr, start,
                         start + static_cast<int>(saved_contexts_.size()));
  }
  entered_contexts_.shrink_to_fit();
  if (!entered_contexts_.empty()) {
    FullObjectSlot start(&entered_contexts_.front());
    v->VisitRootPointers(Root::kHandleScope, nullptr, start,
                         start + static_cast<int>(entered_contexts_.size()));
  }
}

void HandleScopeImplementer::Iterate(RootVisitor* v) {
  HandleScopeData* current = isolate_->handle_scope_data();
  handle_scope_data_ = *current;
  IterateThis(v);
}

char* HandleScopeImplementer::Iterate(RootVisitor* v, char* storage) {
  HandleScopeImplementer* scope_implementer =
      reinterpret_cast<HandleScopeImplementer*>(storage);
  scope_implementer->IterateThis(v);
  return storage + ArchiveSpacePerThread();
}

std::unique_ptr<PersistentHandles> HandleScopeImplementer::DetachPersistent(
    Address* first_block) {
  std::unique_ptr<PersistentHandles> ph(new PersistentHandles(isolate()));
  DCHECK_NOT_NULL(first_block);

  Address* block_start;
  do {
    block_start = blocks_.back();
    ph->blocks_.push_back(blocks_.back());
#if DEBUG
    ph->ordered_blocks_.insert(blocks_.back());
#endif
    blocks_.pop_back();
  } while (block_start != first_block);

  // ph->blocks_ now contains the blocks installed on the
  // HandleScope stack since BeginDeferredScope was called, but in
  // reverse order.

  // Switch first and last blocks, such that the last block is the one
  // that is potentially half full.
  DCHECK(!blocks_.empty() && !ph->blocks_.empty());
  std::swap(ph->blocks_.front(), ph->blocks_.back());

  ph->block_next_ = isolate()->handle_scope_data()->next;
  block_start = ph->blocks_.back();
  ph->block_limit_ = block_start + kHandleBlockSize;

  DCHECK_NOT_NULL(last_handle_before_deferred_block_);
  last_handle_before_deferred_block_ = nullptr;
  return ph;
}

void HandleScopeImplementer::BeginDeferredScope() {
  DCHECK_NULL(last_handle_before_deferred_block_);
  last_handle_before_deferred_block_ = isolate()->handle_scope_data()->next;
}

void InvokeAccessorGetterCallback(
    v8::Local<v8::Name> property,
    const v8::PropertyCallbackInfo<v8::Value>& info) {
  // Leaving JavaScript.
  i::Isolate* i_isolate = reinterpret_cast<i::Isolate*>(info.GetIsolate());
  RCS_SCOPE(i_isolate, RuntimeCallCounterId::kAccessorGetterCallback);

  v8::AccessorNameGetterCallback getter;
  {
    Address arg = i_isolate->isolate_data()->api_callback_thunk_argument();
    // Currently we don't call InterceptorInfo callbacks via CallApiGetter.
    DCHECK(IsAccessorInfo(Tagged<Object>(arg)));
    Tagged<AccessorInfo> accessor_info =
        Cast<AccessorInfo>(Tagged<Object>(arg));
    getter = reinterpret_cast<v8::AccessorNameGetterCallback>(
        accessor_info->getter(i_isolate));

    if (V8_UNLIKELY(i_isolate->should_check_side_effects())) {
      i::Handle<Object> receiver_check_unsupported;

      if (!i_isolate->debug()->PerformSideEffectCheckForAccessor(
              handle(accessor_info, i_isolate), receiver_check_unsupported,
              ACCESSOR_GETTER)) {
        return;
      }
    }
  }
  ExternalCallbackScope call_scope(i_isolate, FUNCTION_ADDR(getter),
                                   v8::ExceptionContext::kAttributeGet, &info);
  getter(property, info);
}

namespace {

inline Tagged<FunctionTemplateInfo> GetTargetFunctionTemplateInfo(
    const v8::FunctionCallbackInfo<v8::Value>& info) {
  Tagged<Object> target = FunctionCallbackArguments::GetTarget(info);
  CHECK(IsFunctionTemplateInfo(target));
  return Cast<FunctionTemplateInfo>(target);
}

inline void InvokeFunctionCallback(
    const v8::FunctionCallbackInfo<v8::Value>& info, CallApiCallbackMode mode) {
  i::Isolate* i_isolate = reinterpret_cast<i::Isolate*>(info.GetIsolate());
  RCS_SCOPE(i_isolate, RuntimeCallCounterId::kFunctionCallback);

  Tagged<FunctionTemplateInfo> fti = GetTargetFunctionTemplateInfo(info);
  v8::FunctionCallback callback =
      reinterpret_cast<v8::FunctionCallback>(fti->callback(i_isolate));
  switch (mode) {
    case CallApiCallbackMode::kGeneric: {
      if (V8_UNLIKELY(i_isolate->should_check_side_effects())) {
        if (!i_isolate->debug()->PerformSideEffectCheckForCallback(
                handle(fti, i_isolate))) {
          // Failed side effect check.
          return;
        }
        if (DEBUG_BOOL) {
          // Clear raw pointer to ensure it's not accidentally used after
          // potential GC in PerformSideEffectCheckForCallback.
          fti = {};
        }
      }
      break;
    }
    case CallApiCallbackMode::kOptimized:
      // CallFunction builtin should deoptimize an optimized function when
      // side effects checking is enabled, so we don't have to handle side
      // effects checking in the optimized version of the builtin.
      DCHECK(!i_isolate->should_check_side_effects());
      break;
    case CallApiCallbackMode::kOptimizedNoProfiling:
      // This mode doesn't call InvokeFunctionCallback.
      UNREACHABLE();
  }

  ExternalCallbackScope call_scope(i_isolate, FUNCTION_ADDR(callback),
                                   info.IsConstructCall()
                                       ? v8::ExceptionContext::kConstructor
                                       : v8::ExceptionContext::kOperation,
                                   &info);
  callback(info);
}
}  // namespace

void InvokeFunctionCallbackGeneric(
    const v8::FunctionCallbackInfo<v8::Value>& info) {
  InvokeFunctionCallback(info, CallApiCallbackMode::kGeneric);
}

void InvokeFunctionCallbackOptimized(
    const v8::FunctionCallbackInfo<v8::Value>& info) {
  InvokeFunctionCallback(info, CallApiCallbackMode::kOptimized);
}

void InvokeFinalizationRegistryCleanupFromTask(
    Handle<NativeContext> native_context,
    Handle<JSFinalizationRegistry> finalization_registry,
    Handle<Object> callback) {
  i::Isolate* i_isolate = finalization_registry->native_context()->GetIsolate();
  RCS_SCOPE(i_isolate,
            RuntimeCallCounterId::kFinalizationRegistryCleanupFromTask);
  // Do not use ENTER_V8 because this is always called from a running
  // FinalizationRegistryCleanupTask within V8 and we should not log it as an
  // API call. This method is implemented here to avoid duplication of the
  // exception handling and microtask running logic in CallDepthScope.
  if (i_isolate->is_execution_terminating()) return;
  Local<v8::Context> api_context = Utils::ToLocal(native_context);
  CallDepthScope<true> call_depth_scope(i_isolate, api_context);
  VMState<OTHER> state(i_isolate);
  Handle<Object> argv[] = {callback};
  USE(Execution::CallBuiltin(i_isolate,
                             i_isolate->finalization_registry_cleanup_some(),
                             finalization_registry, arraysize(argv), argv));
}

template <>
EXPORT_TEMPLATE_DEFINE(V8_EXPORT_PRIVATE)
int32_t ConvertDouble(double d) {
  return internal::DoubleToInt32(d);
}

template <>
EXPORT_TEMPLATE_DEFINE(V8_EXPORT_PRIVATE)
uint32_t ConvertDouble(double d) {
  return internal::DoubleToUint32(d);
}

template <>
EXPORT_TEMPLATE_DEFINE(V8_EXPORT_PRIVATE)
float ConvertDouble(double d) {
  return internal::DoubleToFloat32(d);
}

template <>
EXPORT_TEMPLATE_DEFINE(V8_EXPORT_PRIVATE)
double ConvertDouble(double d) {
  return d;
}

template <>
EXPORT_TEMPLATE_DEFINE(V8_EXPORT_PRIVATE)
int64_t ConvertDouble(double d) {
  return internal::DoubleToWebIDLInt64(d);
}

template <>
EXPORT_TEMPLATE_DEFINE(V8_EXPORT_PRIVATE)
uint64_t ConvertDouble(double d) {
  return internal::DoubleToWebIDLUint64(d);
}

template <>
EXPORT_TEMPLATE_DEFINE(V8_EXPORT_PRIVATE)
bool ConvertDouble(double d) {
  // Implements https://tc39.es/ecma262/#sec-toboolean.
  return !std::isnan(d) && d != 0;
}

// Undefine macros for jumbo build.
#undef SET_FIELD_WRAPPED
#undef NEW_STRING
#undef CALLBACK_SETTER

template <typename T>
bool ValidateFunctionCallbackInfo(const FunctionCallbackInfo<T>& info) {
  CHECK_GE(info.Length(), 0);
  // Theortically args-length is unlimited, practically we run out of stack
  // space. This should guard against accidentally used raw pointers.
  CHECK_LE(info.Length(), 0xFFFFF);
  if (info.Length() > 0) {
    CHECK(info[0]->IsValue());
    CHECK(info[info.Length() - 1]->IsValue());
  }
  auto* i_isolate = reinterpret_cast<i::Isolate*>(info.GetIsolate());
  CHECK_EQ(i_isolate, Isolate::Current());
  CHECK(!i_isolate->GetIncumbentContext().is_null());
  CHECK(info.This()->IsValue());
  CHECK(info.HolderSoonToBeDeprecated()->IsObject());
  CHECK(!info.Data().IsEmpty());
  CHECK(info.GetReturnValue().Get()->IsValue());
  return true;
}

template <typename T>
bool ValidatePropertyCallbackInfo(const PropertyCallbackInfo<T>& info) {
  auto* i_isolate = reinterpret_cast<i::Isolate*>(info.GetIsolate());
  CHECK_EQ(i_isolate, Isolate::Current());
  CHECK(info.This()->IsValue());
  CHECK(info.HolderV2()->IsObject());
  CHECK(!i::IsJSGlobalObject(*Utils::OpenDirectHandle(*info.HolderV2())));
  // Allow usages of v8::PropertyCallbackInfo<T>::Holder() for now.
  // TODO(https://crbug.com/333672197): remove.
  START_ALLOW_USE_DEPRECATED()
  CHECK(info.Holder()->IsObject());
  CHECK_IMPLIES(info.Holder() != info.HolderV2(),
                i::IsJSGlobalObject(*Utils::OpenDirectHandle(*info.Holder())));
  END_ALLOW_USE_DEPRECATED()
  i::Tagged<i::Object> key = i::PropertyCallbackArguments::GetPropertyKey(info);
  CHECK(i::IsSmi(key) || i::IsName(key));
  CHECK(info.Data()->IsValue());
  USE(info.ShouldThrowOnError());
  if (!std::is_same<T, void>::value) {
    CHECK(info.GetReturnValue().Get()->IsValue());
  }
  return true;
}

template <>
bool V8_EXPORT ValidateCallbackInfo(const FunctionCallbackInfo<void>& info) {
  return ValidateFunctionCallbackInfo(info);
}

template <>
bool V8_EXPORT
ValidateCallbackInfo(const FunctionCallbackInfo<v8::Value>& info) {
  return ValidateFunctionCallbackInfo(info);
}

template <>
bool V8_EXPORT
ValidateCallbackInfo(const PropertyCallbackInfo<v8::Value>& info) {
  return ValidatePropertyCallbackInfo(info);
}

template <>
bool V8_EXPORT
ValidateCallbackInfo(const PropertyCallbackInfo<v8::Array>& info) {
  return ValidatePropertyCallbackInfo(info);
}

template <>
bool V8_EXPORT
ValidateCallbackInfo(const PropertyCallbackInfo<v8::Boolean>& info) {
  return ValidatePropertyCallbackInfo(info);
}

template <>
bool V8_EXPORT
ValidateCallbackInfo(const PropertyCallbackInfo<v8::Integer>& info) {
  return ValidatePropertyCallbackInfo(info);
}

template <>
bool V8_EXPORT ValidateCallbackInfo(const PropertyCallbackInfo<void>& info) {
  return ValidatePropertyCallbackInfo(info);
}

}  // namespace internal

template <>
bool V8_EXPORT V8_WARN_UNUSED_RESULT
TryToCopyAndConvertArrayToCppBuffer<CTypeInfoBuilder<int32_t>::Build().GetId(),
                                    int32_t>(Local<Array> src, int32_t* dst,
                                             uint32_t max_length) {
  return CopyAndConvertArrayToCppBuffer<
      CTypeInfo(CTypeInfo::Type::kInt32, CTypeInfo::SequenceType::kIsSequence)
          .GetId(),
      int32_t>(src, dst, max_length);
}

template <>
bool V8_EXPORT V8_WARN_UNUSED_RESULT
TryToCopyAndConvertArrayToCppBuffer<CTypeInfoBuilder<uint32_t>::Build().GetId(),
                                    uint32_t>(Local<Array> src, uint32_t* dst,
                                              uint32_t max_length) {
  return CopyAndConvertArrayToCppBuffer<
      CTypeInfo(CTypeInfo::Type::kUint32, CTypeInfo::SequenceType::kIsSequence)
          .GetId(),
      uint32_t>(src, dst, max_length);
}

template <>
bool V8_EXPORT V8_WARN_UNUSED_RESULT
TryToCopyAndConvertArrayToCppBuffer<CTypeInfoBuilder<float>::Build().GetId(),
                                    float>(Local<Array> src, float* dst,
                                           uint32_t max_length) {
  return CopyAndConvertArrayToCppBuffer<
      CTypeInfo(CTypeInfo::Type::kFloat32, CTypeInfo::SequenceType::kIsSequence)
          .GetId(),
      float>(src, dst, max_length);
}

template <>
bool V8_EXPORT V8_WARN_UNUSED_RESULT
TryToCopyAndConvertArrayToCppBuffer<CTypeInfoBuilder<double>::Build().GetId(),
                                    double>(Local<Array> src, double* dst,
                                            uint32_t max_length) {
  return CopyAndConvertArrayToCppBuffer<
      CTypeInfo(CTypeInfo::Type::kFloat64, CTypeInfo::SequenceType::kIsSequence)
          .GetId(),
      double>(src, dst, max_length);
}

std::string SourceLocation::ToString() const {
  if (!file_) {
    return {};
  }
  return std::string(function_) + "@" + file_ + ":" + std::to_string(line_);
}

}  // namespace v8

EXPORT_CONTEXTUAL_VARIABLE(v8::internal::StackAllocatedCheck)

#include "src/api/api-macros-undef.h"<|MERGE_RESOLUTION|>--- conflicted
+++ resolved
@@ -4707,11 +4707,7 @@
   auto key_obj = Utils::OpenHandle(reinterpret_cast<Name*>(*key));
   auto value_obj = Utils::OpenHandle(*value);
   if (i::IsJSObject(*self)) {
-<<<<<<< HEAD
-    auto js_object = i::Handle<i::JSObject>::cast(self);
-=======
     auto js_object = i::Cast<i::JSObject>(self);
->>>>>>> 56d087b1
     i::LookupIterator it(i_isolate, js_object, key_obj, js_object);
     has_exception = i::JSObject::DefineOwnPropertyIgnoreAttributes(
                         &it, value_obj, i::DONT_ENUM)
@@ -4724,17 +4720,10 @@
     desc.set_writable(true);
     desc.set_enumerable(false);
     desc.set_configurable(true);
-<<<<<<< HEAD
-    desc.set_value(value_obj);
-    return i::JSProxy::SetPrivateSymbol(
-        i_isolate, i::Handle<i::JSProxy>::cast(self),
-        i::Handle<i::Symbol>::cast(key_obj), &desc, Just(i::kDontThrow));
-=======
     desc.set_value(i::Cast<i::JSAny>(value_obj));
     return i::JSProxy::SetPrivateSymbol(i_isolate, i::Cast<i::JSProxy>(self),
                                         i::Cast<i::Symbol>(key_obj), &desc,
                                         Just(i::kDontThrow));
->>>>>>> 56d087b1
   }
   // Wasm object, or other kind of special object not supported here.
   return Just(false);
@@ -4856,11 +4845,7 @@
     // to get JSGlobalObject via API.
     CHECK_IMPLIES(from_javascript, !i::IsJSGlobalObject(*self));
     auto result =
-<<<<<<< HEAD
-        i::JSObject::SetPrototype(i_isolate, i::Handle<i::JSObject>::cast(self),
-=======
         i::JSObject::SetPrototype(i_isolate, i::Cast<i::JSObject>(self),
->>>>>>> 56d087b1
                                   value_obj, from_javascript, i::kDontThrow);
     if (!result.FromJust()) return Nothing<bool>();
     return Just(true);
