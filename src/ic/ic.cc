// Copyright 2012 the V8 project authors. All rights reserved.
// Use of this source code is governed by a BSD-style license that can be
// found in the LICENSE file.

#include "src/ic/ic.h"

#include "src/api/api-arguments-inl.h"
#include "src/ast/ast.h"
#include "src/base/logging.h"
#include "src/base/optional.h"
#include "src/builtins/accessors.h"
#include "src/common/assert-scope.h"
#include "src/common/globals.h"
#include "src/execution/arguments-inl.h"
#include "src/execution/execution.h"
#include "src/execution/frames-inl.h"
#include "src/execution/isolate-inl.h"
#include "src/execution/isolate.h"
#include "src/execution/protectors-inl.h"
#include "src/execution/tiering-manager.h"
#include "src/handles/handles-inl.h"
#include "src/handles/maybe-handles.h"
#include "src/ic/call-optimization.h"
#include "src/ic/handler-configuration-inl.h"
#include "src/ic/handler-configuration.h"
#include "src/ic/ic-inl.h"
#include "src/ic/ic-stats.h"
#include "src/ic/stub-cache.h"
#include "src/numbers/conversions.h"
#include "src/objects/api-callbacks.h"
#include "src/objects/field-type.h"
#include "src/objects/instance-type.h"
#include "src/objects/js-array-buffer-inl.h"
#include "src/objects/js-array-inl.h"
#include "src/objects/megadom-handler.h"
#include "src/objects/property-descriptor.h"
#include "src/objects/prototype.h"
#include "src/runtime/runtime.h"
#include "src/tracing/trace-event.h"
#include "src/tracing/tracing-category-observer.h"
#include "src/utils/ostreams.h"

#if V8_ENABLE_WEBASSEMBLY
#include "src/wasm/struct-types.h"
#endif  // V8_ENABLE_WEBASSEMBLY

namespace v8 {
namespace internal {

// Aliases to avoid having to repeat the class.
// With C++20 we can use "using" to introduce scoped enums.
constexpr InlineCacheState NO_FEEDBACK = InlineCacheState::NO_FEEDBACK;
constexpr InlineCacheState UNINITIALIZED = InlineCacheState::UNINITIALIZED;
constexpr InlineCacheState MONOMORPHIC = InlineCacheState::MONOMORPHIC;
constexpr InlineCacheState RECOMPUTE_HANDLER =
    InlineCacheState::RECOMPUTE_HANDLER;
constexpr InlineCacheState POLYMORPHIC = InlineCacheState::POLYMORPHIC;
constexpr InlineCacheState MEGAMORPHIC = InlineCacheState::MEGAMORPHIC;
constexpr InlineCacheState MEGADOM = InlineCacheState::MEGADOM;
constexpr InlineCacheState GENERIC = InlineCacheState::GENERIC;

char IC::TransitionMarkFromState(IC::State state) {
  switch (state) {
    case NO_FEEDBACK:
      return 'X';
    case UNINITIALIZED:
      return '0';
    case MONOMORPHIC:
      return '1';
    case RECOMPUTE_HANDLER:
      return '^';
    case POLYMORPHIC:
      return 'P';
    case MEGAMORPHIC:
      return 'N';
    case MEGADOM:
      return 'D';
    case GENERIC:
      return 'G';
  }
  UNREACHABLE();
}

namespace {

const char* GetModifier(KeyedAccessLoadMode mode) {
  switch (mode) {
    case KeyedAccessLoadMode::kHandleOOB:
      return ".OOB";
    case KeyedAccessLoadMode::kHandleHoles:
      return ".HOLES";
    case KeyedAccessLoadMode::kHandleOOBAndHoles:
      return ".OOB+HOLES";
    case KeyedAccessLoadMode::kInBounds:
      return "";
  }
}

const char* GetModifier(KeyedAccessStoreMode mode) {
  switch (mode) {
    case KeyedAccessStoreMode::kHandleCOW:
      return ".COW";
    case KeyedAccessStoreMode::kGrowAndHandleCOW:
      return ".STORE+COW";
    case KeyedAccessStoreMode::kIgnoreTypedArrayOOB:
      return ".IGNORE_OOB";
    case KeyedAccessStoreMode::kInBounds:
      return "";
  }
  UNREACHABLE();
}

}  // namespace

void IC::TraceIC(const char* type, DirectHandle<Object> name) {
  if (V8_LIKELY(!TracingFlags::is_ic_stats_enabled())) return;
  State new_state =
      (state() == NO_FEEDBACK) ? NO_FEEDBACK : nexus()->ic_state();
  TraceIC(type, name, state(), new_state);
}

void IC::TraceIC(const char* type, DirectHandle<Object> name, State old_state,
                 State new_state) {
  if (V8_LIKELY(!TracingFlags::is_ic_stats_enabled())) return;

  Handle<Map> map = lookup_start_object_map();  // Might be empty.

  const char* modifier = "";
  if (state() == NO_FEEDBACK) {
    modifier = "";
  } else if (IsKeyedLoadIC()) {
    KeyedAccessLoadMode mode = nexus()->GetKeyedAccessLoadMode();
    modifier = GetModifier(mode);
  } else if (IsKeyedStoreIC() || IsStoreInArrayLiteralIC() ||
             IsDefineKeyedOwnIC()) {
    KeyedAccessStoreMode mode = nexus()->GetKeyedAccessStoreMode();
    modifier = GetModifier(mode);
  }

  bool keyed_prefix = is_keyed() && !IsStoreInArrayLiteralIC();

  if (!(TracingFlags::ic_stats.load(std::memory_order_relaxed) &
        v8::tracing::TracingCategoryObserver::ENABLED_BY_TRACING)) {
    LOG(isolate(), ICEvent(type, keyed_prefix, map, name,
                           TransitionMarkFromState(old_state),
                           TransitionMarkFromState(new_state), modifier,
                           slow_stub_reason_));
    return;
  }

  JavaScriptStackFrameIterator it(isolate());
  JavaScriptFrame* frame = it.frame();

  DisallowGarbageCollection no_gc;
  Tagged<JSFunction> function = frame->function();

  ICStats::instance()->Begin();
  ICInfo& ic_info = ICStats::instance()->Current();
  ic_info.type = keyed_prefix ? "Keyed" : "";
  ic_info.type += type;

  int code_offset = 0;
  Tagged<AbstractCode> code = function->abstract_code(isolate_);
  if (function->ActiveTierIsIgnition(isolate())) {
    code_offset = InterpretedFrame::GetBytecodeOffset(frame->fp());
  } else if (function->ActiveTierIsBaseline(isolate())) {
    // TODO(pthier): AbstractCode should fully support Baseline code.
    BaselineFrame* baseline_frame = BaselineFrame::cast(frame);
    code_offset = baseline_frame->GetBytecodeOffset();
    code = Cast<AbstractCode>(baseline_frame->GetBytecodeArray());
  } else {
    code_offset =
        static_cast<int>(frame->pc() - function->instruction_start(isolate()));
  }
  JavaScriptFrame::CollectFunctionAndOffsetForICStats(isolate(), function, code,
                                                      code_offset);

  // Reserve enough space for IC transition state, the longest length is 17.
  ic_info.state.reserve(17);
  ic_info.state = "(";
  ic_info.state += TransitionMarkFromState(old_state);
  ic_info.state += "->";
  ic_info.state += TransitionMarkFromState(new_state);
  ic_info.state += modifier;
  ic_info.state += ")";
  if (!map.is_null()) {
    ic_info.map = reinterpret_cast<void*>(map->ptr());
    ic_info.is_dictionary_map = map->is_dictionary_map();
    ic_info.number_of_own_descriptors = map->NumberOfOwnDescriptors();
    ic_info.instance_type = std::to_string(map->instance_type());
  } else {
    ic_info.map = nullptr;
  }
  // TODO(lpy) Add name as key field in ICStats.
  ICStats::instance()->End();
}

IC::IC(Isolate* isolate, Handle<FeedbackVector> vector, FeedbackSlot slot,
       FeedbackSlotKind kind)
    : isolate_(isolate),
      vector_set_(false),
      kind_(kind),
      target_maps_set_(false),
      slow_stub_reason_(nullptr),
      nexus_(vector, slot) {
  DCHECK_IMPLIES(!vector.is_null(), kind_ == nexus_.kind());
  state_ = (vector.is_null()) ? NO_FEEDBACK : nexus_.ic_state();
  old_state_ = state_;
}

static void LookupForRead(LookupIterator* it, bool is_has_property) {
  for (;; it->Next()) {
    switch (it->state()) {
      case LookupIterator::TRANSITION:
        UNREACHABLE();
      case LookupIterator::JSPROXY:
      case LookupIterator::WASM_OBJECT:
        return;
      case LookupIterator::INTERCEPTOR: {
        // If there is a getter, return; otherwise loop to perform the lookup.
        DirectHandle<JSObject> holder = it->GetHolder<JSObject>();
        if (!IsUndefined(holder->GetNamedInterceptor()->getter(),
                         it->isolate())) {
          return;
        }
        if (is_has_property &&
            !IsUndefined(holder->GetNamedInterceptor()->query(),
                         it->isolate())) {
          return;
        }
        continue;
      }
      case LookupIterator::ACCESS_CHECK:
        // ICs know how to perform access checks on global proxies.
        if (it->GetHolder<JSObject>().is_identical_to(
                it->isolate()->global_proxy()) &&
            !it->isolate()->global_object()->IsDetached()) {
          continue;
        }
        return;
      case LookupIterator::ACCESSOR:
      case LookupIterator::TYPED_ARRAY_INDEX_NOT_FOUND:
      case LookupIterator::DATA:
      case LookupIterator::NOT_FOUND:
        return;
    }
    UNREACHABLE();
  }
}

bool IC::ShouldRecomputeHandler(DirectHandle<String> name) {
  if (!RecomputeHandlerForName(name)) return false;

  // This is a contextual access, always just update the handler and stay
  // monomorphic.
  if (IsGlobalIC()) return true;

  MaybeObjectHandle maybe_handler =
      nexus()->FindHandlerForMap(lookup_start_object_map());

  // The current map wasn't handled yet. There's no reason to stay monomorphic,
  // *unless* we're moving from a deprecated map to its replacement, or
  // to a more general elements kind.
  // TODO(verwaest): Check if the current map is actually what the old map
  // would transition to.
  if (maybe_handler.is_null()) {
    if (!IsJSObjectMap(*lookup_start_object_map())) return false;
    Tagged<Map> first_map = FirstTargetMap();
    if (first_map.is_null()) return false;
    DirectHandle<Map> old_map(first_map, isolate());
    if (old_map->is_deprecated()) return true;
    return IsMoreGeneralElementsKindTransition(
        old_map->elements_kind(), lookup_start_object_map()->elements_kind());
  }

  return true;
}

bool IC::RecomputeHandlerForName(DirectHandle<Object> name) {
  if (is_keyed()) {
    // Determine whether the failure is due to a name failure.
    if (!IsName(*name)) return false;
    Tagged<Name> stub_name = nexus()->GetName();
    if (*name != stub_name) return false;
  }

  return true;
}

void IC::UpdateState(DirectHandle<Object> lookup_start_object,
                     Handle<Object> name) {
  if (state() == NO_FEEDBACK) return;
  update_lookup_start_object_map(lookup_start_object);
  if (!IsString(*name)) return;
  if (state() != MONOMORPHIC && state() != POLYMORPHIC) return;
  if (IsNullOrUndefined(*lookup_start_object, isolate())) return;

  // Remove the target from the code cache if it became invalid
  // because of changes in the prototype chain to avoid hitting it
  // again.
  if (ShouldRecomputeHandler(Cast<String>(name))) {
    MarkRecomputeHandler(name);
  }
}

MaybeHandle<Object> IC::TypeError(MessageTemplate index, Handle<Object> object,
                                  Handle<Object> key) {
  HandleScope scope(isolate());
  THROW_NEW_ERROR(isolate(), NewTypeError(index, key, object));
}

MaybeHandle<Object> IC::ReferenceError(Handle<Name> name) {
  HandleScope scope(isolate());
  THROW_NEW_ERROR(isolate(),
                  NewReferenceError(MessageTemplate::kNotDefined, name));
}

void IC::OnFeedbackChanged(const char* reason) {
  vector_set_ = true;
  Tagged<FeedbackVector> vector = nexus()->vector();
  FeedbackSlot slot = nexus()->slot();
  OnFeedbackChanged(isolate(), vector, slot, reason);
}

// static
void IC::OnFeedbackChanged(Isolate* isolate, Tagged<FeedbackVector> vector,
                           FeedbackSlot slot, const char* reason) {
#ifdef V8_TRACE_FEEDBACK_UPDATES
  if (v8_flags.trace_feedback_updates) {
    FeedbackVector::TraceFeedbackChange(isolate, vector, slot, reason);
  }
#endif

  isolate->tiering_manager()->NotifyICChanged(vector);
}

namespace {

bool MigrateDeprecated(Isolate* isolate, Handle<Object> object) {
  if (!IsJSObject(*object)) return false;
  Handle<JSObject> receiver = Cast<JSObject>(object);
  if (!receiver->map()->is_deprecated()) return false;
  JSObject::MigrateInstance(isolate, receiver);
  return true;
}

}  // namespace

bool IC::ConfigureVectorState(IC::State new_state, DirectHandle<Object> key) {
  DCHECK_EQ(MEGAMORPHIC, new_state);
  DCHECK_IMPLIES(!is_keyed(), IsName(*key));
  bool changed = nexus()->ConfigureMegamorphic(
      IsName(*key) ? IcCheckType::kProperty : IcCheckType::kElement);
  if (changed) {
    OnFeedbackChanged("Megamorphic");
  }
  return changed;
}

void IC::ConfigureVectorState(Handle<Name> name, DirectHandle<Map> map,
                              Handle<Object> handler) {
  ConfigureVectorState(name, map, MaybeObjectHandle(handler));
}

void IC::ConfigureVectorState(Handle<Name> name, DirectHandle<Map> map,
                              const MaybeObjectHandle& handler) {
  if (IsGlobalIC()) {
    nexus()->ConfigureHandlerMode(handler);
  } else {
    // Non-keyed ICs don't track the name explicitly.
    if (!is_keyed()) name = Handle<Name>::null();
    nexus()->ConfigureMonomorphic(name, map, handler);
  }

  OnFeedbackChanged(IsLoadGlobalIC() ? "LoadGlobal" : "Monomorphic");
}

void IC::ConfigureVectorState(Handle<Name> name, MapHandlesSpan maps,
                              MaybeObjectHandles* handlers) {
  DCHECK(!IsGlobalIC());
  std::vector<MapAndHandler> maps_and_handlers;
  DCHECK_EQ(maps.size(), handlers->size());
  for (size_t i = 0; i < maps.size(); i++) {
    maps_and_handlers.push_back(MapAndHandler(maps[i], handlers->at(i)));
  }
  ConfigureVectorState(name, maps_and_handlers);
}

void IC::ConfigureVectorState(
    Handle<Name> name, std::vector<MapAndHandler> const& maps_and_handlers) {
  DCHECK(!IsGlobalIC());
  // Non-keyed ICs don't track the name explicitly.
  if (!is_keyed()) name = Handle<Name>::null();
  nexus()->ConfigurePolymorphic(name, maps_and_handlers);

  OnFeedbackChanged("Polymorphic");
}

MaybeHandle<Object> LoadIC::Load(Handle<Object> object, Handle<Name> name,
                                 bool update_feedback,
                                 Handle<Object> receiver) {
  bool use_ic = (state() != NO_FEEDBACK) && v8_flags.use_ic && update_feedback;

  if (receiver.is_null()) {
    receiver = object;
  }

  // If the object is undefined or null it's illegal to try to get any
  // of its properties; throw a TypeError in that case.
  if (IsAnyHas() ? !IsJSReceiver(*object)
                 : IsNullOrUndefined(*object, isolate())) {
    if (use_ic) {
      // Ensure the IC state progresses.
      TRACE_HANDLER_STATS(isolate(), LoadIC_NonReceiver);
      update_lookup_start_object_map(object);
      SetCache(name, LoadHandler::LoadSlow(isolate()));
      TraceIC("LoadIC", name);
    }

    if (*name == ReadOnlyRoots(isolate()).iterator_symbol()) {
      isolate()->Throw(*ErrorUtils::NewIteratorError(isolate(), object));
      return MaybeHandle<Object>();
    }

    if (IsAnyHas()) {
      return TypeError(MessageTemplate::kInvalidInOperatorUse, object, name);
    } else {
      DCHECK(IsNullOrUndefined(*object, isolate()));
      ErrorUtils::ThrowLoadFromNullOrUndefined(isolate(), object, name);
      return MaybeHandle<Object>();
    }
  }

  // If we encounter an object with a deprecated map, we want to update the
  // feedback vector with the migrated map.
  // Mark ourselves as RECOMPUTE_HANDLER so that we don't turn megamorphic due
  // to seeing the same map and handler.
  if (MigrateDeprecated(isolate(), object)) {
    UpdateState(object, name);
  }

  JSObject::MakePrototypesFast(object, kStartAtReceiver, isolate());
  update_lookup_start_object_map(object);

  PropertyKey key(isolate(), name);
  LookupIterator it = LookupIterator(isolate(), receiver, key, object);

  // Named lookup in the object.
  LookupForRead(&it, IsAnyHas());

  if (it.IsFound() || !ShouldThrowReferenceError()) {
    // Update inline cache and stub cache.
    if (use_ic) {
      UpdateCaches(&it);
    } else if (state() == NO_FEEDBACK) {
      // Tracing IC stats
      IsLoadGlobalIC() ? TraceIC("LoadGlobalIC", name)
                       : TraceIC("LoadIC", name);
    }

    if (IsAnyHas()) {
      // Named lookup in the object.
      Maybe<bool> maybe = JSReceiver::HasProperty(&it);
      if (maybe.IsNothing()) return MaybeHandle<Object>();
      return isolate()->factory()->ToBoolean(maybe.FromJust());
    }

    // Get the property.
    Handle<Object> result;

    ASSIGN_RETURN_ON_EXCEPTION(isolate(), result,
                               Object::GetProperty(&it, IsLoadGlobalIC()));
    if (it.IsFound()) {
      return result;
    } else if (!ShouldThrowReferenceError()) {
      return result;
    }
  }
  return ReferenceError(name);
}

MaybeHandle<Object> LoadGlobalIC::Load(Handle<Name> name,
                                       bool update_feedback) {
  Handle<JSGlobalObject> global = isolate()->global_object();

  if (IsString(*name)) {
    // Look up in script context table.
    Handle<String> str_name = Cast<String>(name);
    DirectHandle<ScriptContextTable> script_contexts(
        global->native_context()->script_context_table(), isolate());

    VariableLookupResult lookup_result;
    if (script_contexts->Lookup(str_name, &lookup_result)) {
      DirectHandle<Context> script_context(
          script_contexts->get(lookup_result.context_index), isolate());
      Handle<Object> result(script_context->get(lookup_result.slot_index),
                            isolate());

      if (IsTheHole(*result, isolate())) {
        // Do not install stubs and stay pre-monomorphic for
        // uninitialized accesses.
        THROW_NEW_ERROR(
            isolate(),
            NewReferenceError(MessageTemplate::kAccessedUninitializedVariable,
                              name));
      }

      bool use_ic =
          (state() != NO_FEEDBACK) && v8_flags.use_ic && update_feedback;
      if (use_ic) {
        // 'const' Variables are mutable if REPL mode is enabled. This disables
        // compiler inlining for all 'const' variables declared in REPL mode.
        if (nexus()->ConfigureLexicalVarMode(
                lookup_result.context_index, lookup_result.slot_index,
                (IsImmutableLexicalVariableMode(lookup_result.mode) &&
                 !lookup_result.is_repl_mode))) {
          TRACE_HANDLER_STATS(isolate(), LoadGlobalIC_LoadScriptContextField);
        } else {
          // Given combination of indices can't be encoded, so use slow stub.
          TRACE_HANDLER_STATS(isolate(), LoadGlobalIC_SlowStub);
          SetCache(name, LoadHandler::LoadSlow(isolate()));
        }
        TraceIC("LoadGlobalIC", name);
      } else if (state() == NO_FEEDBACK) {
        TraceIC("LoadGlobalIC", name);
      }
      return result;
    }
  }
  return LoadIC::Load(global, name, update_feedback);
}

namespace {

bool AddOneReceiverMapIfMissing(MapHandles* receiver_maps,
                                Handle<Map> new_receiver_map) {
  DCHECK(!new_receiver_map.is_null());
  for (Handle<Map> map : *receiver_maps) {
    if (!map.is_null() && map.is_identical_to(new_receiver_map)) {
      return false;
    }
  }
  receiver_maps->push_back(new_receiver_map);
  return true;
}

bool AddOneReceiverMapIfMissing(
    std::vector<MapAndHandler>* receiver_maps_and_handlers,
    Handle<Map> new_receiver_map) {
  DCHECK(!new_receiver_map.is_null());
  if (new_receiver_map->is_deprecated()) return false;
  for (MapAndHandler map_and_handler : *receiver_maps_and_handlers) {
    Handle<Map> map = map_and_handler.first;
    if (!map.is_null() && map.is_identical_to(new_receiver_map)) {
      return false;
    }
  }
  receiver_maps_and_handlers->push_back(
      MapAndHandler(new_receiver_map, MaybeObjectHandle()));
  return true;
}

Handle<NativeContext> GetAccessorContext(
    const CallOptimization& call_optimization, Tagged<Map> holder_map,
    Isolate* isolate) {
  base::Optional<Tagged<NativeContext>> maybe_context =
      call_optimization.GetAccessorContext(holder_map);

  // Holders which are remote objects are not expected in the IC system.
  CHECK(maybe_context.has_value());
  return handle(maybe_context.value(), isolate);
}

}  // namespace

bool IC::UpdateMegaDOMIC(const MaybeObjectHandle& handler,
                         DirectHandle<Name> name) {
  if (!v8_flags.mega_dom_ic) return false;

  // TODO(gsathya): Enable fuzzing once this feature is more stable.
  if (v8_flags.fuzzing) return false;

  // TODO(gsathya): Support KeyedLoadIC, StoreIC and KeyedStoreIC.
  if (!IsLoadIC()) return false;

  // Check if DOM protector cell is valid.
  if (!Protectors::IsMegaDOMIntact(isolate())) return false;

  // Check if current lookup object is an API object
  Handle<Map> map = lookup_start_object_map();
  if (!InstanceTypeChecker::IsJSApiObject(map->instance_type())) return false;

  Handle<Object> accessor_obj;
  // TODO(gsathya): Check if there are overloads possible for this accessor and
  // transition only if it isn't possible.
  if (!accessor().ToHandle(&accessor_obj)) return false;

  // TODO(gsathya): This is also created in IC::ComputeHandler, find a way to
  // reuse it here.
  CallOptimization call_optimization(isolate(), accessor_obj);

  // Check if accessor is an API function
  if (!call_optimization.is_simple_api_call()) return false;

  // Check if accessor requires access checks
  if (call_optimization.accept_any_receiver()) return false;

  // Check if accessor requires signature checks
  if (!call_optimization.requires_signature_check()) return false;

  // Check if the receiver is the holder
  CallOptimization::HolderLookup holder_lookup;
  call_optimization.LookupHolderOfExpectedType(isolate(), map, &holder_lookup);
  if (holder_lookup != CallOptimization::kHolderIsReceiver) return false;

  Handle<NativeContext> accessor_context =
      GetAccessorContext(call_optimization, *map, isolate());

  Handle<FunctionTemplateInfo> fti;
  if (IsJSFunction(*accessor_obj)) {
    fti = handle(Cast<JSFunction>(*accessor_obj)->shared()->api_func_data(),
                 isolate());
  } else {
    fti = Cast<FunctionTemplateInfo>(accessor_obj);
  }

  Handle<MegaDomHandler> new_handler = isolate()->factory()->NewMegaDomHandler(
      MaybeObjectHandle::Weak(fti), MaybeObjectHandle::Weak(accessor_context));
  nexus()->ConfigureMegaDOM(MaybeObjectHandle(new_handler));
  return true;
}

bool IC::UpdatePolymorphicIC(Handle<Name> name,
                             const MaybeObjectHandle& handler) {
  DCHECK(IsHandler(*handler));
  if (is_keyed() && state() != RECOMPUTE_HANDLER) {
    if (nexus()->GetName() != *name) return false;
  }
  Handle<Map> map = lookup_start_object_map();

  std::vector<MapAndHandler> maps_and_handlers;
  maps_and_handlers.reserve(v8_flags.max_valid_polymorphic_map_count);
  int deprecated_maps = 0;
  int handler_to_overwrite = -1;

  {
    DisallowGarbageCollection no_gc;
    int i = 0;
    for (FeedbackIterator it(nexus()); !it.done(); it.Advance()) {
      if (it.handler().IsCleared()) continue;
      MaybeObjectHandle existing_handler = handle(it.handler(), isolate());
      Handle<Map> existing_map = handle(it.map(), isolate());

      maps_and_handlers.push_back(
          MapAndHandler(existing_map, existing_handler));

      if (existing_map->is_deprecated()) {
        // Filter out deprecated maps to ensure their instances get migrated.
        deprecated_maps++;
      } else if (map.is_identical_to(existing_map)) {
        // If both map and handler stayed the same (and the name is also the
        // same as checked above, for keyed accesses), we're not progressing
        // in the lattice and need to go MEGAMORPHIC instead. There's one
        // exception to this rule, which is when we're in RECOMPUTE_HANDLER
        // state, there we allow to migrate to a new handler.
        if (handler.is_identical_to(existing_handler) &&
            state() != RECOMPUTE_HANDLER) {
          return false;
        }

        // If the receiver type is already in the polymorphic IC, this indicates
        // there was a prototoype chain failure. In that case, just overwrite
        // the handler.
        handler_to_overwrite = i;
      } else if (handler_to_overwrite == -1 &&
                 IsTransitionOfMonomorphicTarget(*existing_map, *map)) {
        handler_to_overwrite = i;
      }

      i++;
    }
    DCHECK_LE(i, maps_and_handlers.size());
  }

  int number_of_maps = static_cast<int>(maps_and_handlers.size());
  int number_of_valid_maps =
      number_of_maps - deprecated_maps - (handler_to_overwrite != -1);

  if (number_of_valid_maps >= v8_flags.max_valid_polymorphic_map_count) {
    return false;
  }
  if (deprecated_maps >= v8_flags.max_valid_polymorphic_map_count) {
    return false;
  }
  if (number_of_maps == 0 && state() != MONOMORPHIC && state() != POLYMORPHIC) {
    return false;
  }

  number_of_valid_maps++;
  if (number_of_valid_maps == 1) {
    ConfigureVectorState(name, lookup_start_object_map(), handler);
  } else {
    if (is_keyed() && nexus()->GetName() != *name) return false;
    if (handler_to_overwrite >= 0) {
      maps_and_handlers[handler_to_overwrite].second = handler;
      if (!map.is_identical_to(
              maps_and_handlers.at(handler_to_overwrite).first)) {
        maps_and_handlers[handler_to_overwrite].first = map;
      }
    } else {
      maps_and_handlers.push_back(MapAndHandler(map, handler));
    }

    ConfigureVectorState(name, maps_and_handlers);
  }

  return true;
}

void IC::UpdateMonomorphicIC(const MaybeObjectHandle& handler,
                             Handle<Name> name) {
  DCHECK(IsHandler(*handler));
  ConfigureVectorState(name, lookup_start_object_map(), handler);
}

void IC::CopyICToMegamorphicCache(DirectHandle<Name> name) {
  std::vector<MapAndHandler> maps_and_handlers;
  nexus()->ExtractMapsAndHandlers(&maps_and_handlers);
  for (const MapAndHandler& map_and_handler : maps_and_handlers) {
    UpdateMegamorphicCache(map_and_handler.first, name, map_and_handler.second);
  }
}

bool IC::IsTransitionOfMonomorphicTarget(Tagged<Map> source_map,
                                         Tagged<Map> target_map) {
  if (source_map.is_null()) return true;
  if (target_map.is_null()) return false;
  if (source_map->is_abandoned_prototype_map()) return false;
  ElementsKind target_elements_kind = target_map->elements_kind();
  bool more_general_transition = IsMoreGeneralElementsKindTransition(
      source_map->elements_kind(), target_elements_kind);
  Tagged<Map> transitioned_map;
  if (more_general_transition) {
    Handle<Map> single_map[1] = {handle(target_map, isolate_)};
    transitioned_map = source_map->FindElementsKindTransitionedMap(
        isolate(), single_map, ConcurrencyMode::kSynchronous);
  }
  return transitioned_map == target_map;
}

void IC::SetCache(Handle<Name> name, Handle<Object> handler) {
  SetCache(name, MaybeObjectHandle(handler));
}

void IC::SetCache(Handle<Name> name, const MaybeObjectHandle& handler) {
  DCHECK(IsHandler(*handler));
  // Currently only load and store ICs support non-code handlers.
  DCHECK(IsAnyLoad() || IsAnyStore() || IsAnyHas());
  switch (state()) {
    case NO_FEEDBACK:
      UNREACHABLE();
    case UNINITIALIZED:
      UpdateMonomorphicIC(handler, name);
      break;
    case RECOMPUTE_HANDLER:
    case MONOMORPHIC:
      if (IsGlobalIC()) {
        UpdateMonomorphicIC(handler, name);
        break;
      }
      [[fallthrough]];
    case POLYMORPHIC:
      if (UpdatePolymorphicIC(name, handler)) break;
      if (UpdateMegaDOMIC(handler, name)) break;
      if (!is_keyed() || state() == RECOMPUTE_HANDLER) {
        CopyICToMegamorphicCache(name);
      }
      [[fallthrough]];
    case MEGADOM:
      ConfigureVectorState(MEGAMORPHIC, name);
      [[fallthrough]];
    case MEGAMORPHIC:
      UpdateMegamorphicCache(lookup_start_object_map(), name, handler);
      // Indicate that we've handled this case.
      vector_set_ = true;
      break;
    case GENERIC:
      UNREACHABLE();
  }
}

void LoadIC::UpdateCaches(LookupIterator* lookup) {
  MaybeObjectHandle handler;
  if (lookup->state() == LookupIterator::ACCESS_CHECK) {
    handler = MaybeObjectHandle(LoadHandler::LoadSlow(isolate()));
  } else if (!lookup->IsFound()) {
    if (lookup->IsPrivateName()) {
      handler = MaybeObjectHandle(LoadHandler::LoadSlow(isolate()));
    } else {
      TRACE_HANDLER_STATS(isolate(), LoadIC_LoadNonexistentDH);
      Handle<Smi> smi_handler = LoadHandler::LoadNonExistent(isolate());
      handler = MaybeObjectHandle(LoadHandler::LoadFullChain(
          isolate(), lookup_start_object_map(),
          MaybeObjectHandle(isolate()->factory()->null_value()), smi_handler));
    }
  } else if (IsLoadGlobalIC() && lookup->state() == LookupIterator::JSPROXY) {
    // If there is proxy just install the slow stub since we need to call the
    // HasProperty trap for global loads. The ProxyGetProperty builtin doesn't
    // handle this case.
    handler = MaybeObjectHandle(LoadHandler::LoadSlow(isolate()));
  } else {
    if (IsLoadGlobalIC()) {
      if (lookup->TryLookupCachedProperty()) {
        DCHECK_EQ(LookupIterator::DATA, lookup->state());
      }
      if (lookup->state() == LookupIterator::DATA &&
          lookup->GetReceiver().is_identical_to(lookup->GetHolder<Object>())) {
        DCHECK(IsJSGlobalObject(*lookup->GetReceiver()));
        // Now update the cell in the feedback vector.
        nexus()->ConfigurePropertyCellMode(lookup->GetPropertyCell());
        TraceIC("LoadGlobalIC", lookup->name());
        return;
      }
    }
    handler = ComputeHandler(lookup);
    auto holder = lookup->GetHolder<Object>();
    CHECK(*holder == *(lookup->lookup_start_object()) ||
          LoadHandler::CanHandleHolderNotLookupStart(*handler.object()) ||
          IsJSPrimitiveWrapper(*holder));
  }
  // Can't use {lookup->name()} because the LookupIterator might be in
  // "elements" mode for keys that are strings representing integers above
  // JSArray::kMaxIndex.
  SetCache(lookup->GetName(), handler);
  TraceIC("LoadIC", lookup->GetName());
}

StubCache* IC::stub_cache() {
  // HasICs and each of the store own ICs require its own stub cache.
  // Until we create them, don't allow accessing the load/store stub caches.
  DCHECK(!IsAnyHas());
  if (IsAnyLoad()) {
    return isolate()->load_stub_cache();
  } else if (IsAnyDefineOwn()) {
    return isolate()->define_own_stub_cache();
  } else {
    DCHECK(IsAnyStore());
    return isolate()->store_stub_cache();
  }
}

void IC::UpdateMegamorphicCache(DirectHandle<Map> map, DirectHandle<Name> name,
                                const MaybeObjectHandle& handler) {
  if (!IsAnyHas()) {
    stub_cache()->Set(*name, *map, *handler);
  }
}

MaybeObjectHandle LoadIC::ComputeHandler(LookupIterator* lookup) {
  DirectHandle<Object> receiver = lookup->GetReceiver();
  ReadOnlyRoots roots(isolate());

  Handle<Object> lookup_start_object = lookup->lookup_start_object();
  // `in` cannot be called on strings, and will always return true for string
  // wrapper length and function prototypes. The latter two cases are given
  // LoadHandler::LoadNativeDataProperty below.
  if (!IsAnyHas() && !lookup->IsElement()) {
    if (IsString(*lookup_start_object) &&
        *lookup->name() == roots.length_string()) {
      TRACE_HANDLER_STATS(isolate(), LoadIC_StringLength);
      return MaybeObjectHandle(BUILTIN_CODE(isolate(), LoadIC_StringLength));
    }

    if (IsStringWrapper(*lookup_start_object) &&
        *lookup->name() == roots.length_string()) {
      TRACE_HANDLER_STATS(isolate(), LoadIC_StringWrapperLength);
      return MaybeObjectHandle(
          BUILTIN_CODE(isolate(), LoadIC_StringWrapperLength));
    }

    // Use specialized code for getting prototype of functions.
    if (IsJSFunction(*lookup_start_object) &&
        *lookup->name() == roots.prototype_string() &&
        !Cast<JSFunction>(*lookup_start_object)
             ->PrototypeRequiresRuntimeLookup()) {
      TRACE_HANDLER_STATS(isolate(), LoadIC_FunctionPrototypeStub);
      return MaybeObjectHandle(
          BUILTIN_CODE(isolate(), LoadIC_FunctionPrototype));
    }
  }

  Handle<Map> map = lookup_start_object_map();
  bool holder_is_lookup_start_object =
      lookup_start_object.is_identical_to(lookup->GetHolder<JSReceiver>());

  switch (lookup->state()) {
    case LookupIterator::INTERCEPTOR: {
      Handle<JSObject> holder = lookup->GetHolder<JSObject>();
      Handle<Smi> smi_handler = LoadHandler::LoadInterceptor(isolate());

      if (holder->GetNamedInterceptor()->non_masking()) {
        MaybeObjectHandle holder_ref(isolate()->factory()->null_value());
        if (!holder_is_lookup_start_object || IsLoadGlobalIC()) {
          holder_ref = MaybeObjectHandle::Weak(holder);
        }
        TRACE_HANDLER_STATS(isolate(), LoadIC_LoadNonMaskingInterceptorDH);
        return MaybeObjectHandle(LoadHandler::LoadFullChain(
            isolate(), map, holder_ref, smi_handler));
      }

      if (holder_is_lookup_start_object) {
        DCHECK(map->has_named_interceptor());
        TRACE_HANDLER_STATS(isolate(), LoadIC_LoadInterceptorDH);
        return MaybeObjectHandle(smi_handler);
      }

      TRACE_HANDLER_STATS(isolate(), LoadIC_LoadInterceptorFromPrototypeDH);
      return MaybeObjectHandle(
          LoadHandler::LoadFromPrototype(isolate(), map, holder, *smi_handler));
    }

    case LookupIterator::ACCESSOR: {
      Handle<JSObject> holder = lookup->GetHolder<JSObject>();
      // Use simple field loads for some well-known callback properties.
      // The method will only return true for absolute truths based on the
      // lookup start object maps.
      FieldIndex field_index;
      if (Accessors::IsJSObjectFieldAccessor(isolate(), map, lookup->name(),
                                             &field_index)) {
        TRACE_HANDLER_STATS(isolate(), LoadIC_LoadFieldDH);
        return MaybeObjectHandle(
            LoadHandler::LoadField(isolate(), field_index));
      }
      if (IsJSModuleNamespace(*holder)) {
        DirectHandle<ObjectHashTable> exports(
            Cast<JSModuleNamespace>(holder)->module()->exports(), isolate());
        InternalIndex entry =
            exports->FindEntry(isolate(), roots, lookup->name(),
                               Smi::ToInt(Object::GetHash(*lookup->name())));
        // We found the accessor, so the entry must exist.
        DCHECK(entry.is_found());
        int value_index = ObjectHashTable::EntryToValueIndex(entry);
        Handle<Smi> smi_handler =
            LoadHandler::LoadModuleExport(isolate(), value_index);
        if (holder_is_lookup_start_object) {
          return MaybeObjectHandle(smi_handler);
        }
        return MaybeObjectHandle(LoadHandler::LoadFromPrototype(
            isolate(), map, holder, *smi_handler));
      }

      Handle<Object> accessors = lookup->GetAccessors();
      if (IsAccessorPair(*accessors)) {
        Handle<AccessorPair> accessor_pair = Cast<AccessorPair>(accessors);
        if (lookup->TryLookupCachedProperty(accessor_pair)) {
          DCHECK_EQ(LookupIterator::DATA, lookup->state());
          return MaybeObjectHandle(ComputeHandler(lookup));
        }

        Handle<Object> getter(accessor_pair->getter(), isolate());
        if (!IsCallableJSFunction(*getter) &&
            !IsFunctionTemplateInfo(*getter)) {
          // TODO(jgruber): Update counter name.
          TRACE_HANDLER_STATS(isolate(), LoadIC_SlowStub);
          return MaybeObjectHandle(LoadHandler::LoadSlow(isolate()));
        }
        set_accessor(getter);

        if ((IsFunctionTemplateInfo(*getter) &&
             Cast<FunctionTemplateInfo>(*getter)->BreakAtEntry(isolate())) ||
            (IsJSFunction(*getter) &&
             Cast<JSFunction>(*getter)->shared()->BreakAtEntry(isolate()))) {
          // Do not install an IC if the api function has a breakpoint.
          TRACE_HANDLER_STATS(isolate(), LoadIC_SlowStub);
          return MaybeObjectHandle(LoadHandler::LoadSlow(isolate()));
        }

        Handle<Smi> smi_handler;

        CallOptimization call_optimization(isolate(), getter);
        if (call_optimization.is_simple_api_call()) {
          CallOptimization::HolderLookup holder_lookup;
          Handle<JSObject> api_holder =
              call_optimization.LookupHolderOfExpectedType(isolate(), map,
                                                           &holder_lookup);

          if (!call_optimization.IsCompatibleReceiverMap(api_holder, holder,
                                                         holder_lookup) ||
              !holder->HasFastProperties()) {
            TRACE_HANDLER_STATS(isolate(), LoadIC_SlowStub);
            return MaybeObjectHandle(LoadHandler::LoadSlow(isolate()));
          }

          smi_handler = LoadHandler::LoadApiGetter(
              isolate(), holder_lookup == CallOptimization::kHolderIsReceiver);

          Handle<NativeContext> accessor_context =
              GetAccessorContext(call_optimization, holder->map(), isolate());

          TRACE_HANDLER_STATS(isolate(), LoadIC_LoadApiGetterFromPrototypeDH);
          return MaybeObjectHandle(LoadHandler::LoadFromPrototype(
              isolate(), map, holder, *smi_handler,
              MaybeObjectHandle::Weak(call_optimization.api_call_info()),
              MaybeObjectHandle::Weak(accessor_context)));
        }

        if (holder->HasFastProperties()) {
          DCHECK(IsCallableJSFunction(*getter));
          if (holder_is_lookup_start_object) {
            TRACE_HANDLER_STATS(isolate(), LoadIC_LoadAccessorDH);
            return MaybeObjectHandle::Weak(accessor_pair);
          }
          TRACE_HANDLER_STATS(isolate(), LoadIC_LoadAccessorFromPrototypeDH);
          return MaybeObjectHandle(LoadHandler::LoadFromPrototype(
              isolate(), map, holder,
              *LoadHandler::LoadAccessorFromPrototype(isolate()),
              MaybeObjectHandle::Weak(getter)));
        }

        if (IsJSGlobalObject(*holder)) {
          TRACE_HANDLER_STATS(isolate(), LoadIC_LoadGlobalFromPrototypeDH);
          smi_handler = LoadHandler::LoadGlobal(isolate());
          return MaybeObjectHandle(LoadHandler::LoadFromPrototype(
              isolate(), map, holder, *smi_handler,
              MaybeObjectHandle::Weak(lookup->GetPropertyCell())));
        } else {
          smi_handler = LoadHandler::LoadNormal(isolate());
          TRACE_HANDLER_STATS(isolate(), LoadIC_LoadNormalDH);
          if (holder_is_lookup_start_object)
            return MaybeObjectHandle(smi_handler);
          TRACE_HANDLER_STATS(isolate(), LoadIC_LoadNormalFromPrototypeDH);
        }

        return MaybeObjectHandle(LoadHandler::LoadFromPrototype(
            isolate(), map, holder, *smi_handler));
      }

      DirectHandle<AccessorInfo> info = Cast<AccessorInfo>(accessors);

      if (info->replace_on_access()) {
        set_slow_stub_reason(
            "getter needs to be reconfigured to data property");
        TRACE_HANDLER_STATS(isolate(), LoadIC_SlowStub);
        return MaybeObjectHandle(LoadHandler::LoadSlow(isolate()));
      }

      if (!info->has_getter(isolate()) || !holder->HasFastProperties() ||
          (info->is_sloppy() && !IsJSReceiver(*receiver))) {
        TRACE_HANDLER_STATS(isolate(), LoadIC_SlowStub);
        return MaybeObjectHandle(LoadHandler::LoadSlow(isolate()));
      }

      Handle<Smi> smi_handler = LoadHandler::LoadNativeDataProperty(
          isolate(), lookup->GetAccessorIndex());
      TRACE_HANDLER_STATS(isolate(), LoadIC_LoadNativeDataPropertyDH);
      if (holder_is_lookup_start_object) return MaybeObjectHandle(smi_handler);
      TRACE_HANDLER_STATS(isolate(),
                          LoadIC_LoadNativeDataPropertyFromPrototypeDH);
      return MaybeObjectHandle(
          LoadHandler::LoadFromPrototype(isolate(), map, holder, *smi_handler));
    }

    case LookupIterator::DATA: {
      Handle<JSReceiver> holder = lookup->GetHolder<JSReceiver>();
      DCHECK_EQ(PropertyKind::kData, lookup->property_details().kind());
      Handle<Smi> smi_handler;
      if (lookup->is_dictionary_holder()) {
        if (IsJSGlobalObject(*holder, isolate())) {
          // TODO(verwaest): Also supporting the global object as receiver is a
          // workaround for code that leaks the global object.
          TRACE_HANDLER_STATS(isolate(), LoadIC_LoadGlobalDH);
          smi_handler = LoadHandler::LoadGlobal(isolate());
          return MaybeObjectHandle(LoadHandler::LoadFromPrototype(
              isolate(), map, holder, *smi_handler,
              MaybeObjectHandle::Weak(lookup->GetPropertyCell())));
        }
        smi_handler = LoadHandler::LoadNormal(isolate());
        TRACE_HANDLER_STATS(isolate(), LoadIC_LoadNormalDH);
        if (holder_is_lookup_start_object)
          return MaybeObjectHandle(smi_handler);
        TRACE_HANDLER_STATS(isolate(), LoadIC_LoadNormalFromPrototypeDH);
      } else if (lookup->IsElement(*holder)) {
        TRACE_HANDLER_STATS(isolate(), LoadIC_SlowStub);
        return MaybeObjectHandle(LoadHandler::LoadSlow(isolate()));
      } else {
        DCHECK_EQ(PropertyLocation::kField,
                  lookup->property_details().location());
        DCHECK(IsJSObject(*holder, isolate()));
        FieldIndex field = lookup->GetFieldIndex();
        smi_handler = LoadHandler::LoadField(isolate(), field);
        TRACE_HANDLER_STATS(isolate(), LoadIC_LoadFieldDH);
        if (holder_is_lookup_start_object)
          return MaybeObjectHandle(smi_handler);
        TRACE_HANDLER_STATS(isolate(), LoadIC_LoadFieldFromPrototypeDH);
      }
      if (lookup->constness() == PropertyConstness::kConst &&
          !holder_is_lookup_start_object) {
        DCHECK_IMPLIES(!V8_DICT_PROPERTY_CONST_TRACKING_BOOL,
                       !lookup->is_dictionary_holder());

        Handle<Object> value = lookup->GetDataValue();

        if (IsThinString(*value)) {
          value = handle(Cast<ThinString>(*value)->actual(), isolate());
        }

        // Non internalized strings could turn into thin/cons strings
        // when internalized. Weak references to thin/cons strings are
        // not supported in the GC. If concurrent marking is running
        // and the thin/cons string is marked but the actual string is
        // not, then the weak reference could be missed.
        if (!IsString(*value) ||
            (IsString(*value) && IsInternalizedString(*value))) {
          MaybeObjectHandle weak_value =
              IsSmi(*value) ? MaybeObjectHandle(*value, isolate())
                            : MaybeObjectHandle::Weak(*value, isolate());

          smi_handler = LoadHandler::LoadConstantFromPrototype(isolate());
          TRACE_HANDLER_STATS(isolate(), LoadIC_LoadConstantFromPrototypeDH);
          return MaybeObjectHandle(LoadHandler::LoadFromPrototype(
              isolate(), map, holder, *smi_handler, weak_value));
        }
      }
      return MaybeObjectHandle(
          LoadHandler::LoadFromPrototype(isolate(), map, holder, *smi_handler));
    }
    case LookupIterator::TYPED_ARRAY_INDEX_NOT_FOUND:
      TRACE_HANDLER_STATS(isolate(), LoadIC_LoadIntegerIndexedExoticDH);
      return MaybeObjectHandle(LoadHandler::LoadNonExistent(isolate()));

    case LookupIterator::JSPROXY: {
      // Private names on JSProxy is currently not supported.
      if (lookup->name()->IsPrivate()) {
        return MaybeObjectHandle(LoadHandler::LoadSlow(isolate()));
      }
      Handle<Smi> smi_handler = LoadHandler::LoadProxy(isolate());
      if (holder_is_lookup_start_object) return MaybeObjectHandle(smi_handler);

      Handle<JSProxy> holder_proxy = lookup->GetHolder<JSProxy>();
      return MaybeObjectHandle(LoadHandler::LoadFromPrototype(
          isolate(), map, holder_proxy, *smi_handler));
    }

    case LookupIterator::WASM_OBJECT:
      return MaybeObjectHandle(LoadHandler::LoadSlow(isolate()));
    case LookupIterator::ACCESS_CHECK:
    case LookupIterator::NOT_FOUND:
    case LookupIterator::TRANSITION:
      UNREACHABLE();
  }

  return MaybeObjectHandle(Handle<InstructionStream>::null());
}

KeyedAccessLoadMode KeyedLoadIC::GetKeyedAccessLoadModeFor(
    DirectHandle<Map> receiver_map) const {
  const MaybeObjectHandle& handler = nexus()->FindHandlerForMap(receiver_map);
  if (handler.is_null()) return KeyedAccessLoadMode::kInBounds;
  return LoadHandler::GetKeyedAccessLoadMode(*handler);
}

// Returns whether the load mode transition is allowed.
bool AllowedHandlerChange(KeyedAccessLoadMode old_mode,
                          KeyedAccessLoadMode new_mode) {
  // Only allow transitions to allow OOB or allow converting a hole to
  // undefined.
  using T = std::underlying_type<KeyedAccessLoadMode>::type;
  return ((static_cast<T>(old_mode) ^
           static_cast<T>(GeneralizeKeyedAccessLoadMode(old_mode, new_mode))) &
          0b11) != 0;
}

void KeyedLoadIC::UpdateLoadElement(Handle<HeapObject> receiver,
                                    const KeyedAccessLoadMode new_load_mode) {
  Handle<Map> receiver_map(receiver->map(), isolate());
  DCHECK(receiver_map->instance_type() !=
         JS_PRIMITIVE_WRAPPER_TYPE);  // Checked by caller.
  MapHandles target_receiver_maps;
  TargetMaps(&target_receiver_maps);

  if (target_receiver_maps.empty()) {
    Handle<Object> handler = LoadElementHandler(receiver_map, new_load_mode);
    return ConfigureVectorState(Handle<Name>(), receiver_map, handler);
  }

  for (Handle<Map> map : target_receiver_maps) {
    if (map.is_null()) continue;
    if (map->instance_type() == JS_PRIMITIVE_WRAPPER_TYPE) {
      set_slow_stub_reason("JSPrimitiveWrapper");
      return;
    }
    if (map->instance_type() == JS_PROXY_TYPE) {
      set_slow_stub_reason("JSProxy");
      return;
    }
  }

  // The first time a receiver is seen that is a transitioned version of the
  // previous monomorphic receiver type, assume the new ElementsKind is the
  // monomorphic type. This benefits global arrays that only transition
  // once, and all call sites accessing them are faster if they remain
  // monomorphic. If this optimistic assumption is not true, the IC will
  // miss again and it will become polymorphic and support both the
  // untransitioned and transitioned maps.
  if (state() == MONOMORPHIC) {
    if ((IsJSObject(*receiver) &&
         IsMoreGeneralElementsKindTransition(
             target_receiver_maps.at(0)->elements_kind(),
             Cast<JSObject>(receiver)->GetElementsKind())) ||
        IsWasmObject(*receiver)) {
      Handle<Object> handler = LoadElementHandler(receiver_map, new_load_mode);
      return ConfigureVectorState(Handle<Name>(), receiver_map, handler);
    }
  }

  DCHECK(state() != GENERIC);

  // Determine the list of receiver maps that this call site has seen,
  // adding the map that was just encountered.
  KeyedAccessLoadMode old_load_mode = KeyedAccessLoadMode::kInBounds;
  if (!AddOneReceiverMapIfMissing(&target_receiver_maps, receiver_map)) {
    old_load_mode = GetKeyedAccessLoadModeFor(receiver_map);
    if (!AllowedHandlerChange(old_load_mode, new_load_mode)) {
      set_slow_stub_reason("same map added twice");
      return;
    }
  }

  // If the maximum number of receiver maps has been exceeded, use the generic
  // version of the IC.
  if (static_cast<int>(target_receiver_maps.size()) >
      v8_flags.max_valid_polymorphic_map_count) {
    set_slow_stub_reason("max polymorph exceeded");
    return;
  }

  MaybeObjectHandles handlers;
  handlers.reserve(target_receiver_maps.size());
  KeyedAccessLoadMode load_mode =
      GeneralizeKeyedAccessLoadMode(old_load_mode, new_load_mode);
  LoadElementPolymorphicHandlers(&target_receiver_maps, &handlers, load_mode);
  if (target_receiver_maps.empty()) {
    Handle<Object> handler = LoadElementHandler(receiver_map, new_load_mode);
    ConfigureVectorState(Handle<Name>(), receiver_map, handler);
  } else if (target_receiver_maps.size() == 1) {
    ConfigureVectorState(Handle<Name>(), target_receiver_maps[0], handlers[0]);
  } else {
    ConfigureVectorState(Handle<Name>(),
                         MapHandlesSpan(target_receiver_maps.begin(),
                                        target_receiver_maps.end()),
                         &handlers);
  }
}

namespace {

bool AllowConvertHoleElementToUndefined(Isolate* isolate,
                                        DirectHandle<Map> receiver_map) {
  if (IsJSTypedArrayMap(*receiver_map)) {
    // For JSTypedArray we never lookup elements in the prototype chain.
    return true;
  }

  // For other {receiver}s we need to check the "no elements" protector.
  if (Protectors::IsNoElementsIntact(isolate)) {
    if (IsStringMap(*receiver_map)) {
      return true;
    }
    if (IsJSObjectMap(*receiver_map)) {
      // For other JSObjects (including JSArrays) we can only continue if
      // the {receiver}s prototype is either the initial Object.prototype
      // or the initial Array.prototype, which are both guarded by the
      // "no elements" protector checked above.
      DirectHandle<Object> receiver_prototype(receiver_map->prototype(),
                                              isolate);

      if (isolate->IsInAnyContext(*receiver_prototype,
                                  Context::INITIAL_ARRAY_PROTOTYPE_INDEX) ||
          isolate->IsInAnyContext(*receiver_prototype,
                                  Context::INITIAL_OBJECT_PROTOTYPE_INDEX)) {
        return true;
      }
    }
  }

  return false;
}

bool IsOutOfBoundsAccess(DirectHandle<Object> receiver, size_t index) {
  size_t length;
  if (IsJSArray(*receiver)) {
    length = Object::NumberValue(Cast<JSArray>(*receiver)->length());
  } else if (IsJSTypedArray(*receiver)) {
    length = Cast<JSTypedArray>(*receiver)->GetLength();
  } else if (IsJSObject(*receiver)) {
    length = Cast<JSObject>(*receiver)->elements()->length();
  } else if (IsString(*receiver)) {
    length = Cast<String>(*receiver)->length();
  } else {
    return false;
  }
  return index >= length;
}

bool AllowReadingHoleElement(ElementsKind elements_kind) {
  return IsHoleyElementsKind(elements_kind);
}

KeyedAccessLoadMode GetNewKeyedLoadMode(Isolate* isolate,
                                        Handle<HeapObject> receiver,
                                        size_t index, bool is_found) {
  DirectHandle<Map> receiver_map(Cast<HeapObject>(receiver)->map(), isolate);
  if (!AllowConvertHoleElementToUndefined(isolate, receiver_map)) {
    return KeyedAccessLoadMode::kInBounds;
  }

  // Always handle holes when the elements kind is HOLEY_ELEMENTS, since the
  // optimizer compilers can not benefit from this information to narrow the
  // type. That is, the load type will always just be a generic tagged value.
  // This avoid an IC miss if we see a hole.
  ElementsKind elements_kind = receiver_map->elements_kind();
  bool always_handle_holes = (elements_kind == HOLEY_ELEMENTS);

  // In bound access and did not read a hole.
  if (is_found) {
    return always_handle_holes ? KeyedAccessLoadMode::kHandleHoles
                               : KeyedAccessLoadMode::kInBounds;
  }

  // OOB access.
  bool is_oob_access = IsOutOfBoundsAccess(receiver, index);
  if (is_oob_access) {
    return always_handle_holes ? KeyedAccessLoadMode::kHandleOOBAndHoles
                               : KeyedAccessLoadMode::kHandleOOB;
  }

  // Read a hole.
  DCHECK(!is_found && !is_oob_access);
  bool handle_hole = AllowReadingHoleElement(elements_kind);
  DCHECK_IMPLIES(always_handle_holes, handle_hole);
  return handle_hole ? KeyedAccessLoadMode::kHandleHoles
                     : KeyedAccessLoadMode::kInBounds;
}

KeyedAccessLoadMode GetUpdatedLoadModeForMap(Isolate* isolate,
                                             DirectHandle<Map> map,
                                             KeyedAccessLoadMode load_mode) {
  // If we are not allowed to convert a hole to undefined, then we should not
  // handle OOB nor reading holes.
  if (!AllowConvertHoleElementToUndefined(isolate, map)) {
    return KeyedAccessLoadMode::kInBounds;
  }
  // Check if the elements kind allow reading a hole.
  bool allow_reading_hole_element =
      AllowReadingHoleElement(map->elements_kind());
  switch (load_mode) {
    case KeyedAccessLoadMode::kInBounds:
    case KeyedAccessLoadMode::kHandleOOB:
      return load_mode;
    case KeyedAccessLoadMode::kHandleHoles:
      return allow_reading_hole_element ? KeyedAccessLoadMode::kHandleHoles
                                        : KeyedAccessLoadMode::kInBounds;
    case KeyedAccessLoadMode::kHandleOOBAndHoles:
      return allow_reading_hole_element
                 ? KeyedAccessLoadMode::kHandleOOBAndHoles
                 : KeyedAccessLoadMode::kHandleOOB;
  }
}

}  // namespace

Handle<Object> KeyedLoadIC::LoadElementHandler(
    DirectHandle<Map> receiver_map, KeyedAccessLoadMode new_load_mode) {
  // Has a getter interceptor, or is any has and has a query interceptor.
  if (receiver_map->has_indexed_interceptor() &&
      (!IsUndefined(receiver_map->GetIndexedInterceptor()->getter(),
                    isolate()) ||
       (IsAnyHas() &&
        !IsUndefined(receiver_map->GetIndexedInterceptor()->query(),
                     isolate()))) &&
      !receiver_map->GetIndexedInterceptor()->non_masking()) {
    // TODO(jgruber): Update counter name.
    TRACE_HANDLER_STATS(isolate(), KeyedLoadIC_LoadIndexedInterceptorStub);
    return IsAnyHas() ? BUILTIN_CODE(isolate(), HasIndexedInterceptorIC)
                      : BUILTIN_CODE(isolate(), LoadIndexedInterceptorIC);
  }

  InstanceType instance_type = receiver_map->instance_type();
  if (instance_type < FIRST_NONSTRING_TYPE) {
    TRACE_HANDLER_STATS(isolate(), KeyedLoadIC_LoadIndexedStringDH);
    if (IsAnyHas()) return LoadHandler::LoadSlow(isolate());
    return LoadHandler::LoadIndexedString(isolate(), new_load_mode);
  }
  if (instance_type < FIRST_JS_RECEIVER_TYPE) {
    TRACE_HANDLER_STATS(isolate(), KeyedLoadIC_SlowStub);
    return LoadHandler::LoadSlow(isolate());
  }
  if (instance_type == JS_PROXY_TYPE) {
    return LoadHandler::LoadProxy(isolate());
  }
#if V8_ENABLE_WEBASSEMBLY
  if (InstanceTypeChecker::IsWasmObject(instance_type)) {
    // TODO(jgruber): Update counter name.
    TRACE_HANDLER_STATS(isolate(), KeyedLoadIC_SlowStub);
    return LoadHandler::LoadSlow(isolate());
  }
#endif  // V8_ENABLE_WEBASSEMBLY

  ElementsKind elements_kind = receiver_map->elements_kind();
  if (IsSloppyArgumentsElementsKind(elements_kind)) {
    // TODO(jgruber): Update counter name.
    TRACE_HANDLER_STATS(isolate(), KeyedLoadIC_KeyedLoadSloppyArgumentsStub);
    return IsAnyHas() ? BUILTIN_CODE(isolate(), KeyedHasIC_SloppyArguments)
                      : BUILTIN_CODE(isolate(), KeyedLoadIC_SloppyArguments);
  }
  bool is_js_array = instance_type == JS_ARRAY_TYPE;
  if (elements_kind == DICTIONARY_ELEMENTS) {
    TRACE_HANDLER_STATS(isolate(), KeyedLoadIC_LoadElementDH);
    return LoadHandler::LoadElement(isolate(), elements_kind, is_js_array,
                                    new_load_mode);
  }
  DCHECK(IsFastElementsKind(elements_kind) ||
         IsAnyNonextensibleElementsKind(elements_kind) ||
         IsTypedArrayOrRabGsabTypedArrayElementsKind(elements_kind));
  DCHECK_IMPLIES(
      LoadModeHandlesHoles(new_load_mode),
      AllowReadingHoleElement(elements_kind) &&
          AllowConvertHoleElementToUndefined(isolate(), receiver_map));
  TRACE_HANDLER_STATS(isolate(), KeyedLoadIC_LoadElementDH);
  return LoadHandler::LoadElement(isolate(), elements_kind, is_js_array,
                                  new_load_mode);
}

void KeyedLoadIC::LoadElementPolymorphicHandlers(
    MapHandles* receiver_maps, MaybeObjectHandles* handlers,
    KeyedAccessLoadMode new_load_mode) {
  // Filter out deprecated maps to ensure their instances get migrated.
  receiver_maps->erase(
      std::remove_if(
          receiver_maps->begin(), receiver_maps->end(),
          [](const DirectHandle<Map>& map) { return map->is_deprecated(); }),
      receiver_maps->end());

  for (DirectHandle<Map> receiver_map : *receiver_maps) {
    // Mark all stable receiver maps that have elements kind transition map
    // among receiver_maps as unstable because the optimizing compilers may
    // generate an elements kind transition for this kind of receivers.
    if (receiver_map->is_stable()) {
      Tagged<Map> tmap = receiver_map->FindElementsKindTransitionedMap(
          isolate(),
          MapHandlesSpan(receiver_maps->begin(), receiver_maps->end()),
          ConcurrencyMode::kSynchronous);
      if (!tmap.is_null()) {
        receiver_map->NotifyLeafMapLayoutChange(isolate());
      }
    }
    handlers->push_back(MaybeObjectHandle(LoadElementHandler(
        receiver_map,
        GetUpdatedLoadModeForMap(isolate(), receiver_map, new_load_mode))));
  }
}

namespace {

enum KeyType { kIntPtr, kName, kBailout };

// The cases where kIntPtr is returned must match what
// CodeStubAssembler::TryToIntptr can handle!
KeyType TryConvertKey(Handle<Object> key, Isolate* isolate, intptr_t* index_out,
                      Handle<Name>* name_out) {
  if (IsSmi(*key)) {
    *index_out = Smi::ToInt(*key);
    return kIntPtr;
  }
  if (IsHeapNumber(*key)) {
    double num = Cast<HeapNumber>(*key)->value();
    if (!(num >= -kMaxSafeInteger)) return kBailout;
    if (num > kMaxSafeInteger) return kBailout;
    *index_out = static_cast<intptr_t>(num);
    if (*index_out != num) return kBailout;
    return kIntPtr;
  }
  if (IsString(*key)) {
    key = isolate->factory()->InternalizeString(Cast<String>(key));
    uint32_t maybe_array_index;
    if (Cast<String>(*key)->AsArrayIndex(&maybe_array_index)) {
      if (maybe_array_index <= INT_MAX) {
        *index_out = static_cast<intptr_t>(maybe_array_index);
        return kIntPtr;
      }
      // {key} is a string representation of an array index beyond the range
      // that the IC could handle. Don't try to take the named-property path.
      return kBailout;
    }
    *name_out = Cast<String>(key);
    return kName;
  }
  if (IsSymbol(*key)) {
    *name_out = Cast<Symbol>(key);
    return kName;
  }
  return kBailout;
}

bool IntPtrKeyToSize(intptr_t index, DirectHandle<HeapObject> receiver,
                     size_t* out) {
  if (index < 0) {
    if (IsJSTypedArray(*receiver)) {
      // For JSTypedArray receivers, we can support negative keys, which we
      // just map to a very large value. This is valid because all OOB accesses
      // (negative or positive) are handled the same way, and size_t::max is
      // guaranteed to be an OOB access.
      *out = std::numeric_limits<size_t>::max();
      return true;
    }
    return false;
  }
#if V8_HOST_ARCH_64_BIT
  if (index > JSObject::kMaxElementIndex && !IsJSTypedArray(*receiver)) {
    return false;
  }
#else
  // On 32-bit platforms, any intptr_t is less than kMaxElementIndex.
  static_assert(
      static_cast<double>(std::numeric_limits<decltype(index)>::max()) <=
      static_cast<double>(JSObject::kMaxElementIndex));
#endif
  *out = static_cast<size_t>(index);
  return true;
}

bool CanCache(DirectHandle<Object> receiver, InlineCacheState state) {
  if (!v8_flags.use_ic || state == NO_FEEDBACK) return false;
  if (!IsJSReceiver(*receiver) && !IsString(*receiver)) return false;
  return !IsAccessCheckNeeded(*receiver) && !IsJSPrimitiveWrapper(*receiver);
}

}  // namespace

MaybeHandle<Object> KeyedLoadIC::RuntimeLoad(Handle<Object> object,
                                             Handle<Object> key,
                                             bool* is_found) {
  Handle<Object> result;

  if (IsKeyedLoadIC()) {
    ASSIGN_RETURN_ON_EXCEPTION(
        isolate(), result,
        Runtime::GetObjectProperty(isolate(), object, key, Handle<Object>(),
                                   is_found));
  } else {
    DCHECK(IsKeyedHasIC());
    ASSIGN_RETURN_ON_EXCEPTION(isolate(), result,
                               Runtime::HasProperty(isolate(), object, key));
  }
  return result;
}

MaybeHandle<Object> KeyedLoadIC::LoadName(Handle<Object> object,
                                          Handle<Object> key,
                                          Handle<Name> name) {
  Handle<Object> load_handle;
  ASSIGN_RETURN_ON_EXCEPTION(isolate(), load_handle,
                             LoadIC::Load(object, name));

  if (vector_needs_update()) {
    ConfigureVectorState(MEGAMORPHIC, key);
    TraceIC("LoadIC", key);
  }

  DCHECK(!load_handle.is_null());
  return load_handle;
}

MaybeHandle<Object> KeyedLoadIC::Load(Handle<Object> object,
                                      Handle<Object> key) {
  if (MigrateDeprecated(isolate(), object)) {
    return RuntimeLoad(object, key);
  }

  intptr_t maybe_index;
  Handle<Name> maybe_name;
  KeyType key_type = TryConvertKey(key, isolate(), &maybe_index, &maybe_name);

  if (key_type == kName) return LoadName(object, key, maybe_name);

  bool is_found = false;
  MaybeHandle<Object> result = RuntimeLoad(object, key, &is_found);

  size_t index;
  if (key_type == kIntPtr && CanCache(object, state()) &&
      IntPtrKeyToSize(maybe_index, Cast<HeapObject>(object), &index)) {
    Handle<HeapObject> receiver = Cast<HeapObject>(object);
    KeyedAccessLoadMode load_mode =
        GetNewKeyedLoadMode(isolate(), receiver, index, is_found);
    UpdateLoadElement(receiver, load_mode);
    if (is_vector_set()) {
      TraceIC("LoadIC", key);
    }
  }

  if (vector_needs_update()) {
    ConfigureVectorState(MEGAMORPHIC, key);
    TraceIC("LoadIC", key);
  }

  return result;
}

bool StoreIC::LookupForWrite(LookupIterator* it, Handle<Object> value,
                             StoreOrigin store_origin) {
  // Disable ICs for non-JSObjects for now.
  Handle<Object> object = it->GetReceiver();
  if (IsJSProxy(*object)) return true;
  if (!IsJSObject(*object)) return false;
  Handle<JSObject> receiver = Cast<JSObject>(object);
  DCHECK(!receiver->map()->is_deprecated());

  for (;; it->Next()) {
    switch (it->state()) {
      case LookupIterator::TRANSITION:
        UNREACHABLE();
      case LookupIterator::WASM_OBJECT:
        return false;
      case LookupIterator::JSPROXY:
        return true;
      case LookupIterator::INTERCEPTOR: {
        DirectHandle<JSObject> holder = it->GetHolder<JSObject>();
        Tagged<InterceptorInfo> info = holder->GetNamedInterceptor();
        if (it->HolderIsReceiverOrHiddenPrototype() ||
            !IsUndefined(info->getter(), isolate()) ||
            !IsUndefined(info->query(), isolate())) {
          return true;
        }
        continue;
      }
      case LookupIterator::ACCESS_CHECK:
        if (IsAccessCheckNeeded(*it->GetHolder<JSObject>())) return false;
        continue;
      case LookupIterator::ACCESSOR:
        return !it->IsReadOnly();
      case LookupIterator::TYPED_ARRAY_INDEX_NOT_FOUND:
        return false;
      case LookupIterator::DATA: {
        if (it->IsReadOnly()) return false;
        if (IsAnyDefineOwn() && it->property_attributes() != NONE) {
          // IC doesn't support reconfiguration of property attributes,
          // so just bail out to the slow handler.
          return false;
        }
        Handle<JSObject> holder = it->GetHolder<JSObject>();
        if (receiver.is_identical_to(holder)) {
          it->PrepareForDataProperty(value);
          // The previous receiver map might just have been deprecated,
          // so reload it.
          update_lookup_start_object_map(receiver);
          return true;
        }

        // Receiver != holder.
        if (IsJSGlobalProxy(*receiver)) {
          PrototypeIterator iter(isolate(), receiver);
          return it->GetHolder<Object>().is_identical_to(
              PrototypeIterator::GetCurrent(iter));
        }

        if (it->HolderIsReceiverOrHiddenPrototype()) return false;

        if (it->ExtendingNonExtensible(receiver)) return false;
        it->PrepareTransitionToDataProperty(receiver, value, NONE,
                                            store_origin);
        return it->IsCacheableTransition();
      }
      case LookupIterator::NOT_FOUND:
        // If we are in StoreGlobal then check if we should throw on
        // non-existent properties.
        if (IsStoreGlobalIC() &&
            (GetShouldThrow(it->isolate(), Nothing<ShouldThrow>()) ==
             ShouldThrow::kThrowOnError)) {
          // ICs typically does the store in two steps: prepare receiver for the
          // transition followed by the actual store. For global objects we
          // create a property cell when preparing for transition and install
          // this cell in the handler. In strict mode, we throw and never
          // initialize this property cell. The IC handler assumes that the
          // property cell it is holding is for a property that is existing.
          // This case violates this assumption. If we happen to invalidate this
          // property cell later, it leads to incorrect behaviour. For now just
          // use a slow stub and don't install the property cell for these
          // cases. Hopefully these cases are not frequent enough to impact
          // performance.
          //
          // TODO(mythria): If we find this to be happening often, we could
          // install a new kind of handler for non-existent properties. These
          // handlers can then miss to runtime if the value is not hole (i.e.
          // cell got invalidated) and handle these stores correctly.
          return false;
        }
        receiver = it->GetStoreTarget<JSObject>();
        if (it->ExtendingNonExtensible(receiver)) return false;
        it->PrepareTransitionToDataProperty(receiver, value, NONE,
                                            store_origin);
        return it->IsCacheableTransition();
    }
    UNREACHABLE();
  }
}

MaybeHandle<Object> StoreGlobalIC::Store(Handle<Name> name,
                                         Handle<Object> value) {
  DCHECK(IsString(*name));

  // Look up in script context table.
  Handle<String> str_name = Cast<String>(name);
  Handle<JSGlobalObject> global = isolate()->global_object();
  DirectHandle<ScriptContextTable> script_contexts(
      global->native_context()->script_context_table(), isolate());

  VariableLookupResult lookup_result;
  if (script_contexts->Lookup(str_name, &lookup_result)) {
    DisallowGarbageCollection no_gc;
    DisableGCMole no_gcmole;
    Tagged<Context> script_context =
        script_contexts->get(lookup_result.context_index);
    if (IsImmutableLexicalVariableMode(lookup_result.mode)) {
      AllowGarbageCollection yes_gc;
      return TypeError(MessageTemplate::kConstAssign, global, name);
    }

    Tagged<Object> previous_value =
        script_context->get(lookup_result.slot_index);

    if (IsTheHole(previous_value, isolate())) {
      // Do not install stubs and stay pre-monomorphic for uninitialized
      // accesses.
      AllowGarbageCollection yes_gc;
      THROW_NEW_ERROR(
          isolate(),
          NewReferenceError(MessageTemplate::kAccessedUninitializedVariable,
                            name));
    }

    if (lookup_result.mode == VariableMode::kLet &&
        v8_flags.const_tracking_let) {
      Context::UpdateConstTrackingLetSideData(handle(script_context, isolate()),
                                              lookup_result.slot_index, value,
                                              isolate());
    }

    bool use_ic = (state() != NO_FEEDBACK) && v8_flags.use_ic;
    if (use_ic) {
      if (nexus()->ConfigureLexicalVarMode(
              lookup_result.context_index, lookup_result.slot_index,
              IsImmutableLexicalVariableMode(lookup_result.mode))) {
        TRACE_HANDLER_STATS(isolate(), StoreGlobalIC_StoreScriptContextField);
      } else {
        // Given combination of indices can't be encoded, so use slow stub.
        TRACE_HANDLER_STATS(isolate(), StoreGlobalIC_SlowStub);
        SetCache(name, StoreHandler::StoreSlow(isolate()));
      }
      TraceIC("StoreGlobalIC", name);
    } else if (state() == NO_FEEDBACK) {
      TraceIC("StoreGlobalIC", name);
    }
    script_context->set(lookup_result.slot_index, *value);
    return value;
  }

  return StoreIC::Store(global, name, value);
}

namespace {
Maybe<bool> DefineOwnDataProperty(LookupIterator* it,
                                  LookupIterator::State original_state,
                                  Handle<JSAny> value,
                                  Maybe<ShouldThrow> should_throw,
                                  StoreOrigin store_origin) {
  // It should not be possible to call DefineOwnDataProperty in a
  // contextual store (indicated by IsJSGlobalObject()).
  DCHECK(!IsJSGlobalObject(*it->GetReceiver(), it->isolate()));

  // Handle special cases that can't be handled by
  // DefineOwnPropertyIgnoreAttributes first.
  switch (it->state()) {
    case LookupIterator::JSPROXY: {
      PropertyDescriptor new_desc;
      new_desc.set_value(value);
      new_desc.set_writable(true);
      new_desc.set_enumerable(true);
      new_desc.set_configurable(true);
      DCHECK_EQ(original_state, LookupIterator::JSPROXY);
      // TODO(joyee): this will start the lookup again. Ideally we should
      // implement something that reuses the existing LookupIterator.
      return JSProxy::DefineOwnProperty(it->isolate(), it->GetHolder<JSProxy>(),
                                        it->GetName(), &new_desc, should_throw);
    }
    case LookupIterator::WASM_OBJECT:
      RETURN_FAILURE(it->isolate(), kThrowOnError,
                     NewTypeError(MessageTemplate::kWasmObjectsAreOpaque));
    // When lazy feedback is disabled, the original state could be different
    // while the object is already prepared for TRANSITION.
    case LookupIterator::TRANSITION: {
      switch (original_state) {
        case LookupIterator::JSPROXY:
        case LookupIterator::WASM_OBJECT:
        case LookupIterator::TRANSITION:
        case LookupIterator::DATA:
        case LookupIterator::INTERCEPTOR:
        case LookupIterator::ACCESSOR:
        case LookupIterator::TYPED_ARRAY_INDEX_NOT_FOUND:
          UNREACHABLE();
        case LookupIterator::ACCESS_CHECK: {
          DCHECK(!IsAccessCheckNeeded(*it->GetHolder<JSObject>()));
          [[fallthrough]];
        }
        case LookupIterator::NOT_FOUND:
          return Object::AddDataProperty(it, value, NONE,
                                         Nothing<ShouldThrow>(), store_origin,
                                         EnforceDefineSemantics::kDefine);
      }
    }
    case LookupIterator::ACCESS_CHECK:
    case LookupIterator::NOT_FOUND:
    case LookupIterator::DATA:
    case LookupIterator::ACCESSOR:
    case LookupIterator::INTERCEPTOR:
    case LookupIterator::TYPED_ARRAY_INDEX_NOT_FOUND:
      break;
  }

  // We need to restart to handle interceptors properly.
  it->Restart();

  return JSObject::DefineOwnPropertyIgnoreAttributes(
      it, value, NONE, should_throw, JSObject::DONT_FORCE_FIELD,
      EnforceDefineSemantics::kDefine, store_origin);
}
}  // namespace

MaybeHandle<Object> StoreIC::Store(Handle<Object> object, Handle<Name> name,
                                   Handle<Object> value,
                                   StoreOrigin store_origin) {
  // TODO(verwaest): Let SetProperty do the migration, since storing a property
  // might deprecate the current map again, if value does not fit.
  if (MigrateDeprecated(isolate(), object)) {
    // KeyedStoreIC should handle DefineKeyedOwnIC with deprecated maps directly
    // instead of reusing this method.
    DCHECK(!IsDefineKeyedOwnIC());
    DCHECK(!name->IsPrivateName());

    PropertyKey key(isolate(), name);
    if (IsDefineNamedOwnIC()) {
      MAYBE_RETURN_NULL(JSReceiver::CreateDataProperty(
          isolate(), object, key, value, Nothing<ShouldThrow>()));
    } else {
      LookupIterator it(isolate(), object, key, LookupIterator::DEFAULT);
      MAYBE_RETURN_NULL(Object::SetProperty(&it, value, StoreOrigin::kNamed));
    }
    return value;
  }

  bool use_ic = (state() != NO_FEEDBACK) && v8_flags.use_ic;
  // If the object is undefined or null it's illegal to try to set any
  // properties on it; throw a TypeError in that case.
  if (IsNullOrUndefined(*object, isolate())) {
    if (use_ic) {
      // Ensure the IC state progresses.
      TRACE_HANDLER_STATS(isolate(), StoreIC_NonReceiver);
      update_lookup_start_object_map(object);
      SetCache(name, StoreHandler::StoreSlow(isolate()));
      TraceIC("StoreIC", name);
    }
    return TypeError(MessageTemplate::kNonObjectPropertyStoreWithProperty, name,
                     object);
  }

  JSObject::MakePrototypesFast(object, kStartAtPrototype, isolate());
  PropertyKey key(isolate(), name);
  LookupIterator it(
      isolate(), object, key,
      IsAnyDefineOwn() ? LookupIterator::OWN : LookupIterator::DEFAULT);

  if (name->IsPrivate()) {
    if (name->IsPrivateName()) {
      DCHECK(!IsDefineNamedOwnIC());
      Maybe<bool> can_store =
          JSReceiver::CheckPrivateNameStore(&it, IsDefineKeyedOwnIC());
      MAYBE_RETURN_NULL(can_store);
      if (!can_store.FromJust()) {
        return isolate()->factory()->undefined_value();
      }
    }

    // IC handling of private fields/symbols stores on JSProxy is not
    // supported.
    if (IsJSProxy(*object)) {
      use_ic = false;
    }
  }

  // For IsAnyDefineOwn(), we can't simply do CreateDataProperty below
  // because we need to check the attributes before UpdateCaches updates
  // the state of the LookupIterator.
  LookupIterator::State original_state = it.state();
  // We'll defer the check for JSProxy and objects with named interceptors,
  // because the defineProperty traps need to be called first if they are
  // present. We can also skip this for private names since they are not
  // bound by configurability or extensibility checks, and errors would've
  // been thrown if the private field already exists in the object.
  if (IsAnyDefineOwn() && !name->IsPrivateName() && IsJSObject(*object) &&
<<<<<<< HEAD
      !Handle<JSObject>::cast(object)->HasNamedInterceptor()) {
=======
      !Cast<JSObject>(object)->HasNamedInterceptor()) {
>>>>>>> 56d087b1
    Maybe<bool> can_define = JSObject::CheckIfCanDefineAsConfigurable(
        isolate(), &it, value, Nothing<ShouldThrow>());
    MAYBE_RETURN_NULL(can_define);
    if (!can_define.FromJust()) {
      return isolate()->factory()->undefined_value();
    }
    // Restart the lookup iterator updated by CheckIfCanDefineAsConfigurable()
    // for UpdateCaches() to handle access checks.
    if (use_ic && IsAccessCheckNeeded(*object)) {
      it.Restart();
    }
  }

  if (use_ic) {
    UpdateCaches(&it, value, store_origin);
  } else if (state() == NO_FEEDBACK) {
    // Tracing IC Stats for No Feedback State.
    IsStoreGlobalIC() ? TraceIC("StoreGlobalIC", name)
                      : TraceIC("StoreIC", name);
  }

  // TODO(v8:12548): refactor DefinedNamedOwnIC and SetNamedIC as subclasses
  // of StoreIC so their logic doesn't get mixed here.
  // ES #sec-definefield
  // ES #sec-runtime-semantics-propertydefinitionevaluation
  // IsAnyDefineOwn() can be true when this method is reused by KeyedStoreIC.
  if (IsAnyDefineOwn()) {
    if (name->IsPrivateName()) {
      // We should define private fields without triggering traps or checking
      // extensibility.
      MAYBE_RETURN_NULL(
          JSReceiver::AddPrivateField(&it, value, Nothing<ShouldThrow>()));
    } else {
      MAYBE_RETURN_NULL(
          DefineOwnDataProperty(&it, original_state, Cast<JSAny>(value),
                                Nothing<ShouldThrow>(), store_origin));
    }
  } else {
    MAYBE_RETURN_NULL(Object::SetProperty(&it, value, store_origin));
  }
  return value;
}

void StoreIC::UpdateCaches(LookupIterator* lookup, Handle<Object> value,
                           StoreOrigin store_origin) {
  MaybeObjectHandle handler;
  if (LookupForWrite(lookup, value, store_origin)) {
    if (IsStoreGlobalIC()) {
      if (lookup->state() == LookupIterator::DATA &&
          lookup->GetReceiver().is_identical_to(lookup->GetHolder<Object>())) {
        DCHECK(IsJSGlobalObject(*lookup->GetReceiver()));
        // Now update the cell in the feedback vector.
        nexus()->ConfigurePropertyCellMode(lookup->GetPropertyCell());
        TraceIC("StoreGlobalIC", lookup->GetName());
        return;
      }
    }
    handler = ComputeHandler(lookup);
  } else {
    set_slow_stub_reason("LookupForWrite said 'false'");
    handler = MaybeObjectHandle(StoreHandler::StoreSlow(isolate()));
  }
  // Can't use {lookup->name()} because the LookupIterator might be in
  // "elements" mode for keys that are strings representing integers above
  // JSArray::kMaxIndex.
  SetCache(lookup->GetName(), handler);
  TraceIC("StoreIC", lookup->GetName());
}

MaybeObjectHandle StoreIC::ComputeHandler(LookupIterator* lookup) {
  switch (lookup->state()) {
    case LookupIterator::TRANSITION: {
      Handle<JSObject> store_target = lookup->GetStoreTarget<JSObject>();
      if (IsJSGlobalObject(*store_target)) {
        TRACE_HANDLER_STATS(isolate(), StoreIC_StoreGlobalTransitionDH);

        if (IsJSGlobalObject(*lookup_start_object_map())) {
          DCHECK(IsStoreGlobalIC());
#ifdef DEBUG
          DirectHandle<JSObject> holder = lookup->GetHolder<JSObject>();
          DCHECK_EQ(*lookup->GetReceiver(), *holder);
          DCHECK_EQ(*store_target, *holder);
#endif
          return StoreHandler::StoreGlobal(lookup->transition_cell());
        }
        if (IsDefineKeyedOwnIC()) {
          // Private field can't be deleted from this global object and can't
          // be overwritten, so install slow handler in order to make store IC
          // throw if a private name already exists.
          TRACE_HANDLER_STATS(isolate(), StoreIC_SlowStub);
          return MaybeObjectHandle(StoreHandler::StoreSlow(isolate()));
        }

        DirectHandle<Smi> smi_handler =
            StoreHandler::StoreGlobalProxy(isolate());
        Handle<Object> handler = StoreHandler::StoreThroughPrototype(
            isolate(), lookup_start_object_map(), store_target, *smi_handler,
            MaybeObjectHandle::Weak(lookup->transition_cell()));
        return MaybeObjectHandle(handler);
      }
      // Dictionary-to-fast transitions are not expected and not supported.
      DCHECK_IMPLIES(!lookup->transition_map()->is_dictionary_map(),
                     !lookup_start_object_map()->is_dictionary_map());

      DCHECK(lookup->IsCacheableTransition());
      if (IsAnyDefineOwn()) {
        return StoreHandler::StoreOwnTransition(isolate(),
                                                lookup->transition_map());
      }
      return StoreHandler::StoreTransition(isolate(), lookup->transition_map());
    }

    case LookupIterator::INTERCEPTOR: {
      Handle<JSObject> holder = lookup->GetHolder<JSObject>();
      Tagged<InterceptorInfo> info = holder->GetNamedInterceptor();

      // If the interceptor is on the receiver...
      if (lookup->HolderIsReceiverOrHiddenPrototype() && !info->non_masking()) {
        // ...return a store interceptor Smi handler if there is a setter
        // interceptor and it's not DefineNamedOwnIC or DefineKeyedOwnIC
        // (which should call the definer)...
        if (!IsUndefined(info->setter(), isolate()) && !IsAnyDefineOwn()) {
          return MaybeObjectHandle(StoreHandler::StoreInterceptor(isolate()));
        }
        // ...otherwise return a slow-case Smi handler, which invokes the
        // definer for DefineNamedOwnIC.
        return MaybeObjectHandle(StoreHandler::StoreSlow(isolate()));
      }

      // If the interceptor is a getter/query interceptor on the prototype
      // chain, return an invalidatable slow handler so it can turn fast if the
      // interceptor is masked by a regular property later.
      DCHECK(!IsUndefined(info->getter(), isolate()) ||
             !IsUndefined(info->query(), isolate()));
      Handle<Object> handler = StoreHandler::StoreThroughPrototype(
          isolate(), lookup_start_object_map(), holder,
          *StoreHandler::StoreSlow(isolate()));
      return MaybeObjectHandle(handler);
    }

    case LookupIterator::ACCESSOR: {
      // This is currently guaranteed by checks in StoreIC::Store.
      Handle<JSObject> receiver = Cast<JSObject>(lookup->GetReceiver());
      Handle<JSObject> holder = lookup->GetHolder<JSObject>();
      DCHECK(!IsAccessCheckNeeded(*receiver) || lookup->name()->IsPrivate());

      if (IsAnyDefineOwn()) {
        set_slow_stub_reason("define own with existing accessor");
        TRACE_HANDLER_STATS(isolate(), StoreIC_SlowStub);
        return MaybeObjectHandle(StoreHandler::StoreSlow(isolate()));
      }
      if (!holder->HasFastProperties()) {
        set_slow_stub_reason("accessor on slow map");
        TRACE_HANDLER_STATS(isolate(), StoreIC_SlowStub);
        MaybeObjectHandle handler =
            MaybeObjectHandle(StoreHandler::StoreSlow(isolate()));
        return handler;
      }
      Handle<Object> accessors = lookup->GetAccessors();
      if (IsAccessorInfo(*accessors)) {
        DirectHandle<AccessorInfo> info = Cast<AccessorInfo>(accessors);
        if (!info->has_setter(isolate())) {
          set_slow_stub_reason("setter == kNullAddress");
          TRACE_HANDLER_STATS(isolate(), StoreIC_SlowStub);
          return MaybeObjectHandle(StoreHandler::StoreSlow(isolate()));
        }
        if (!lookup->HolderIsReceiverOrHiddenPrototype()) {
          set_slow_stub_reason("native data property in prototype chain");
          TRACE_HANDLER_STATS(isolate(), StoreIC_SlowStub);
          return MaybeObjectHandle(StoreHandler::StoreSlow(isolate()));
        }

        Handle<Smi> smi_handler = StoreHandler::StoreNativeDataProperty(
            isolate(), lookup->GetAccessorIndex());
        TRACE_HANDLER_STATS(isolate(), StoreIC_StoreNativeDataPropertyDH);
        if (receiver.is_identical_to(holder)) {
          return MaybeObjectHandle(smi_handler);
        }
        TRACE_HANDLER_STATS(isolate(),
                            StoreIC_StoreNativeDataPropertyOnPrototypeDH);
        return MaybeObjectHandle(StoreHandler::StoreThroughPrototype(
            isolate(), lookup_start_object_map(), holder, *smi_handler));

      } else if (IsAccessorPair(*accessors)) {
        Handle<AccessorPair> accessor_pair = Cast<AccessorPair>(accessors);
        Handle<Object> setter(accessor_pair->setter(), isolate());
        if (!IsCallableJSFunction(*setter) &&
            !IsFunctionTemplateInfo(*setter)) {
          set_slow_stub_reason("setter not a function");
          TRACE_HANDLER_STATS(isolate(), StoreIC_SlowStub);
          return MaybeObjectHandle(StoreHandler::StoreSlow(isolate()));
        }

        if ((IsFunctionTemplateInfo(*setter) &&
             Cast<FunctionTemplateInfo>(*setter)->BreakAtEntry(isolate())) ||
            (IsJSFunction(*setter) &&
             Cast<JSFunction>(*setter)->shared()->BreakAtEntry(isolate()))) {
          // Do not install an IC if the api function has a breakpoint.
          TRACE_HANDLER_STATS(isolate(), StoreIC_SlowStub);
          return MaybeObjectHandle(StoreHandler::StoreSlow(isolate()));
        }

        CallOptimization call_optimization(isolate(), setter);
        if (call_optimization.is_simple_api_call()) {
          CallOptimization::HolderLookup holder_lookup;
          Handle<JSObject> api_holder =
              call_optimization.LookupHolderOfExpectedType(
                  isolate(), lookup_start_object_map(), &holder_lookup);
          if (call_optimization.IsCompatibleReceiverMap(api_holder, holder,
                                                        holder_lookup)) {
            DirectHandle<Smi> smi_handler = StoreHandler::StoreApiSetter(
                isolate(),
                holder_lookup == CallOptimization::kHolderIsReceiver);

            Handle<NativeContext> accessor_context =
                GetAccessorContext(call_optimization, holder->map(), isolate());

            TRACE_HANDLER_STATS(isolate(), StoreIC_StoreApiSetterOnPrototypeDH);
            return MaybeObjectHandle(StoreHandler::StoreThroughPrototype(
                isolate(), lookup_start_object_map(), holder, *smi_handler,
                MaybeObjectHandle::Weak(call_optimization.api_call_info()),
                MaybeObjectHandle::Weak(accessor_context)));
          }
          set_slow_stub_reason("incompatible receiver");
          TRACE_HANDLER_STATS(isolate(), StoreIC_SlowStub);
          return MaybeObjectHandle(StoreHandler::StoreSlow(isolate()));
        } else if (IsFunctionTemplateInfo(*setter)) {
          set_slow_stub_reason("setter non-simple template");
          TRACE_HANDLER_STATS(isolate(), StoreIC_SlowStub);
          return MaybeObjectHandle(StoreHandler::StoreSlow(isolate()));
        }

        DCHECK(IsCallableJSFunction(*setter));
        if (receiver.is_identical_to(holder)) {
          TRACE_HANDLER_STATS(isolate(), StoreIC_StoreAccessorDH);
          return MaybeObjectHandle::Weak(accessor_pair);
        }
        TRACE_HANDLER_STATS(isolate(), StoreIC_StoreAccessorOnPrototypeDH);

        return MaybeObjectHandle(StoreHandler::StoreThroughPrototype(
            isolate(), lookup_start_object_map(), holder,
            *StoreHandler::StoreAccessorFromPrototype(isolate()),
            MaybeObjectHandle::Weak(setter)));
      }
      TRACE_HANDLER_STATS(isolate(), StoreIC_SlowStub);
      return MaybeObjectHandle(StoreHandler::StoreSlow(isolate()));
    }

    case LookupIterator::DATA: {
      // This is currently guaranteed by checks in StoreIC::Store.
      Handle<JSObject> receiver = Cast<JSObject>(lookup->GetReceiver());
      USE(receiver);
      Handle<JSObject> holder = lookup->GetHolder<JSObject>();
      DCHECK(!IsAccessCheckNeeded(*receiver) || lookup->name()->IsPrivate());

      DCHECK_EQ(PropertyKind::kData, lookup->property_details().kind());
      if (lookup->is_dictionary_holder()) {
        if (IsJSGlobalObject(*holder)) {
          TRACE_HANDLER_STATS(isolate(), StoreIC_StoreGlobalDH);
          return MaybeObjectHandle(
              StoreHandler::StoreGlobal(lookup->GetPropertyCell()));
        }
        TRACE_HANDLER_STATS(isolate(), StoreIC_StoreNormalDH);
        DCHECK(holder.is_identical_to(receiver));
        DCHECK_IMPLIES(!V8_DICT_PROPERTY_CONST_TRACKING_BOOL,
                       lookup->constness() == PropertyConstness::kMutable);

        Handle<Smi> handler = StoreHandler::StoreNormal(isolate());
        return MaybeObjectHandle(handler);
      }

      // -------------- Elements (for TypedArrays) -------------
      if (lookup->IsElement(*holder)) {
        TRACE_HANDLER_STATS(isolate(), StoreIC_SlowStub);
        return MaybeObjectHandle(StoreHandler::StoreSlow(isolate()));
      }

      // -------------- Fields --------------
      if (lookup->property_details().location() == PropertyLocation::kField) {
        TRACE_HANDLER_STATS(isolate(), StoreIC_StoreFieldDH);
        int descriptor = lookup->GetFieldDescriptorIndex();
        FieldIndex index = lookup->GetFieldIndex();
        if (V8_UNLIKELY(IsJSSharedStruct(*holder))) {
          return MaybeObjectHandle(StoreHandler::StoreSharedStructField(
              isolate(), descriptor, index, lookup->representation()));
        }
        PropertyConstness constness = lookup->constness();
        if (constness == PropertyConstness::kConst &&
            IsDefineNamedOwnICKind(nexus()->kind())) {
          // DefineNamedOwnICs are used for initializing object literals
          // therefore we must store the value unconditionally even to
          // VariableMode::kConst fields.
          constness = PropertyConstness::kMutable;
        }
        return MaybeObjectHandle(StoreHandler::StoreField(
            isolate(), descriptor, index, constness, lookup->representation()));
      }

      // -------------- Constant properties --------------
      DCHECK_EQ(PropertyLocation::kDescriptor,
                lookup->property_details().location());
      set_slow_stub_reason("constant property");
      TRACE_HANDLER_STATS(isolate(), StoreIC_SlowStub);
      return MaybeObjectHandle(StoreHandler::StoreSlow(isolate()));
    }
    case LookupIterator::JSPROXY: {
      Handle<JSReceiver> receiver = Cast<JSReceiver>(lookup->GetReceiver());
      Handle<JSProxy> holder = lookup->GetHolder<JSProxy>();

      // IsDefineNamedOwnIC() is true when we are defining public fields on a
      // Proxy. IsDefineKeyedOwnIC() is true when we are defining computed
      // fields in a Proxy. In these cases use the slow stub to invoke the
      // define trap.
      if (IsDefineNamedOwnIC() || IsDefineKeyedOwnIC()) {
        TRACE_HANDLER_STATS(isolate(), StoreIC_SlowStub);
        return MaybeObjectHandle(StoreHandler::StoreSlow(isolate()));
      }

      return MaybeObjectHandle(StoreHandler::StoreProxy(
          isolate(), lookup_start_object_map(), holder, receiver));
    }

    case LookupIterator::TYPED_ARRAY_INDEX_NOT_FOUND:
    case LookupIterator::ACCESS_CHECK:
    case LookupIterator::NOT_FOUND:
    case LookupIterator::WASM_OBJECT:
      UNREACHABLE();
  }
  return MaybeObjectHandle();
}

void KeyedStoreIC::UpdateStoreElement(Handle<Map> receiver_map,
                                      KeyedAccessStoreMode store_mode,
                                      Handle<Map> new_receiver_map) {
  std::vector<MapAndHandler> target_maps_and_handlers;
  nexus()->ExtractMapsAndHandlers(
      &target_maps_and_handlers,
      [this](Handle<Map> map) { return Map::TryUpdate(isolate(), map); });
  if (target_maps_and_handlers.empty()) {
    Handle<Map> monomorphic_map = receiver_map;
    // If we transitioned to a map that is a more general map than incoming
    // then use the new map.
    if (IsTransitionOfMonomorphicTarget(*receiver_map, *new_receiver_map)) {
      monomorphic_map = new_receiver_map;
    }
    Handle<Object> handler = StoreElementHandler(monomorphic_map, store_mode);
    return ConfigureVectorState(Handle<Name>(), monomorphic_map, handler);
  }

  for (const MapAndHandler& map_and_handler : target_maps_and_handlers) {
    Handle<Map> map = map_and_handler.first;
    if (!map.is_null() && map->instance_type() == JS_PRIMITIVE_WRAPPER_TYPE) {
      DCHECK(!IsStoreInArrayLiteralIC());
      set_slow_stub_reason("JSPrimitiveWrapper");
      return;
    }
  }

  // There are several special cases where an IC that is MONOMORPHIC can still
  // transition to a different IC that handles a superset of the original IC.
  // Handle those here if the receiver map hasn't changed or it has transitioned
  // to a more general kind.
  KeyedAccessStoreMode old_store_mode = GetKeyedAccessStoreMode();
  Handle<Map> previous_receiver_map = target_maps_and_handlers.at(0).first;
  if (state() == MONOMORPHIC) {
    Handle<Map> transitioned_receiver_map = new_receiver_map;
    if (IsTransitionOfMonomorphicTarget(*previous_receiver_map,
                                        *transitioned_receiver_map)) {
      // If the "old" and "new" maps are in the same elements map family, or
      // if they at least come from the same origin for a transitioning store,
      // stay MONOMORPHIC and use the map for the most generic ElementsKind.
      Handle<Object> handler =
          StoreElementHandler(transitioned_receiver_map, store_mode);
      ConfigureVectorState(Handle<Name>(), transitioned_receiver_map, handler);
      return;
    }
    // If there is no transition and if we have seen the same map earlier and
    // there is only a change in the store_mode we can still stay monomorphic.
    if (receiver_map.is_identical_to(previous_receiver_map) &&
        new_receiver_map.is_identical_to(receiver_map) &&
        StoreModeIsInBounds(old_store_mode) &&
        !StoreModeIsInBounds(store_mode)) {
      if (IsJSArrayMap(*receiver_map) &&
          JSArray::MayHaveReadOnlyLength(*receiver_map)) {
        set_slow_stub_reason(
            "can't generalize store mode (potentially read-only length)");
        return;
      }
      // A "normal" IC that handles stores can switch to a version that can
      // grow at the end of the array, handle OOB accesses or copy COW arrays
      // and still stay MONOMORPHIC.
      Handle<Object> handler = StoreElementHandler(receiver_map, store_mode);
      return ConfigureVectorState(Handle<Name>(), receiver_map, handler);
    }
  }

  DCHECK(state() != GENERIC);

  bool map_added =
      AddOneReceiverMapIfMissing(&target_maps_and_handlers, receiver_map);

  if (IsTransitionOfMonomorphicTarget(*receiver_map, *new_receiver_map)) {
    map_added |=
        AddOneReceiverMapIfMissing(&target_maps_and_handlers, new_receiver_map);
  }

  if (!map_added) {
    // If the miss wasn't due to an unseen map, a polymorphic stub
    // won't help, use the megamorphic stub which can handle everything.
    set_slow_stub_reason("same map added twice");
    return;
  }

  // If the maximum number of receiver maps has been exceeded, use the
  // megamorphic version of the IC.
  if (static_cast<int>(target_maps_and_handlers.size()) >
      v8_flags.max_valid_polymorphic_map_count) {
    return;
  }

  // Make sure all polymorphic handlers have the same store mode, otherwise the
  // megamorphic stub must be used.
  if (!StoreModeIsInBounds(old_store_mode)) {
    if (StoreModeIsInBounds(store_mode)) {
      store_mode = old_store_mode;
    } else if (store_mode != old_store_mode) {
      set_slow_stub_reason("store mode mismatch");
      return;
    }
  }

  // If the store mode isn't the standard mode, make sure that all polymorphic
  // receivers are either external arrays, or all "normal" arrays with writable
  // length. Otherwise, use the megamorphic stub.
  if (!StoreModeIsInBounds(store_mode)) {
    size_t external_arrays = 0;
    for (MapAndHandler map_and_handler : target_maps_and_handlers) {
      DirectHandle<Map> map = map_and_handler.first;
      if (IsJSArrayMap(*map) && JSArray::MayHaveReadOnlyLength(*map)) {
        set_slow_stub_reason(
            "unsupported combination of arrays (potentially read-only length)");
        return;

      } else if (map->has_typed_array_or_rab_gsab_typed_array_elements()) {
        DCHECK(!IsStoreInArrayLiteralIC());
        external_arrays++;
      }
    }
    if (external_arrays != 0 &&
        external_arrays != target_maps_and_handlers.size()) {
      DCHECK(!IsStoreInArrayLiteralIC());
      set_slow_stub_reason(
          "unsupported combination of external and normal arrays");
      return;
    }
  }

  StoreElementPolymorphicHandlers(&target_maps_and_handlers, store_mode);
  if (target_maps_and_handlers.empty()) {
    Handle<Object> handler = StoreElementHandler(receiver_map, store_mode);
    ConfigureVectorState(Handle<Name>(), receiver_map, handler);
  } else if (target_maps_and_handlers.size() == 1) {
    ConfigureVectorState(Handle<Name>(), target_maps_and_handlers[0].first,
                         target_maps_and_handlers[0].second);
  } else {
    ConfigureVectorState(Handle<Name>(), target_maps_and_handlers);
  }
}

Handle<Object> KeyedStoreIC::StoreElementHandler(
    DirectHandle<Map> receiver_map, KeyedAccessStoreMode store_mode,
    MaybeHandle<UnionOf<Smi, Cell>> prev_validity_cell) {
  // The only case when could keep using non-slow element store handler for
  // a fast array with potentially read-only elements is when it's an
  // initializing store to array literal.
  DCHECK_IMPLIES(
      !receiver_map->has_dictionary_elements() &&
          receiver_map->ShouldCheckForReadOnlyElementsInPrototypeChain(
              isolate()),
      IsStoreInArrayLiteralIC());

  if (!IsJSObjectMap(*receiver_map)) {
    // DefineKeyedOwnIC, which is used to define computed fields in instances,
    // should handled by the slow stub below instead of the proxy stub.
    if (IsJSProxyMap(*receiver_map) && !IsDefineKeyedOwnIC()) {
      return StoreHandler::StoreProxy(isolate());
    }

    // Wasm objects or other kind of special objects go through the slow stub.
    TRACE_HANDLER_STATS(isolate(), KeyedStoreIC_SlowStub);
    return StoreHandler::StoreSlow(isolate(), store_mode);
  }

  // TODO(ishell): move to StoreHandler::StoreElement().
  Handle<Code> code;
  if (receiver_map->has_sloppy_arguments_elements()) {
    // TODO(jgruber): Update counter name.
    TRACE_HANDLER_STATS(isolate(), KeyedStoreIC_KeyedStoreSloppyArgumentsStub);
    code = StoreHandler::StoreSloppyArgumentsBuiltin(isolate(), store_mode);
  } else if (receiver_map->has_fast_elements() ||
             receiver_map->has_sealed_elements() ||
             receiver_map->has_nonextensible_elements() ||
             receiver_map->has_typed_array_or_rab_gsab_typed_array_elements()) {
    // TODO(jgruber): Update counter name.
    TRACE_HANDLER_STATS(isolate(), KeyedStoreIC_StoreFastElementStub);
    if (IsJSArgumentsObjectMap(*receiver_map) &&
        receiver_map->has_fast_packed_elements()) {
      // Allow fast behaviour for in-bounds stores while making it miss and
      // properly handle the out of bounds store case.
      code = StoreHandler::StoreFastElementBuiltin(
          isolate(), KeyedAccessStoreMode::kInBounds);
    } else {
      code = StoreHandler::StoreFastElementBuiltin(isolate(), store_mode);
      if (receiver_map->has_typed_array_or_rab_gsab_typed_array_elements()) {
        return code;
      }
    }
  } else if (IsStoreInArrayLiteralIC()) {
    // TODO(jgruber): Update counter name.
    TRACE_HANDLER_STATS(isolate(), StoreInArrayLiteralIC_SlowStub);
    return StoreHandler::StoreSlow(isolate(), store_mode);
  } else {
    // TODO(jgruber): Update counter name.
    TRACE_HANDLER_STATS(isolate(), KeyedStoreIC_StoreElementStub);
    DCHECK(DICTIONARY_ELEMENTS == receiver_map->elements_kind() ||
           receiver_map->has_frozen_elements());
    return StoreHandler::StoreSlow(isolate(), store_mode);
  }

  if (IsAnyDefineOwn() || IsStoreInArrayLiteralIC()) return code;
  Handle<UnionOf<Smi, Cell>> validity_cell;
  if (!prev_validity_cell.ToHandle(&validity_cell)) {
    validity_cell =
        Map::GetOrCreatePrototypeChainValidityCell(receiver_map, isolate());
  }
  if (IsSmi(*validity_cell)) {
    // There's no prototype validity cell to check, so we can just use the stub.
    return code;
  }
  Handle<StoreHandler> handler = isolate()->factory()->NewStoreHandler(0);
  handler->set_validity_cell(*validity_cell);
  handler->set_smi_handler(*code);
  return handler;
}

void KeyedStoreIC::StoreElementPolymorphicHandlers(
    std::vector<MapAndHandler>* receiver_maps_and_handlers,
    KeyedAccessStoreMode store_mode) {
  std::vector<Handle<Map>> receiver_maps;
  for (size_t i = 0; i < receiver_maps_and_handlers->size(); i++) {
    receiver_maps.push_back(receiver_maps_and_handlers->at(i).first);
  }

  for (size_t i = 0; i < receiver_maps_and_handlers->size(); i++) {
    Handle<Map> receiver_map = receiver_maps_and_handlers->at(i).first;
    DCHECK(!receiver_map->is_deprecated());
    MaybeObjectHandle old_handler = receiver_maps_and_handlers->at(i).second;
    Handle<Object> handler;
    Handle<Map> transition;

    if (receiver_map->instance_type() < FIRST_JS_RECEIVER_TYPE ||
        receiver_map->ShouldCheckForReadOnlyElementsInPrototypeChain(
            isolate())) {
      // TODO(mvstanton): Consider embedding store_mode in the state of the slow
      // keyed store ic for uniformity.
      TRACE_HANDLER_STATS(isolate(), KeyedStoreIC_SlowStub);
      handler = StoreHandler::StoreSlow(isolate());

    } else {
      {
        Tagged<Map> tmap = receiver_map->FindElementsKindTransitionedMap(
            isolate(),
            MapHandlesSpan(receiver_maps.begin(), receiver_maps.end()),
            ConcurrencyMode::kSynchronous);
        if (!tmap.is_null()) {
          if (receiver_map->is_stable()) {
            receiver_map->NotifyLeafMapLayoutChange(isolate());
          }
          transition = handle(tmap, isolate());
        }
      }

      MaybeHandle<UnionOf<Smi, Cell>> validity_cell;
      Tagged<HeapObject> old_handler_obj;
      if (!old_handler.is_null() &&
          (*old_handler).GetHeapObject(&old_handler_obj) &&
          IsDataHandler(old_handler_obj)) {
        validity_cell = handle(
            Cast<DataHandler>(old_handler_obj)->validity_cell(), isolate());
      }
      // TODO(mythria): Do not recompute the handler if we know there is no
      // change in the handler.
      // TODO(mvstanton): The code below is doing pessimistic elements
      // transitions. I would like to stop doing that and rely on Allocation
      // Site Tracking to do a better job of ensuring the data types are what
      // they need to be. Not all the elements are in place yet, pessimistic
      // elements transitions are still important for performance.
      if (!transition.is_null()) {
        TRACE_HANDLER_STATS(isolate(),
                            KeyedStoreIC_ElementsTransitionAndStoreStub);
        handler = StoreHandler::StoreElementTransition(
            isolate(), receiver_map, transition, store_mode, validity_cell);
      } else {
        handler = StoreElementHandler(receiver_map, store_mode, validity_cell);
      }
    }
    DCHECK(!handler.is_null());
    receiver_maps_and_handlers->at(i) =
        MapAndHandler(receiver_map, MaybeObjectHandle(handler));
  }
}

namespace {

bool MayHaveTypedArrayInPrototypeChain(DirectHandle<JSObject> object) {
  for (PrototypeIterator iter(object->GetIsolate(), *object); !iter.IsAtEnd();
       iter.Advance()) {
    // Be conservative, don't walk into proxies.
    if (IsJSProxy(iter.GetCurrent())) return true;
    if (IsJSTypedArray(iter.GetCurrent())) return true;
  }
  return false;
}

KeyedAccessStoreMode GetStoreMode(DirectHandle<JSObject> receiver,
                                  size_t index) {
  bool oob_access = IsOutOfBoundsAccess(receiver, index);
  // Don't consider this a growing store if the store would send the receiver to
  // dictionary mode.
  bool allow_growth =
      IsJSArray(*receiver) && oob_access && index <= JSArray::kMaxArrayIndex &&
      !receiver->WouldConvertToSlowElements(static_cast<uint32_t>(index));
  if (allow_growth) {
    return KeyedAccessStoreMode::kGrowAndHandleCOW;
  }
  if (receiver->map()->has_typed_array_or_rab_gsab_typed_array_elements() &&
      oob_access) {
    return KeyedAccessStoreMode::kIgnoreTypedArrayOOB;
  }
  return receiver->elements()->IsCowArray() ? KeyedAccessStoreMode::kHandleCOW
                                            : KeyedAccessStoreMode::kInBounds;
}

}  // namespace

MaybeHandle<Object> KeyedStoreIC::Store(Handle<Object> object,
                                        Handle<Object> key,
                                        Handle<Object> value) {
  // TODO(verwaest): Let SetProperty do the migration, since storing a property
  // might deprecate the current map again, if value does not fit.
  if (MigrateDeprecated(isolate(), object)) {
    Handle<Object> result;
    // TODO(v8:12548): refactor DefineKeyedOwnIC as a subclass of StoreIC
    // so the logic doesn't get mixed here.
    ASSIGN_RETURN_ON_EXCEPTION(
        isolate(), result,
        IsDefineKeyedOwnIC()
            ? Runtime::DefineObjectOwnProperty(isolate(), object, key, value,
                                               StoreOrigin::kMaybeKeyed)
            : Runtime::SetObjectProperty(isolate(), object, key, value,
                                         StoreOrigin::kMaybeKeyed));
    return result;
  }

  Handle<Object> store_handle;

  intptr_t maybe_index;
  Handle<Name> maybe_name;
  KeyType key_type = TryConvertKey(key, isolate(), &maybe_index, &maybe_name);

  if (key_type == kName) {
    ASSIGN_RETURN_ON_EXCEPTION(
        isolate(), store_handle,
        StoreIC::Store(object, maybe_name, value, StoreOrigin::kMaybeKeyed));
    if (vector_needs_update()) {
      if (ConfigureVectorState(MEGAMORPHIC, key)) {
        set_slow_stub_reason("unhandled internalized string key");
        TraceIC("StoreIC", key);
      }
    }
    return store_handle;
  }

  JSObject::MakePrototypesFast(object, kStartAtPrototype, isolate());

  // TODO(jkummerow): Refactor the condition logic here and below.
  bool use_ic = (state() != NO_FEEDBACK) && v8_flags.use_ic &&
                !IsStringWrapper(*object) && !IsAccessCheckNeeded(*object) &&
                !IsJSGlobalProxy(*object);
  if (use_ic && !IsSmi(*object)) {
    // Don't use ICs for maps of the objects in Array's prototype chain. We
    // expect to be able to trap element sets to objects with those maps in
    // the runtime to enable optimization of element hole access.
    DirectHandle<HeapObject> heap_object = Cast<HeapObject>(object);
    if (heap_object->map()->IsMapInArrayPrototypeChain(isolate())) {
      set_slow_stub_reason("map in array prototype");
      use_ic = false;
    }
#if V8_ENABLE_WEBASSEMBLY
    if (IsWasmObjectMap(heap_object->map())) {
      set_slow_stub_reason("wasm object");
      use_ic = false;
    }
#endif
  }

  Handle<Map> old_receiver_map;
  bool is_arguments = false;
  bool key_is_valid_index = (key_type == kIntPtr);
  KeyedAccessStoreMode store_mode = KeyedAccessStoreMode::kInBounds;
  if (use_ic && IsJSReceiver(*object) && key_is_valid_index) {
    DirectHandle<JSReceiver> receiver = Cast<JSReceiver>(object);
    old_receiver_map = handle(receiver->map(), isolate());
    is_arguments = IsJSArgumentsObject(*receiver);
    bool is_jsobject = IsJSObject(*receiver);
    size_t index;
    key_is_valid_index = IntPtrKeyToSize(maybe_index, receiver, &index);
    if (is_jsobject && !is_arguments && key_is_valid_index) {
<<<<<<< HEAD
      Handle<JSObject> receiver_object = Handle<JSObject>::cast(object);
=======
      DirectHandle<JSObject> receiver_object = Cast<JSObject>(object);
>>>>>>> 56d087b1
      store_mode = GetStoreMode(receiver_object, index);
    }
  }

  DCHECK(store_handle.is_null());
  // TODO(v8:12548): refactor DefineKeyedOwnIC as a subclass of StoreIC
  // so the logic doesn't get mixed here.
  MaybeHandle<Object> result =
      IsDefineKeyedOwnIC()
          ? Runtime::DefineObjectOwnProperty(isolate(), object, key, value,
                                             StoreOrigin::kMaybeKeyed)
          : Runtime::SetObjectProperty(isolate(), object, key, value,
                                       StoreOrigin::kMaybeKeyed);
  if (result.is_null()) {
    DCHECK(isolate()->has_exception());
    set_slow_stub_reason("failed to set property");
    use_ic = false;
  }
  if (use_ic) {
    if (!old_receiver_map.is_null()) {
      if (is_arguments) {
        set_slow_stub_reason("arguments receiver");
      } else if (IsJSArray(*object) && StoreModeCanGrow(store_mode) &&
                 JSArray::HasReadOnlyLength(Cast<JSArray>(object))) {
        set_slow_stub_reason("array has read only length");
      } else if (IsJSObject(*object) &&
                 MayHaveTypedArrayInPrototypeChain(Cast<JSObject>(object))) {
        // Make sure we don't handle this in IC if there's any JSTypedArray in
        // the {receiver}'s prototype chain, since that prototype is going to
        // swallow all stores that are out-of-bounds for said prototype, and we
        // just let the runtime deal with the complexity of this.
        set_slow_stub_reason("typed array in the prototype chain");
      } else if (key_is_valid_index) {
        if (old_receiver_map->is_abandoned_prototype_map()) {
          set_slow_stub_reason("receiver with prototype map");
        } else if (old_receiver_map->has_dictionary_elements() ||
                   !old_receiver_map
                        ->ShouldCheckForReadOnlyElementsInPrototypeChain(
                            isolate())) {
          // We should go generic if receiver isn't a dictionary, but our
          // prototype chain does have dictionary elements. This ensures that
          // other non-dictionary receivers in the polymorphic case benefit
          // from fast path keyed stores.
          DirectHandle<HeapObject> receiver = Cast<HeapObject>(object);
          UpdateStoreElement(old_receiver_map, store_mode,
                             handle(receiver->map(), isolate()));
        } else {
          set_slow_stub_reason("prototype with potentially read-only elements");
        }
      } else {
        set_slow_stub_reason("non-smi-like key");
      }
    } else {
      set_slow_stub_reason("non-JSObject receiver");
    }
  }

  if (vector_needs_update()) {
    ConfigureVectorState(MEGAMORPHIC, key);
  }
  TraceIC("StoreIC", key);

  return result;
}

namespace {
Maybe<bool> StoreOwnElement(Isolate* isolate, Handle<JSArray> array,
                            Handle<Object> index, Handle<Object> value) {
  DCHECK(IsNumber(*index));
  PropertyKey key(isolate, index);
  LookupIterator it(isolate, array, key, LookupIterator::OWN);

  MAYBE_RETURN(JSObject::DefineOwnPropertyIgnoreAttributes(
                   &it, value, NONE, Just(ShouldThrow::kThrowOnError)),
               Nothing<bool>());
  return Just(true);
}
}  // namespace

MaybeHandle<Object> StoreInArrayLiteralIC::Store(Handle<JSArray> array,
                                                 Handle<Object> index,
                                                 Handle<Object> value) {
  DCHECK(!array->map()->IsMapInArrayPrototypeChain(isolate()));
  DCHECK(IsNumber(*index));

  if (!v8_flags.use_ic || state() == NO_FEEDBACK ||
      MigrateDeprecated(isolate(), array)) {
    MAYBE_RETURN_NULL(StoreOwnElement(isolate(), array, index, value));
    TraceIC("StoreInArrayLiteralIC", index);
    return value;
  }

  // TODO(neis): Convert HeapNumber to Smi if possible?

  KeyedAccessStoreMode store_mode = KeyedAccessStoreMode::kInBounds;
  if (IsSmi(*index)) {
    DCHECK_GE(Smi::ToInt(*index), 0);
    uint32_t index32 = static_cast<uint32_t>(Smi::ToInt(*index));
    store_mode = GetStoreMode(array, index32);
  }

  Handle<Map> old_array_map(array->map(), isolate());
  MAYBE_RETURN_NULL(StoreOwnElement(isolate(), array, index, value));

  if (IsSmi(*index)) {
    DCHECK(!old_array_map->is_abandoned_prototype_map());
    UpdateStoreElement(old_array_map, store_mode,
                       handle(array->map(), isolate()));
  } else {
    set_slow_stub_reason("index out of Smi range");
  }

  if (vector_needs_update()) {
    ConfigureVectorState(MEGAMORPHIC, index);
  }
  TraceIC("StoreInArrayLiteralIC", index);
  return value;
}

// ----------------------------------------------------------------------------
// Static IC stub generators.
//
//
RUNTIME_FUNCTION(Runtime_LoadIC_Miss) {
  HandleScope scope(isolate);
  DCHECK_EQ(4, args.length());
  // Runtime functions don't follow the IC's calling convention.
  Handle<Object> receiver = args.at(0);
  Handle<Name> key = args.at<Name>(1);
  int slot = args.tagged_index_value_at(2);
  Handle<FeedbackVector> vector = args.at<FeedbackVector>(3);
  FeedbackSlot vector_slot = FeedbackVector::ToSlot(slot);

  // A monomorphic or polymorphic KeyedLoadIC with a string key can call the
  // LoadIC miss handler if the handler misses. Since the vector Nexus is
  // set up outside the IC, handle that here.
  FeedbackSlotKind kind = vector->GetKind(vector_slot);
  if (IsLoadICKind(kind)) {
    LoadIC ic(isolate, vector, vector_slot, kind);
    ic.UpdateState(receiver, key);
    RETURN_RESULT_OR_FAILURE(isolate, ic.Load(receiver, key));

  } else if (IsLoadGlobalICKind(kind)) {
    DCHECK_EQ(isolate->native_context()->global_proxy(), *receiver);
    receiver = isolate->global_object();
    LoadGlobalIC ic(isolate, vector, vector_slot, kind);
    ic.UpdateState(receiver, key);
    RETURN_RESULT_OR_FAILURE(isolate, ic.Load(key));

  } else {
    DCHECK(IsKeyedLoadICKind(kind));
    KeyedLoadIC ic(isolate, vector, vector_slot, kind);
    ic.UpdateState(receiver, key);
    RETURN_RESULT_OR_FAILURE(isolate, ic.Load(receiver, key));
  }
}

RUNTIME_FUNCTION(Runtime_LoadNoFeedbackIC_Miss) {
  HandleScope scope(isolate);
  DCHECK_EQ(3, args.length());
  // Runtime functions don't follow the IC's calling convention.
  Handle<Object> receiver = args.at(0);
  Handle<Name> key = args.at<Name>(1);
  int slot_kind = args.smi_value_at(2);
  FeedbackSlotKind kind = static_cast<FeedbackSlotKind>(slot_kind);

  Handle<FeedbackVector> vector = Handle<FeedbackVector>();
  FeedbackSlot vector_slot = FeedbackSlot::Invalid();
  // This function is only called after looking up in the ScriptContextTable so
  // it is safe to call LoadIC::Load for global loads as well.
  LoadIC ic(isolate, vector, vector_slot, kind);
  ic.UpdateState(receiver, key);
  RETURN_RESULT_OR_FAILURE(isolate, ic.Load(receiver, key));
}

RUNTIME_FUNCTION(Runtime_LoadWithReceiverNoFeedbackIC_Miss) {
  HandleScope scope(isolate);
  DCHECK_EQ(3, args.length());
  // Runtime functions don't follow the IC's calling convention.
  Handle<Object> receiver = args.at(0);
  Handle<Object> object = args.at(1);
  Handle<Name> key = args.at<Name>(2);

  Handle<FeedbackVector> vector = Handle<FeedbackVector>();
  FeedbackSlot vector_slot = FeedbackSlot::Invalid();
  LoadIC ic(isolate, vector, vector_slot, FeedbackSlotKind::kLoadProperty);
  ic.UpdateState(object, key);
  RETURN_RESULT_OR_FAILURE(isolate, ic.Load(object, key, true, receiver));
}

RUNTIME_FUNCTION(Runtime_LoadGlobalIC_Miss) {
  HandleScope scope(isolate);
  DCHECK_EQ(4, args.length());
  // Runtime functions don't follow the IC's calling convention.
  DirectHandle<JSGlobalObject> global = isolate->global_object();
  Handle<String> name = args.at<String>(0);
  int slot = args.tagged_index_value_at(1);
  Handle<HeapObject> maybe_vector = args.at<HeapObject>(2);
  int typeof_value = args.smi_value_at(3);
  TypeofMode typeof_mode = static_cast<TypeofMode>(typeof_value);
  FeedbackSlot vector_slot = FeedbackVector::ToSlot(slot);

  Handle<FeedbackVector> vector = Handle<FeedbackVector>();
  if (!IsUndefined(*maybe_vector, isolate)) {
    DCHECK(IsFeedbackVector(*maybe_vector));
    vector = Cast<FeedbackVector>(maybe_vector);
  }

  FeedbackSlotKind kind = (typeof_mode == TypeofMode::kInside)
                              ? FeedbackSlotKind::kLoadGlobalInsideTypeof
                              : FeedbackSlotKind::kLoadGlobalNotInsideTypeof;
  LoadGlobalIC ic(isolate, vector, vector_slot, kind);
  ic.UpdateState(global, name);

  Handle<Object> result;
  ASSIGN_RETURN_FAILURE_ON_EXCEPTION(isolate, result, ic.Load(name));
  return *result;
}

RUNTIME_FUNCTION(Runtime_LoadGlobalIC_Slow) {
  HandleScope scope(isolate);
  DCHECK_EQ(3, args.length());
  Handle<String> name = args.at<String>(0);

  int slot = args.tagged_index_value_at(1);
  Handle<FeedbackVector> vector = args.at<FeedbackVector>(2);
  FeedbackSlot vector_slot = FeedbackVector::ToSlot(slot);
  FeedbackSlotKind kind = vector->GetKind(vector_slot);

  LoadGlobalIC ic(isolate, vector, vector_slot, kind);
  Handle<Object> result;
  ASSIGN_RETURN_FAILURE_ON_EXCEPTION(isolate, result, ic.Load(name, false));
  return *result;
}

RUNTIME_FUNCTION(Runtime_LoadWithReceiverIC_Miss) {
  HandleScope scope(isolate);
  DCHECK_EQ(5, args.length());
  // Runtime functions don't follow the IC's calling convention.
  Handle<Object> receiver = args.at(0);
  Handle<Object> object = args.at(1);
  Handle<Name> key = args.at<Name>(2);
  int slot = args.tagged_index_value_at(3);
  Handle<FeedbackVector> vector = args.at<FeedbackVector>(4);
  FeedbackSlot vector_slot = FeedbackVector::ToSlot(slot);

  DCHECK(IsLoadICKind(vector->GetKind(vector_slot)));
  LoadIC ic(isolate, vector, vector_slot, FeedbackSlotKind::kLoadProperty);
  ic.UpdateState(object, key);
  RETURN_RESULT_OR_FAILURE(isolate, ic.Load(object, key, true, receiver));
}

RUNTIME_FUNCTION(Runtime_KeyedLoadIC_Miss) {
  HandleScope scope(isolate);
  DCHECK_EQ(4, args.length());
  // Runtime functions don't follow the IC's calling convention.
  Handle<Object> receiver = args.at(0);
  Handle<Object> key = args.at(1);
  int slot = args.tagged_index_value_at(2);
  Handle<HeapObject> maybe_vector = args.at<HeapObject>(3);

  Handle<FeedbackVector> vector = Handle<FeedbackVector>();
  if (!IsUndefined(*maybe_vector, isolate)) {
    DCHECK(IsFeedbackVector(*maybe_vector));
    vector = Cast<FeedbackVector>(maybe_vector);
  }
  FeedbackSlot vector_slot = FeedbackVector::ToSlot(slot);
  KeyedLoadIC ic(isolate, vector, vector_slot, FeedbackSlotKind::kLoadKeyed);
  ic.UpdateState(receiver, key);
  RETURN_RESULT_OR_FAILURE(isolate, ic.Load(receiver, key));
}

RUNTIME_FUNCTION(Runtime_StoreIC_Miss) {
  HandleScope scope(isolate);
  DCHECK_EQ(5, args.length());
  // Runtime functions don't follow the IC's calling convention.
  Handle<Object> value = args.at(0);
  int slot = args.tagged_index_value_at(1);
  Handle<HeapObject> maybe_vector = args.at<HeapObject>(2);
  Handle<Object> receiver = args.at(3);
  Handle<Name> key = args.at<Name>(4);

  FeedbackSlot vector_slot = FeedbackVector::ToSlot(slot);

  // When there is no feedback vector it is OK to use the SetNamedStrict as
  // the feedback slot kind. We only reuse this for DefineNamedOwnIC when
  // installing the handler for storing const properties. This will happen only
  // when feedback vector is available.
  FeedbackSlotKind kind = FeedbackSlotKind::kSetNamedStrict;
  Handle<FeedbackVector> vector = Handle<FeedbackVector>();
  if (!IsUndefined(*maybe_vector, isolate)) {
    DCHECK(IsFeedbackVector(*maybe_vector));
    DCHECK(!vector_slot.IsInvalid());
    vector = Cast<FeedbackVector>(maybe_vector);
    kind = vector->GetKind(vector_slot);
  }

  DCHECK(IsSetNamedICKind(kind) || IsDefineNamedOwnICKind(kind));
  StoreIC ic(isolate, vector, vector_slot, kind);
  ic.UpdateState(receiver, key);
  RETURN_RESULT_OR_FAILURE(isolate, ic.Store(receiver, key, value));
}

RUNTIME_FUNCTION(Runtime_DefineNamedOwnIC_Miss) {
  HandleScope scope(isolate);
  DCHECK_EQ(5, args.length());
  // Runtime functions don't follow the IC's calling convention.
  Handle<Object> value = args.at(0);
  int slot = args.tagged_index_value_at(1);
  Handle<HeapObject> maybe_vector = args.at<HeapObject>(2);
  Handle<Object> receiver = args.at(3);
  Handle<Name> key = args.at<Name>(4);

  FeedbackSlot vector_slot = FeedbackVector::ToSlot(slot);

  // When there is no feedback vector it is OK to use the DefineNamedOwn
  // feedback kind. There _should_ be a vector, though.
  FeedbackSlotKind kind = FeedbackSlotKind::kDefineNamedOwn;
  Handle<FeedbackVector> vector = Handle<FeedbackVector>();
  if (!IsUndefined(*maybe_vector, isolate)) {
    DCHECK(IsFeedbackVector(*maybe_vector));
    DCHECK(!vector_slot.IsInvalid());
    vector = Cast<FeedbackVector>(maybe_vector);
    kind = vector->GetKind(vector_slot);
  }

  DCHECK(IsDefineNamedOwnICKind(kind));

  // TODO(v8:12548): refactor DefineNamedOwnIC as a subclass of StoreIC, which
  // can be called here.
  StoreIC ic(isolate, vector, vector_slot, kind);
  ic.UpdateState(receiver, key);
  RETURN_RESULT_OR_FAILURE(isolate, ic.Store(receiver, key, value));
}

RUNTIME_FUNCTION(Runtime_DefineNamedOwnIC_Slow) {
  HandleScope scope(isolate);
  DCHECK_EQ(3, args.length());

  Handle<Object> value = args.at(0);
  Handle<Object> object = args.at(1);
  Handle<Object> key = args.at(2);

  // Unlike DefineKeyedOwnIC, DefineNamedOwnIC doesn't handle private
  // fields and is used for defining data properties in object literals
  // and defining named public class fields.
  DCHECK(!IsSymbol(*key) || !Cast<Symbol>(*key)->is_private_name());

  PropertyKey lookup_key(isolate, key);
  MAYBE_RETURN(JSReceiver::CreateDataProperty(isolate, object, lookup_key,
                                              value, Nothing<ShouldThrow>()),
               ReadOnlyRoots(isolate).exception());
  return *value;
}

RUNTIME_FUNCTION(Runtime_StoreGlobalIC_Miss) {
  HandleScope scope(isolate);
  DCHECK_EQ(4, args.length());
  // Runtime functions don't follow the IC's calling convention.
  Handle<Object> value = args.at(0);
  int slot = args.tagged_index_value_at(1);
  Handle<FeedbackVector> vector = args.at<FeedbackVector>(2);
  Handle<Name> key = args.at<Name>(3);

  FeedbackSlot vector_slot = FeedbackVector::ToSlot(slot);
  FeedbackSlotKind kind = vector->GetKind(vector_slot);
  StoreGlobalIC ic(isolate, vector, vector_slot, kind);
  DirectHandle<JSGlobalObject> global = isolate->global_object();
  ic.UpdateState(global, key);
  RETURN_RESULT_OR_FAILURE(isolate, ic.Store(key, value));
}

RUNTIME_FUNCTION(Runtime_StoreGlobalICNoFeedback_Miss) {
  HandleScope scope(isolate);
  DCHECK_EQ(2, args.length());
  // Runtime functions don't follow the IC's calling convention.
  Handle<Object> value = args.at(0);
  Handle<Name> key = args.at<Name>(1);

  // TODO(mythria): Replace StoreGlobalStrict/Sloppy with SetNamedProperty.
  StoreGlobalIC ic(isolate, Handle<FeedbackVector>(), FeedbackSlot(),
                   FeedbackSlotKind::kStoreGlobalStrict);
  RETURN_RESULT_OR_FAILURE(isolate, ic.Store(key, value));
}

// TODO(mythria): Remove Feedback vector and slot. Since they are not used apart
// from the DCHECK.
RUNTIME_FUNCTION(Runtime_StoreGlobalIC_Slow) {
  HandleScope scope(isolate);
  DCHECK_EQ(5, args.length());
  // Runtime functions don't follow the IC's calling convention.
  Handle<Object> value = args.at(0);
  Handle<String> name = args.at<String>(4);

#ifdef DEBUG
  {
    int slot = args.tagged_index_value_at(1);
    DirectHandle<FeedbackVector> vector = args.at<FeedbackVector>(2);
    FeedbackSlot vector_slot = FeedbackVector::ToSlot(slot);
    FeedbackSlotKind slot_kind = vector->GetKind(vector_slot);
    DCHECK(IsStoreGlobalICKind(slot_kind));
    DirectHandle<Object> receiver = args.at(3);
    DCHECK(IsJSGlobalProxy(*receiver));
  }
#endif

  Handle<JSGlobalObject> global = isolate->global_object();
  DirectHandle<Context> native_context = isolate->native_context();
  DirectHandle<ScriptContextTable> script_contexts(
      native_context->script_context_table(), isolate);

  VariableLookupResult lookup_result;
  if (script_contexts->Lookup(name, &lookup_result)) {
    DirectHandle<Context> script_context(
        script_contexts->get(lookup_result.context_index), isolate);
    if (IsImmutableLexicalVariableMode(lookup_result.mode)) {
      THROW_NEW_ERROR_RETURN_FAILURE(
          isolate, NewTypeError(MessageTemplate::kConstAssign, global, name));
    }

    {
      DisallowGarbageCollection no_gc;
      Tagged<Object> previous_value =
          script_context->get(lookup_result.slot_index);

      if (IsTheHole(previous_value, isolate)) {
        AllowGarbageCollection yes_gc;
        THROW_NEW_ERROR_RETURN_FAILURE(
            isolate,
            NewReferenceError(MessageTemplate::kAccessedUninitializedVariable,
                              name));
      }
    }
    if (v8_flags.const_tracking_let) {
      Context::UpdateConstTrackingLetSideData(
          script_context, lookup_result.slot_index, value, isolate);
    }
    script_context->set(lookup_result.slot_index, *value);
    return *value;
  }

  RETURN_RESULT_OR_FAILURE(
      isolate, Runtime::SetObjectProperty(isolate, global, name, value,
                                          StoreOrigin::kMaybeKeyed));
}

RUNTIME_FUNCTION(Runtime_KeyedStoreIC_Miss) {
  HandleScope scope(isolate);
  DCHECK_EQ(5, args.length());
  // Runtime functions don't follow the IC's calling convention.
  Handle<Object> value = args.at(0);
  Handle<HeapObject> maybe_vector = args.at<HeapObject>(2);
  Handle<Object> receiver = args.at(3);
  Handle<Object> key = args.at(4);
  FeedbackSlot vector_slot;

  // When the feedback vector is not valid the slot can only be of type
  // StoreKeyed. Storing in array literals falls back to
  // StoreInArrayLiterIC_Miss. This function is also used from store handlers
  // installed in feedback vectors. In such cases, we need to get the kind from
  // feedback vector slot since the handlers are used for both for StoreKeyed
  // and StoreInArrayLiteral kinds.
  FeedbackSlotKind kind = FeedbackSlotKind::kSetKeyedStrict;
  Handle<FeedbackVector> vector = Handle<FeedbackVector>();
  if (!IsUndefined(*maybe_vector, isolate)) {
    DCHECK(IsFeedbackVector(*maybe_vector));
    vector = Cast<FeedbackVector>(maybe_vector);
    int slot = args.tagged_index_value_at(1);
    vector_slot = FeedbackVector::ToSlot(slot);
    kind = vector->GetKind(vector_slot);
  }

  // The elements store stubs miss into this function, but they are shared by
  // different ICs.
  // TODO(v8:12548): refactor DefineKeyedOwnIC as a subclass of KeyedStoreIC,
  // which can be called here.
  if (IsKeyedStoreICKind(kind) || IsDefineKeyedOwnICKind(kind)) {
    KeyedStoreIC ic(isolate, vector, vector_slot, kind);
    ic.UpdateState(receiver, key);
    RETURN_RESULT_OR_FAILURE(isolate, ic.Store(receiver, key, value));
  } else {
    DCHECK(IsStoreInArrayLiteralICKind(kind));
    DCHECK(IsJSArray(*receiver));
    DCHECK(IsNumber(*key));
    StoreInArrayLiteralIC ic(isolate, vector, vector_slot);
    ic.UpdateState(receiver, key);
    RETURN_RESULT_OR_FAILURE(isolate,
                             ic.Store(Cast<JSArray>(receiver), key, value));
  }
}

RUNTIME_FUNCTION(Runtime_DefineKeyedOwnIC_Miss) {
  HandleScope scope(isolate);
  DCHECK_EQ(5, args.length());
  // Runtime functions don't follow the IC's calling convention.
  Handle<Object> value = args.at(0);
  int slot = args.tagged_index_value_at(1);
  Handle<HeapObject> maybe_vector = args.at<HeapObject>(2);
  Handle<Object> receiver = args.at(3);
  Handle<Object> key = args.at(4);
  FeedbackSlot vector_slot = FeedbackVector::ToSlot(slot);

  FeedbackSlotKind kind = FeedbackSlotKind::kDefineKeyedOwn;
  Handle<FeedbackVector> vector = Handle<FeedbackVector>();
  if (!IsUndefined(*maybe_vector, isolate)) {
    DCHECK(IsFeedbackVector(*maybe_vector));
    vector = Cast<FeedbackVector>(maybe_vector);
    kind = vector->GetKind(vector_slot);
    DCHECK(IsDefineKeyedOwnICKind(kind));
  }

  // TODO(v8:12548): refactor DefineKeyedOwnIC as a subclass of KeyedStoreIC,
  // which can be called here.
  KeyedStoreIC ic(isolate, vector, vector_slot, kind);
  ic.UpdateState(receiver, key);
  RETURN_RESULT_OR_FAILURE(isolate, ic.Store(receiver, key, value));
}

RUNTIME_FUNCTION(Runtime_StoreInArrayLiteralIC_Miss) {
  HandleScope scope(isolate);
  DCHECK_EQ(5, args.length());
  // Runtime functions don't follow the IC's calling convention.
  Handle<Object> value = args.at(0);
  int slot = args.tagged_index_value_at(1);
  Handle<HeapObject> maybe_vector = args.at<HeapObject>(2);
  Handle<Object> receiver = args.at(3);
  Handle<Object> key = args.at(4);
  Handle<FeedbackVector> vector = Handle<FeedbackVector>();
  if (!IsUndefined(*maybe_vector, isolate)) {
    DCHECK(IsFeedbackVector(*maybe_vector));
    vector = Cast<FeedbackVector>(maybe_vector);
  }
  DCHECK(IsJSArray(*receiver));
  DCHECK(IsNumber(*key));
  FeedbackSlot vector_slot = FeedbackVector::ToSlot(slot);
  StoreInArrayLiteralIC ic(isolate, vector, vector_slot);
  RETURN_RESULT_OR_FAILURE(isolate,
                           ic.Store(Cast<JSArray>(receiver), key, value));
}

RUNTIME_FUNCTION(Runtime_KeyedStoreIC_Slow) {
  HandleScope scope(isolate);
  DCHECK_EQ(3, args.length());
  // Runtime functions don't follow the IC's calling convention.
  Handle<Object> value = args.at(0);
  Handle<Object> object = args.at(1);
  Handle<Object> key = args.at(2);
  RETURN_RESULT_OR_FAILURE(
      isolate, Runtime::SetObjectProperty(isolate, object, key, value,
                                          StoreOrigin::kMaybeKeyed));
}

RUNTIME_FUNCTION(Runtime_DefineKeyedOwnIC_Slow) {
  HandleScope scope(isolate);
  DCHECK_EQ(3, args.length());
  // Runtime functions don't follow the IC's calling convention.
  Handle<Object> value = args.at(0);
  Handle<Object> object = args.at(1);
  Handle<Object> key = args.at(2);
  RETURN_RESULT_OR_FAILURE(
      isolate, Runtime::DefineObjectOwnProperty(isolate, object, key, value,
                                                StoreOrigin::kMaybeKeyed));
}

RUNTIME_FUNCTION(Runtime_StoreInArrayLiteralIC_Slow) {
  HandleScope scope(isolate);
  DCHECK_EQ(3, args.length());
  // Runtime functions don't follow the IC's calling convention.
  Handle<Object> value = args.at(0);
  Handle<Object> array = args.at(1);
  Handle<Object> index = args.at(2);
  StoreOwnElement(isolate, Cast<JSArray>(array), index, value);
  return *value;
}

RUNTIME_FUNCTION(Runtime_ElementsTransitionAndStoreIC_Miss) {
  HandleScope scope(isolate);
  DCHECK_EQ(6, args.length());
  // Runtime functions don't follow the IC's calling convention.
  Handle<Object> object = args.at(0);
  Handle<Object> key = args.at(1);
  Handle<Object> value = args.at(2);
  DirectHandle<Map> map = args.at<Map>(3);
  int slot = args.tagged_index_value_at(4);
  DirectHandle<FeedbackVector> vector = args.at<FeedbackVector>(5);
  FeedbackSlot vector_slot = FeedbackVector::ToSlot(slot);
  FeedbackSlotKind kind = vector->GetKind(vector_slot);

  if (IsJSObject(*object)) {
    JSObject::TransitionElementsKind(Cast<JSObject>(object),
                                     map->elements_kind());
  }

  if (IsStoreInArrayLiteralICKind(kind)) {
    StoreOwnElement(isolate, Cast<JSArray>(object), key, value);
    return *value;
  } else {
    DCHECK(IsKeyedStoreICKind(kind) || IsSetNamedICKind(kind) ||
           IsDefineKeyedOwnICKind(kind));
    RETURN_RESULT_OR_FAILURE(
        isolate,
        IsDefineKeyedOwnICKind(kind)
            ? Runtime::DefineObjectOwnProperty(isolate, object, key, value,
                                               StoreOrigin::kMaybeKeyed)
            : Runtime::SetObjectProperty(isolate, object, key, value,
                                         StoreOrigin::kMaybeKeyed));
  }
}

namespace {

enum class FastCloneObjectMode {
  // The clone has the same map as the input.
  kIdenticalMap,
  // The clone is the empty object literal.
  kEmptyObject,
  // The clone has an empty object literal map.
  kDifferentMap,
  // The source map is to complicated to handle.
  kNotSupported,
};

FastCloneObjectMode GetCloneModeForMap(DirectHandle<Map> map,
                                       bool null_proto_literal,
                                       Isolate* isolate) {
  DisallowGarbageCollection no_gc;
  if (!IsJSObjectMap(*map)) {
    // Everything that produces the empty object literal can be supported since
    // we have a special case for that.
    if (null_proto_literal) return FastCloneObjectMode::kNotSupported;
    return IsNullOrUndefinedMap(*map) || IsBooleanMap(*map) ||
                   IsHeapNumberMap(*map)
               ? FastCloneObjectMode::kEmptyObject
               : FastCloneObjectMode::kNotSupported;
  }
  ElementsKind elements_kind = map->elements_kind();
  if (!IsSmiOrObjectElementsKind(elements_kind) &&
      !IsAnyNonextensibleElementsKind(elements_kind)) {
    return FastCloneObjectMode::kNotSupported;
  }
  if (!map->OnlyHasSimpleProperties()) {
    return FastCloneObjectMode::kNotSupported;
  }

  // TODO(olivf): Think about cases where cross-context copies are safe.
  if (*map->map()->native_context() != *isolate->native_context()) {
    return FastCloneObjectMode::kNotSupported;
  }

  // The clone must always start from an object literal map, it must be an
  // instance of the object function, have the default prototype and not be a
  // prototype itself. Only if the source map fits that criterion we can
  // directly use it as the target map.
  FastCloneObjectMode mode =
      map->instance_type() == JS_OBJECT_TYPE &&
              !IsAnyNonextensibleElementsKind(elements_kind) &&
              map->GetConstructor() == *isolate->object_function() &&
              map->prototype() == *isolate->object_function_prototype() &&
              !map->is_prototype_map()
          ? FastCloneObjectMode::kIdenticalMap
          : FastCloneObjectMode::kDifferentMap;

  if (null_proto_literal || IsNull(map->prototype())) {
    mode = FastCloneObjectMode::kDifferentMap;
  }

  Tagged<DescriptorArray> descriptors = map->instance_descriptors();
  for (InternalIndex i : map->IterateOwnDescriptors()) {
    PropertyDetails details = descriptors->GetDetails(i);
    Tagged<Name> key = descriptors->GetKey(i);
    if (details.kind() != PropertyKind::kData || !details.IsEnumerable() ||
        key->IsPrivateName()) {
      return FastCloneObjectMode::kNotSupported;
    }
    if (!details.IsConfigurable() || details.IsReadOnly()) {
      mode = FastCloneObjectMode::kDifferentMap;
    }
  }

  DCHECK_IMPLIES(mode == FastCloneObjectMode::kIdenticalMap,
                 !map->is_prototype_map());

  return mode;
}

bool CanCacheCloneTargetMapTransition(
    DirectHandle<Map> source_map, std::optional<DirectHandle<Map>> target_map,
    bool null_proto_literal, Isolate* isolate) {
  if (!v8_flags.clone_object_sidestep_transitions || null_proto_literal) {
    return false;
  }
  // As of now any R/O source object should end up in the kEmptyObject case, but
  // there is not really a way of ensuring it. Thus, we also check it below.
  // This is a performance dcheck. If it fails, the clone IC does not handle a
  // case it probably could.
  // TODO(olivf): Either remove that dcheck or move it to GetCloneModeForMap.
  DCHECK(!InReadOnlySpace(*source_map));
  if (InReadOnlySpace(*source_map) || source_map->is_deprecated() ||
      source_map->is_prototype_map() ||
      !TransitionsAccessor::CanHaveMoreTransitions(isolate, source_map)) {
    return false;
  }
  if (!target_map) {
    return true;
  }
  CHECK(!InReadOnlySpace(**target_map));
  return !(*target_map)->is_deprecated();
}

// Check if an object with `source_map` can be cloned by `FastCloneJSObject`
// when the result shall have `target_map`. Optionally `override_map` is the map
// of an already existing object that will be written into. If no `override_map`
// is given, we assume that a fresh target object can be allocated with
// already the correct `target_map`.
bool CanFastCloneObjectToObjectLiteral(DirectHandle<Map> source_map,
                                       DirectHandle<Map> target_map,
                                       DirectHandle<Map> override_map,
                                       bool null_proto_literal,
                                       Isolate* isolate) {
  DisallowGarbageCollection no_gc;
  DCHECK(!target_map->is_deprecated());
  DCHECK(source_map->OnlyHasSimpleProperties());
  DCHECK(!source_map->IsInobjectSlackTrackingInProgress());
  DCHECK(!target_map->IsInobjectSlackTrackingInProgress());
  DCHECK_EQ(*target_map->map(), *source_map->map());
  DCHECK_EQ(target_map->GetConstructor(), *isolate->object_function());
  DCHECK_IMPLIES(
      !null_proto_literal,
      *target_map->prototype() == *isolate->object_function_prototype());

  // Ensure source and target have identical binary represenation of properties
  // and elements as the IC relies on copying the raw bytes. This also excludes
  // cases with non-enumerable properties or accessors on the source object.
  if (source_map->instance_type() != JS_OBJECT_TYPE ||
      target_map->instance_type() != JS_OBJECT_TYPE ||
      !target_map->OnlyHasSimpleProperties() ||
      !target_map->has_fast_elements()) {
    return false;
  }
  if (!override_map.is_null()) {
    // No cross-context object reuse.
    if (target_map->map() != override_map->map()) {
      return false;
    }
    // In case we want to clone into an existing target object, we must ensure
    // that this existing object has a compatible size. In particular we cannot
    // shrink or grow the already given object. We also exclude a different
    // start offset, since this doesn't allow us to change the object in-place
    // in a GC safe way.
    DCHECK(override_map->instance_type() == JS_OBJECT_TYPE);
    DCHECK_EQ(override_map->NumberOfOwnDescriptors(), 0);
    DCHECK(!override_map->IsInobjectSlackTrackingInProgress());
    if (override_map->instance_size() != target_map->instance_size() ||
        override_map->GetInObjectPropertiesStartInWords() !=
            target_map->GetInObjectPropertiesStartInWords()) {
      return false;
    }
  }
#ifdef DEBUG
  ElementsKind source_elements_kind = source_map->elements_kind();
  ElementsKind target_elements_kind = target_map->elements_kind();
  DCHECK(IsSmiOrObjectElementsKind(source_elements_kind) ||
         IsAnyNonextensibleElementsKind(source_elements_kind));
  DCHECK(IsSmiOrObjectElementsKind(target_elements_kind));
  DCHECK_IMPLIES(IsHoleyElementsKindForRead(source_elements_kind),
                 IsHoleyElementsKind(target_elements_kind));
#endif  // DEBUG
  // There are no transitions between prototype maps.
  if (source_map->is_prototype_map() || target_map->is_prototype_map()) {
    return false;
  }
  // Exclude edge-cases like not copying a __proto__ property.
  if (source_map->NumberOfOwnDescriptors() !=
      target_map->NumberOfOwnDescriptors()) {
    return false;
  }
  // Check that the source inobject properties fit into the target.
  int source_used_inobj_properties = source_map->GetInObjectProperties() -
                                     source_map->UnusedInObjectProperties();
  int target_used_inobj_properties = target_map->GetInObjectProperties() -
                                     target_map->UnusedInObjectProperties();
  if (source_used_inobj_properties != target_used_inobj_properties) {
    return false;
  }
  // The properties backing store must be of the same size as the clone ic again
  // blindly copies it.
  if (source_map->HasOutOfObjectProperties() !=
          target_map->HasOutOfObjectProperties() ||
      (target_map->HasOutOfObjectProperties() &&
       source_map->UnusedPropertyFields() !=
           target_map->UnusedPropertyFields())) {
    return false;
  }
  Tagged<DescriptorArray> descriptors = source_map->instance_descriptors();
  Tagged<DescriptorArray> target_descriptors =
      target_map->instance_descriptors();
  for (InternalIndex i : target_map->IterateOwnDescriptors()) {
    if (descriptors->GetKey(i) != target_descriptors->GetKey(i)) {
      return false;
    }
    PropertyDetails details = descriptors->GetDetails(i);
    PropertyDetails target_details = target_descriptors->GetDetails(i);
    DCHECK_EQ(details.kind(), PropertyKind::kData);
    DCHECK_EQ(target_details.kind(), PropertyKind::kData);
    Tagged<FieldType> type = descriptors->GetFieldType(i);
    Tagged<FieldType> target_type = target_descriptors->GetFieldType(i);
    // This DCHECK rests on the fact that we only clear field types when there
    // are no instances of the host map left. Thus, to enter the clone IC at
    // least one object of the source map needs to be created, which in turn
    // will re-initialize the source maps field type. This is guaranteed to also
    // update the target map through the sidestep transition, unless the target
    // map is deprecated.
    DCHECK(!IsNone(type));
    DCHECK(!IsNone(target_type));
    if (CanCacheCloneTargetMapTransition(source_map, target_map,
                                         null_proto_literal, isolate)) {
      if (!details.representation().fits_into(
              target_details.representation()) ||
          (target_details.representation().IsDouble() &&
           details.representation().IsSmi())) {
        return false;
      }
      if (!FieldType::NowIs(type, target_type)) {
        return false;
      }
    } else {
      // In the case we cannot connect the maps in the transition tree (e.g.,
      // the clone also involves a proto transition) we cannot keep track of
      // representation dependencies. We can only allow the most generic target
      // representation. The same goes for field types.
      if (!details.representation().MostGenericInPlaceChange().Equals(
              target_details.representation()) ||
          !IsAny(target_type)) {
        return false;
      }
    }
  }
  return true;
}

}  // namespace

static MaybeHandle<JSObject> CloneObjectSlowPath(Isolate* isolate,
                                                 Handle<Object> source,
                                                 int flags) {
  Handle<JSObject> new_object;
  if (flags & ObjectLiteral::kHasNullPrototype) {
    new_object = isolate->factory()->NewJSObjectWithNullProto();
  } else if (IsJSObject(*source) &&
             Cast<JSObject>(*source)->map()->OnlyHasSimpleProperties()) {
    Tagged<Map> source_map = Cast<JSObject>(*source)->map();
    // TODO(olivf, chrome:1204540) It might be interesting to pick a map with
    // more properties, depending how many properties are added by the
    // surrounding literal.
    int properties = source_map->GetInObjectProperties() -
                     source_map->UnusedInObjectProperties();
    DirectHandle<Map> map = isolate->factory()->ObjectLiteralMapFromCache(
        isolate->native_context(), properties);
    new_object = isolate->factory()->NewFastOrSlowJSObjectFromMap(map);
  } else {
    Handle<JSFunction> constructor(isolate->native_context()->object_function(),
                                   isolate);
    new_object = isolate->factory()->NewJSObject(constructor);
  }

  if (IsNullOrUndefined(*source)) {
    return new_object;
  }

  MAYBE_RETURN(
      JSReceiver::SetOrCopyDataProperties(
          isolate, new_object, source,
          PropertiesEnumerationMode::kPropertyAdditionOrder, nullptr, false),
      MaybeHandle<JSObject>());
  return new_object;
}

RUNTIME_FUNCTION(Runtime_CloneObjectIC_Slow) {
  HandleScope scope(isolate);
  DCHECK_EQ(2, args.length());
  Handle<Object> source = args.at(0);
  int flags = args.smi_value_at(1);
  RETURN_RESULT_OR_FAILURE(isolate,
                           CloneObjectSlowPath(isolate, source, flags));
}

namespace {

std::optional<Tagged<Map>> GetCloneTargetMap(Isolate* isolate,
                                             DirectHandle<Map> source_map,
                                             DirectHandle<Map> override_map,
                                             Handle<Symbol> name) {
  if (!v8_flags.clone_object_sidestep_transitions) return {};
  ReadOnlyRoots roots(isolate);
  auto maybe_target =
      TransitionsAccessor(isolate, *source_map).SearchSpecial(*name);
#ifdef DEBUG
  FastCloneObjectMode clone_mode =
      GetCloneModeForMap(source_map, false, isolate);
  if (maybe_target) {
    if (maybe_target->is_null()) {
      switch (clone_mode) {
        case FastCloneObjectMode::kNotSupported:
        case FastCloneObjectMode::kDifferentMap:
          break;
        case FastCloneObjectMode::kEmptyObject:
        case FastCloneObjectMode::kIdenticalMap:
          DCHECK_EQ(
              *name,
              ReadOnlyRoots(isolate).object_assign_clone_transition_symbol());
          break;
      }
    } else {
      switch (clone_mode) {
        case FastCloneObjectMode::kIdenticalMap:
          if (*name ==
              ReadOnlyRoots(isolate).clone_object_ic_transition_symbol()) {
            DCHECK_EQ(*source_map, *maybe_target);
            break;
          }
          DCHECK_EQ(
              *name,
              ReadOnlyRoots(isolate).object_assign_clone_transition_symbol());
          [[fallthrough]];
        case FastCloneObjectMode::kDifferentMap:
          if ((*maybe_target)->is_deprecated()) break;
          DCHECK(CanFastCloneObjectToObjectLiteral(
              source_map, handle(*maybe_target, isolate), override_map, false,
              isolate));
          break;
        default:
          UNREACHABLE();
      }
    }
  }
#endif  // DEBUG
  return maybe_target;
}

void SetCloneTargetMap(Isolate* isolate, Handle<Map> source_map,
                       DirectHandle<Map> new_target_map,
                       DirectHandle<Map> override_map, Handle<Symbol> name) {
  if (!v8_flags.clone_object_sidestep_transitions) return;
  DCHECK(CanCacheCloneTargetMapTransition(source_map, new_target_map, false,
                                          isolate));
  // Adding this transition also ensures that when the source map field
  // generalizes, we also generalize the target map.
#ifdef DEBUG
  std::optional<Tagged<Map>> cur =
      GetCloneTargetMap(isolate, source_map, override_map, name);
  DCHECK(!cur || (*cur)->is_deprecated());
#endif  // DEBUG
  DCHECK(IsSmiOrObjectElementsKind(new_target_map->elements_kind()));
  TransitionsAccessor::Insert(isolate, source_map, name, new_target_map,
                              TransitionKindFlag::SPECIAL_TRANSITION);
#ifdef DEBUG
  cur = GetCloneTargetMap(isolate, source_map, override_map, name);
  DCHECK(cur);
  DCHECK_EQ(*cur, *new_target_map);
#endif  // DEBUG
}

void SetCloneTargetMapUnsupported(Isolate* isolate, Handle<Map> source_map,
                                  DirectHandle<Map> override_map,
                                  Handle<Symbol> name) {
  if (!v8_flags.clone_object_sidestep_transitions) return;
  DCHECK(CanCacheCloneTargetMapTransition(source_map, {}, false, isolate));
  // Adding this transition also ensures that when the source map field
  // generalizes, we also generalize the target map.
#ifdef DEBUG
  std::optional<Tagged<Map>> cur =
      GetCloneTargetMap(isolate, source_map, override_map, name);
  DCHECK(!cur || (*cur)->is_deprecated());
#endif  // DEBUG
  TransitionsAccessor::InsertNoneSentinel(isolate, source_map, name);
#ifdef DEBUG
  cur = GetCloneTargetMap(isolate, source_map, override_map, name);
  DCHECK(cur && cur->is_null());
#endif  // DEBUG
}

}  // namespace

RUNTIME_FUNCTION(Runtime_CloneObjectIC_Miss) {
  HandleScope scope(isolate);
  DCHECK_EQ(4, args.length());
  Handle<Object> source = args.at(0);
  int flags = args.smi_value_at(1);

  if (!MigrateDeprecated(isolate, source)) {
    Handle<HeapObject> maybe_vector = args.at<HeapObject>(3);
    base::Optional<FeedbackNexus> nexus;
    if (IsFeedbackVector(*maybe_vector)) {
      int index = args.tagged_index_value_at(2);
      FeedbackSlot slot = FeedbackVector::ToSlot(index);
      nexus.emplace(Cast<FeedbackVector>(maybe_vector), slot);
    }
    if (!IsSmi(*source) && (!nexus || !nexus->IsMegamorphic())) {
      bool null_proto_literal = flags & ObjectLiteral::kHasNullPrototype;
      Handle<Map> source_map(Cast<HeapObject>(source)->map(), isolate);

      // In case we are still slack tracking let's defer a decision. The fast
      // case does not support it.
      if (!source_map->IsInobjectSlackTrackingInProgress()) {
        auto UpdateNexus = [&](Handle<Object> target_map) {
          if (!nexus) return;
          nexus->ConfigureCloneObject(source_map,
                                      MaybeObjectHandle(target_map));
        };
        ReadOnlyRoots roots(isolate);
        bool unsupported = false;
        if (!null_proto_literal) {
          if (auto maybe_target = GetCloneTargetMap(
                  isolate, source_map, {},
                  roots.clone_object_ic_transition_symbol_handle())) {
            if (maybe_target->is_null()) {
              unsupported = true;
            } else if (!(*maybe_target)->is_deprecated()) {
              Handle<Map> target = handle(*maybe_target, isolate);
              UpdateNexus(target);
              return *target;
            }
          }
        }

        FastCloneObjectMode clone_mode =
            unsupported
                ? FastCloneObjectMode::kNotSupported
                : GetCloneModeForMap(source_map, null_proto_literal, isolate);
        auto UpdateState = [&](Handle<Map> target_map) {
          UpdateNexus(target_map);
          if (CanCacheCloneTargetMapTransition(source_map, target_map,
                                               null_proto_literal, isolate)) {
            SetCloneTargetMap(isolate, source_map, target_map, {},
                              roots.clone_object_ic_transition_symbol_handle());
          }
        };
        switch (clone_mode) {
          case FastCloneObjectMode::kIdenticalMap: {
            UpdateState(source_map);
            // When returning a map the IC miss handler re-starts from the top.
            return *source_map;
          }
          case FastCloneObjectMode::kEmptyObject: {
            UpdateNexus(handle(Smi::zero(), isolate));
            RETURN_RESULT_OR_FAILURE(
                isolate, CloneObjectSlowPath(isolate, source, flags));
          }
          case FastCloneObjectMode::kDifferentMap: {
            Handle<Object> res;
            ASSIGN_RETURN_FAILURE_ON_EXCEPTION(
                isolate, res, CloneObjectSlowPath(isolate, source, flags));
            Handle<Map> result_map(Cast<HeapObject>(res)->map(), isolate);
            if (result_map->IsInobjectSlackTrackingInProgress()) {
              return *res;
            }
            if (CanFastCloneObjectToObjectLiteral(
                    source_map, result_map, {}, null_proto_literal, isolate)) {
              DCHECK(result_map->OnlyHasSimpleProperties());
              DCHECK_EQ(source_map->GetInObjectProperties() -
                            source_map->UnusedInObjectProperties(),
                        result_map->GetInObjectProperties() -
                            result_map->UnusedInObjectProperties());
              UpdateState(result_map);
            } else {
              if (CanCacheCloneTargetMapTransition(
                      source_map, {}, null_proto_literal, isolate)) {
                SetCloneTargetMapUnsupported(
                    isolate, source_map, {},
                    roots.clone_object_ic_transition_symbol_handle());
              }
              if (nexus) {
                nexus->ConfigureMegamorphic();
              }
            }
            return *res;
          }
          case FastCloneObjectMode::kNotSupported: {
            break;
          }
        }
        DCHECK(clone_mode == FastCloneObjectMode::kNotSupported);
        if (nexus) {
          nexus->ConfigureMegamorphic();
        }
      }
    }
  }

  RETURN_RESULT_OR_FAILURE(isolate,
                           CloneObjectSlowPath(isolate, source, flags));
}

RUNTIME_FUNCTION(Runtime_StoreCallbackProperty) {
  Handle<JSObject> receiver = args.at<JSObject>(0);
  DirectHandle<JSObject> holder = args.at<JSObject>(1);
  DirectHandle<AccessorInfo> info = args.at<AccessorInfo>(2);
  Handle<Name> name = args.at<Name>(3);
  Handle<Object> value = args.at(4);
  HandleScope scope(isolate);

#ifdef V8_RUNTIME_CALL_STATS
  if (V8_UNLIKELY(TracingFlags::is_runtime_stats_enabled())) {
    RETURN_RESULT_OR_FAILURE(
        isolate, Runtime::SetObjectProperty(isolate, receiver, name, value,
                                            StoreOrigin::kMaybeKeyed));
  }
#endif

  PropertyCallbackArguments arguments(isolate, info->data(), *receiver, *holder,
                                      Nothing<ShouldThrow>());
  std::ignore = arguments.CallAccessorSetter(info, name, value);
  RETURN_FAILURE_IF_EXCEPTION(isolate);
  return *value;
}

namespace {

bool MaybeCanCloneObjectForObjectAssign(Handle<Map> source_map,
                                        Isolate* isolate) {
  FastCloneObjectMode clone_mode =
      GetCloneModeForMap(source_map, false, isolate);
  switch (clone_mode) {
    case FastCloneObjectMode::kIdenticalMap:
    case FastCloneObjectMode::kDifferentMap:
      return true;
    case FastCloneObjectMode::kNotSupported:
      return false;
    case FastCloneObjectMode::kEmptyObject:
      // Cannot happen since we should only be called with JSObjects.
      UNREACHABLE();
  }
}

}  // namespace

// Returns one of:
// * A map to be used with FastCloneJSObject
// * Undefined if fast cloning is not possible
// * True if assignment must be skipped (i.e., the runtime already did it)
RUNTIME_FUNCTION(Runtime_ObjectAssignTryFastcase) {
  HandleScope scope(isolate);
  DCHECK_EQ(2, args.length());
  auto source = Cast<HeapObject>(args.at(0));
  auto target = Cast<JSReceiver>(args.at(1));
  DCHECK(IsJSObject(*source));
  DCHECK(IsJSObject(*target));

  Handle<Map> source_map = handle(source->map(), isolate);

  Handle<Map> target_map = handle(target->map(), isolate);
  DCHECK_EQ(target_map->NumberOfOwnDescriptors(), 0);
  DCHECK(!source_map->is_dictionary_map());
  DCHECK(!target_map->is_dictionary_map());
  DCHECK(!source_map->is_deprecated());
  DCHECK(!target_map->is_deprecated());
  DCHECK(target_map->is_extensible());
  DCHECK(!IsUndefined(*source, isolate) && !IsNull(*source, isolate));

  ReadOnlyRoots roots(isolate);
  {
    std::optional<Tagged<Map>> maybe_clone_target =
        GetCloneTargetMap(isolate, source_map, target_map,
                          roots.object_assign_clone_transition_symbol_handle());
    if (V8_LIKELY(maybe_clone_target)) {
      if (maybe_clone_target->is_null()) {
        return roots.undefined_value();
      } else if (!(*maybe_clone_target)->is_deprecated()) {
        return *maybe_clone_target;
      }
    }
  }

  auto UpdateCache = [&](Handle<Map> clone_target_map) {
    if (CanCacheCloneTargetMapTransition(source_map, clone_target_map, false,
                                         isolate)) {
      SetCloneTargetMap(isolate, source_map, clone_target_map, target_map,
                        roots.object_assign_clone_transition_symbol_handle());
    }
  };
  auto UpdateCacheNotClonable = [&]() {
    SetCloneTargetMapUnsupported(
        isolate, source_map, target_map,
        roots.object_assign_clone_transition_symbol_handle());
  };

  // In case we are still slack tracking let's defer a decision. The fast case
  // does not support it.
  if (source_map->IsInobjectSlackTrackingInProgress() ||
      target_map->IsInobjectSlackTrackingInProgress()) {
    return roots.undefined_value();
  }

  if (MaybeCanCloneObjectForObjectAssign(source_map, isolate)) {
    Maybe<bool> res = JSReceiver::SetOrCopyDataProperties(
        isolate, target, source, PropertiesEnumerationMode::kEnumerationOrder);
    DCHECK(res.FromJust());
    USE(res);
    Handle<Map> clone_target_map = handle(target->map(), isolate);
    if (clone_target_map->IsInobjectSlackTrackingInProgress()) {
      return roots.true_value();
    }
    if (CanFastCloneObjectToObjectLiteral(source_map, clone_target_map,
                                          target_map, false, isolate)) {
      UpdateCache(clone_target_map);
    } else {
      UpdateCacheNotClonable();
    }
    // We already did the copying here. Thus, returning true to cause the
    // CSA builtin to skip assigning anything.
    return roots.true_value();
  }
  UpdateCacheNotClonable();
  return roots.undefined_value();
}

/**
 * Loads a property with an interceptor performing post interceptor
 * lookup if interceptor failed.
 */
RUNTIME_FUNCTION(Runtime_LoadPropertyWithInterceptor) {
  HandleScope scope(isolate);
  DCHECK_EQ(5, args.length());
  Handle<Name> name = args.at<Name>(0);
  Handle<Object> receiver = args.at(1);
  Handle<JSObject> holder = args.at<JSObject>(2);

  if (!IsJSReceiver(*receiver)) {
    ASSIGN_RETURN_FAILURE_ON_EXCEPTION(
        isolate, receiver, Object::ConvertReceiver(isolate, receiver));
  }

  {
    Handle<InterceptorInfo> interceptor(holder->GetNamedInterceptor(), isolate);
    PropertyCallbackArguments arguments(isolate, interceptor->data(), *receiver,
                                        *holder, Just(kDontThrow));

    Handle<Object> result = arguments.CallNamedGetter(interceptor, name);
    // An exception was thrown in the interceptor. Propagate.
    RETURN_FAILURE_IF_EXCEPTION_DETECTOR(isolate, arguments);

    if (!result.is_null()) {
      arguments.AcceptSideEffects();
      return *result;
    }
    // If the interceptor didn't handle the request, then there must be no
    // side effects.
  }

  LookupIterator it(isolate, receiver, name, holder);
  // Skip any lookup work until we hit the (possibly non-masking) interceptor.
  while (it.state() != LookupIterator::INTERCEPTOR ||
         !it.GetHolder<JSObject>().is_identical_to(holder)) {
    DCHECK(it.state() != LookupIterator::ACCESS_CHECK || it.HasAccess());
    it.Next();
  }
  // Skip past the interceptor.
  it.Next();
  Handle<Object> result;
  ASSIGN_RETURN_FAILURE_ON_EXCEPTION(isolate, result, Object::GetProperty(&it));

  if (it.IsFound()) return *result;

  int slot = args.tagged_index_value_at(3);
  DirectHandle<FeedbackVector> vector = args.at<FeedbackVector>(4);
  FeedbackSlot vector_slot = FeedbackVector::ToSlot(slot);
  FeedbackSlotKind slot_kind = vector->GetKind(vector_slot);
  // It could actually be any kind of load IC slot here but the predicate
  // handles all the cases properly.
  if (!LoadIC::ShouldThrowReferenceError(slot_kind)) {
    return ReadOnlyRoots(isolate).undefined_value();
  }

  // Throw a reference error.
  THROW_NEW_ERROR_RETURN_FAILURE(
      isolate, NewReferenceError(MessageTemplate::kNotDefined, it.name()));
}

RUNTIME_FUNCTION(Runtime_StorePropertyWithInterceptor) {
  HandleScope scope(isolate);
  DCHECK_EQ(3, args.length());
  // Runtime functions don't follow the IC's calling convention.
  Handle<Object> value = args.at(0);
  Handle<JSObject> receiver = args.at<JSObject>(1);
  Handle<Name> name = args.at<Name>(2);

  // TODO(ishell): Cache interceptor_holder in the store handler like we do
  // for LoadHandler::kInterceptor case.
  Handle<JSObject> interceptor_holder = receiver;
  if (IsJSGlobalProxy(*receiver) &&
      (!receiver->HasNamedInterceptor() ||
       receiver->GetNamedInterceptor()->non_masking())) {
    interceptor_holder =
        handle(Cast<JSObject>(receiver->map()->prototype()), isolate);
  }
  DCHECK(interceptor_holder->HasNamedInterceptor());
  {
    DirectHandle<InterceptorInfo> interceptor(
        interceptor_holder->GetNamedInterceptor(), isolate);

    DCHECK(!interceptor->non_masking());
    // TODO(ishell, 348688196): why is it known that it shouldn't throw?
    Maybe<ShouldThrow> should_throw = Just(kDontThrow);
    PropertyCallbackArguments args(isolate, interceptor->data(), *receiver,
                                   *receiver, should_throw);

    v8::Intercepted intercepted =
        args.CallNamedSetter(interceptor, name, value);
    // Stores initiated by StoreICs don't care about the exact result of
    // the store operation returned by the callback as long as it doesn't
    // throw an exception.
    constexpr bool ignore_return_value = true;
    InterceptorResult result;
    MAYBE_ASSIGN_RETURN_FAILURE_ON_EXCEPTION(
        isolate, result,
        args.GetBooleanReturnValue(intercepted, "Setter", ignore_return_value));

    switch (result) {
      case InterceptorResult::kFalse:
      case InterceptorResult::kTrue:
        return *value;

      case InterceptorResult::kNotIntercepted:
        // Proceed storing past the interceptor.
        break;
    }
  }

  LookupIterator it(isolate, receiver, name, receiver);
  // Skip past any access check on the receiver.
  if (it.state() == LookupIterator::ACCESS_CHECK) {
    DCHECK(it.HasAccess());
    it.Next();
  }
  // Skip past the interceptor on the receiver.
  DCHECK_EQ(LookupIterator::INTERCEPTOR, it.state());
  it.Next();

  MAYBE_RETURN(Object::SetProperty(&it, value, StoreOrigin::kNamed),
               ReadOnlyRoots(isolate).exception());
  return *value;
}

RUNTIME_FUNCTION(Runtime_LoadElementWithInterceptor) {
  // TODO(verwaest): This should probably get the holder and receiver as input.
  HandleScope scope(isolate);
  Handle<JSObject> receiver = args.at<JSObject>(0);
  DCHECK_GE(args.smi_value_at(1), 0);
  uint32_t index = args.smi_value_at(1);

  Handle<InterceptorInfo> interceptor(receiver->GetIndexedInterceptor(),
                                      isolate);
  PropertyCallbackArguments arguments(isolate, interceptor->data(), *receiver,
                                      *receiver, Just(kDontThrow));
  Handle<Object> result = arguments.CallIndexedGetter(interceptor, index);
  // An exception was thrown in the interceptor. Propagate.
  RETURN_FAILURE_IF_EXCEPTION_DETECTOR(isolate, arguments);

  if (result.is_null()) {
    LookupIterator it(isolate, receiver, index, receiver);
    DCHECK_EQ(LookupIterator::INTERCEPTOR, it.state());
    it.Next();
    ASSIGN_RETURN_FAILURE_ON_EXCEPTION(isolate, result,
                                       Object::GetProperty(&it));
  }

  return *result;
}

RUNTIME_FUNCTION(Runtime_KeyedHasIC_Miss) {
  HandleScope scope(isolate);
  DCHECK_EQ(4, args.length());
  // Runtime functions don't follow the IC's calling convention.
  Handle<Object> receiver = args.at(0);
  Handle<Object> key = args.at(1);
  int slot = args.tagged_index_value_at(2);
  Handle<HeapObject> maybe_vector = args.at<HeapObject>(3);

  Handle<FeedbackVector> vector = Handle<FeedbackVector>();
  if (!IsUndefined(*maybe_vector, isolate)) {
    DCHECK(IsFeedbackVector(*maybe_vector));
    vector = Cast<FeedbackVector>(maybe_vector);
  }
  FeedbackSlot vector_slot = FeedbackVector::ToSlot(slot);
  KeyedLoadIC ic(isolate, vector, vector_slot, FeedbackSlotKind::kHasKeyed);
  ic.UpdateState(receiver, key);
  RETURN_RESULT_OR_FAILURE(isolate, ic.Load(receiver, key));
}

RUNTIME_FUNCTION(Runtime_HasElementWithInterceptor) {
  HandleScope scope(isolate);
  Handle<JSObject> receiver = args.at<JSObject>(0);
  DCHECK_GE(args.smi_value_at(1), 0);
  uint32_t index = args.smi_value_at(1);

  {
    Handle<InterceptorInfo> interceptor(receiver->GetIndexedInterceptor(),
                                        isolate);
    PropertyCallbackArguments arguments(isolate, interceptor->data(), *receiver,
                                        *receiver, Just(kDontThrow));

    if (!IsUndefined(interceptor->query(), isolate)) {
      Handle<Object> result = arguments.CallIndexedQuery(interceptor, index);
      // An exception was thrown in the interceptor. Propagate.
      RETURN_FAILURE_IF_EXCEPTION_DETECTOR(isolate, arguments);
      if (!result.is_null()) {
        int32_t value;
        CHECK(Object::ToInt32(*result, &value));
        // TODO(ishell): PropertyAttributes::ABSENT is not exposed in the Api,
        // so it can't be officially returned. We should fix the tests instead.
        if (value == ABSENT) return ReadOnlyRoots(isolate).false_value();
        arguments.AcceptSideEffects();
        return ReadOnlyRoots(isolate).true_value();
      }
    } else if (!IsUndefined(interceptor->getter(), isolate)) {
      Handle<Object> result = arguments.CallIndexedGetter(interceptor, index);
      // An exception was thrown in the interceptor. Propagate.
      RETURN_FAILURE_IF_EXCEPTION_DETECTOR(isolate, arguments);
      if (!result.is_null()) {
        arguments.AcceptSideEffects();
        return ReadOnlyRoots(isolate).true_value();
      }
    }
    // If the interceptor didn't handle the request, then there must be no
    // side effects.
  }

  LookupIterator it(isolate, receiver, index, receiver);
  DCHECK_EQ(LookupIterator::INTERCEPTOR, it.state());
  it.Next();
  Maybe<bool> maybe = JSReceiver::HasProperty(&it);
  if (maybe.IsNothing()) return ReadOnlyRoots(isolate).exception();
  return ReadOnlyRoots(isolate).boolean_value(maybe.FromJust());
}

}  // namespace internal
}  // namespace v8<|MERGE_RESOLUTION|>--- conflicted
+++ resolved
@@ -1906,11 +1906,7 @@
   // bound by configurability or extensibility checks, and errors would've
   // been thrown if the private field already exists in the object.
   if (IsAnyDefineOwn() && !name->IsPrivateName() && IsJSObject(*object) &&
-<<<<<<< HEAD
-      !Handle<JSObject>::cast(object)->HasNamedInterceptor()) {
-=======
       !Cast<JSObject>(object)->HasNamedInterceptor()) {
->>>>>>> 56d087b1
     Maybe<bool> can_define = JSObject::CheckIfCanDefineAsConfigurable(
         isolate(), &it, value, Nothing<ShouldThrow>());
     MAYBE_RETURN_NULL(can_define);
@@ -2629,11 +2625,7 @@
     size_t index;
     key_is_valid_index = IntPtrKeyToSize(maybe_index, receiver, &index);
     if (is_jsobject && !is_arguments && key_is_valid_index) {
-<<<<<<< HEAD
-      Handle<JSObject> receiver_object = Handle<JSObject>::cast(object);
-=======
       DirectHandle<JSObject> receiver_object = Cast<JSObject>(object);
->>>>>>> 56d087b1
       store_mode = GetStoreMode(receiver_object, index);
     }
   }
