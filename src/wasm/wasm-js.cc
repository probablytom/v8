--- conflicted
+++ resolved
@@ -1905,11 +1905,7 @@
 
   i::Handle<i::JSObject> tag_object =
       i::WasmTagObject::New(i_isolate, &sig, canonical_type_index, tag,
-<<<<<<< HEAD
-                            i_isolate->factory()->undefined_value());
-=======
                             i::Handle<i::WasmTrustedInstanceData>());
->>>>>>> 56d087b1
   info.GetReturnValue().Set(Utils::ToLocal(tag_object));
 }
 
@@ -1953,19 +1949,11 @@
   return i::WasmExceptionPackage::GetEncodedSize(&sig);
 }
 
-<<<<<<< HEAD
-void EncodeExceptionValues(v8::Isolate* isolate,
-                           i::Handle<i::PodArray<i::wasm::ValueType>> signature,
-                           i::Handle<i::WasmTagObject> tag_object,
-                           const Local<Value>& arg, ErrorThrower* thrower,
-                           i::Handle<i::FixedArray> values_out) {
-=======
 void EncodeExceptionValues(
     v8::Isolate* isolate,
     i::DirectHandle<i::PodArray<i::wasm::ValueType>> signature,
     i::DirectHandle<i::WasmTagObject> tag_object, const Local<Value>& arg,
     ErrorThrower* thrower, i::DirectHandle<i::FixedArray> values_out) {
->>>>>>> 56d087b1
   Local<Context> context = isolate->GetCurrentContext();
   uint32_t index = 0;
   if (!arg->IsObject()) {
@@ -2021,23 +2009,6 @@
       case i::wasm::kRefNull: {
         const char* error_message;
         i::Handle<i::Object> value_handle = Utils::OpenHandle(*value);
-<<<<<<< HEAD
-
-        if (type.has_index()) {
-          // Canonicalize the type using the tag's original module.
-          i::Tagged<i::HeapObject> maybe_instance = tag_object->instance();
-          CHECK(!i::IsUndefined(maybe_instance));
-          auto instance = i::WasmInstanceObject::cast(maybe_instance);
-          const i::wasm::WasmModule* module = instance->module();
-          uint32_t canonical_index =
-              module->isorecursive_canonical_type_ids[type.ref_index()];
-          type = i::wasm::ValueType::RefMaybeNull(canonical_index,
-                                                  type.nullability());
-        }
-
-        if (!internal::wasm::JSToWasmObject(i_isolate, value_handle, type,
-                                            &error_message)
-=======
         uint32_t canonical_index = i::wasm::kInvalidCanonicalIndex;
         if (type.has_index()) {
           // Canonicalize the type using the tag's original module.
@@ -2051,7 +2022,6 @@
         }
         if (!i::wasm::JSToWasmObject(i_isolate, value_handle, type,
                                      canonical_index, &error_message)
->>>>>>> 56d087b1
                  .ToHandle(&value_handle)) {
           thrower->TypeError("%s", error_message);
           return;
@@ -2218,15 +2188,8 @@
 i::Handle<i::JSFunction> NewPromisingWasmExportedFunction(
     i::Isolate* i_isolate, i::DirectHandle<i::WasmExportedFunctionData> data,
     ErrorThrower& thrower, bool with_suspender_param) {
-<<<<<<< HEAD
-  i::Handle<i::WasmTrustedInstanceData> trusted_instance_data(
-      i::WasmTrustedInstanceData::cast(
-          data->instance()->trusted_data(i_isolate)),
-      i_isolate);
-=======
   i::DirectHandle<i::WasmTrustedInstanceData> trusted_instance_data{
       data->instance_data(), i_isolate};
->>>>>>> 56d087b1
   int func_index = data->function_index();
   const i::wasm::WasmModule* module = trusted_instance_data->module();
   int sig_index = module->functions[func_index].sig_index;
@@ -3469,11 +3432,7 @@
     static constexpr uint32_t kInitialCanonicalTypeIndex = 0;
     Handle<JSObject> js_tag_object = WasmTagObject::New(
         isolate, &kWasmExceptionTagSignature, kInitialCanonicalTypeIndex,
-<<<<<<< HEAD
-        js_tag, isolate->factory()->undefined_value());
-=======
         js_tag, Handle<WasmTrustedInstanceData>());
->>>>>>> 56d087b1
     native_context->set_wasm_js_tag(*js_tag_object);
     JSObject::AddProperty(isolate, webassembly, "JSTag", js_tag_object,
                           ro_attributes);
