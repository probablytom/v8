// Copyright 2019 the V8 project authors. All rights reserved.
// Use of this source code is governed by a BSD-style license that can be
// found in the LICENSE file.

#include "src/wasm/module-instantiate.h"

#include "src/api/api-inl.h"
#include "src/asmjs/asm-js.h"
#include "src/base/atomicops.h"
#include "src/codegen/compiler.h"
#include "src/compiler/wasm-compiler.h"
#include "src/logging/counters-scopes.h"
#include "src/logging/metrics.h"
#include "src/numbers/conversions-inl.h"
#include "src/objects/descriptor-array-inl.h"
#include "src/objects/property-descriptor.h"
#include "src/objects/torque-defined-classes.h"
#include "src/tracing/trace-event.h"
#include "src/utils/utils.h"
#include "src/wasm/code-space-access.h"
#include "src/wasm/constant-expression-interface.h"
#include "src/wasm/module-compiler.h"
#include "src/wasm/module-decoder-impl.h"
#include "src/wasm/pgo.h"
#include "src/wasm/wasm-constants.h"
#include "src/wasm/wasm-engine.h"
#include "src/wasm/wasm-external-refs.h"
#include "src/wasm/wasm-import-wrapper-cache.h"
#include "src/wasm/wasm-module.h"
#include "src/wasm/wasm-objects-inl.h"
#include "src/wasm/wasm-opcodes-inl.h"
#include "src/wasm/wasm-subtyping.h"

#ifdef V8_USE_SIMULATOR_WITH_GENERIC_C_CALLS
#include "src/execution/simulator-base.h"
#endif  // V8_USE_SIMULATOR_WITH_GENERIC_C_CALLS

#define TRACE(...)                                          \
  do {                                                      \
    if (v8_flags.trace_wasm_instances) PrintF(__VA_ARGS__); \
  } while (false)

namespace v8::internal::wasm {

namespace {

uint8_t* raw_buffer_ptr(MaybeHandle<JSArrayBuffer> buffer, int offset) {
  return static_cast<uint8_t*>(buffer.ToHandleChecked()->backing_store()) +
         offset;
}

using ImportWrapperQueue =
    WrapperQueue<WasmImportWrapperCache::CacheKey, const FunctionSig*,
                 WasmImportWrapperCache::CacheKeyHash>;

class CompileImportWrapperJob final : public JobTask {
 public:
  CompileImportWrapperJob(
      Counters* counters, NativeModule* native_module,
      ImportWrapperQueue* queue,
      WasmImportWrapperCache::ModificationScope* cache_scope)
      : counters_(counters),
        native_module_(native_module),
        queue_(queue),
        cache_scope_(cache_scope) {}

  size_t GetMaxConcurrency(size_t worker_count) const override {
    size_t flag_limit = static_cast<size_t>(
        std::max(1, v8_flags.wasm_num_compilation_tasks.value()));
    // Add {worker_count} to the queue size because workers might still be
    // processing units that have already been popped from the queue.
    return std::min(flag_limit, worker_count + queue_->size());
  }

  void Run(JobDelegate* delegate) override {
    TRACE_EVENT0("v8.wasm", "wasm.CompileImportWrapperJob.Run");
    while (base::Optional<std::pair<const WasmImportWrapperCache::CacheKey,
                                    const FunctionSig*>>
               key = queue_->pop()) {
      // TODO(wasm): Batch code publishing, to avoid repeated locking and
      // permission switching.
      CompileImportWrapper(native_module_, counters_, key->first.kind,
                           key->second, key->first.canonical_type_index,
                           key->first.expected_arity, key->first.suspend,
                           cache_scope_);
      if (delegate->ShouldYield()) return;
    }
  }

 private:
  Counters* const counters_;
  NativeModule* const native_module_;
  ImportWrapperQueue* const queue_;
  WasmImportWrapperCache::ModificationScope* const cache_scope_;
};

Handle<Map> CreateStructMap(Isolate* isolate, const WasmModule* module,
                            int struct_index, Handle<Map> opt_rtt_parent,
                            Handle<WasmTrustedInstanceData> trusted_data,
                            Handle<WasmInstanceObject> instance) {
  const wasm::StructType* type = module->struct_type(struct_index);
  const int inobject_properties = 0;
  // We have to use the variable size sentinel because the instance size
  // stored directly in a Map is capped at 255 pointer sizes.
  const int map_instance_size = kVariableSizeSentinel;
  const InstanceType instance_type = WASM_STRUCT_TYPE;
  // TODO(jkummerow): If NO_ELEMENTS were supported, we could use that here.
  const ElementsKind elements_kind = TERMINAL_FAST_ELEMENTS_KIND;
  DirectHandle<WasmTypeInfo> type_info = isolate->factory()->NewWasmTypeInfo(
      reinterpret_cast<Address>(type), opt_rtt_parent, trusted_data,
      struct_index);
  Handle<Map> map = isolate->factory()->NewContextfulMap(
      instance, instance_type, map_instance_size, elements_kind,
      inobject_properties);
  map->set_wasm_type_info(*type_info);
  map->SetInstanceDescriptors(isolate,
                              *isolate->factory()->empty_descriptor_array(), 0);
  map->set_is_extensible(false);
  const int real_instance_size = WasmStruct::Size(type);
  WasmStruct::EncodeInstanceSizeInMap(real_instance_size, *map);
  return map;
}

Handle<Map> CreateArrayMap(Isolate* isolate, const WasmModule* module,
                           int array_index, Handle<Map> opt_rtt_parent,
                           Handle<WasmTrustedInstanceData> trusted_data,
                           Handle<WasmInstanceObject> instance) {
  const wasm::ArrayType* type = module->array_type(array_index);
  const int inobject_properties = 0;
  const int instance_size = kVariableSizeSentinel;
  const InstanceType instance_type = WASM_ARRAY_TYPE;
  const ElementsKind elements_kind = TERMINAL_FAST_ELEMENTS_KIND;
  DirectHandle<WasmTypeInfo> type_info = isolate->factory()->NewWasmTypeInfo(
      reinterpret_cast<Address>(type), opt_rtt_parent, trusted_data,
      array_index);
  Handle<Map> map = isolate->factory()->NewContextfulMap(
      instance, instance_type, instance_size, elements_kind,
      inobject_properties);
  map->set_wasm_type_info(*type_info);
  map->SetInstanceDescriptors(isolate,
                              *isolate->factory()->empty_descriptor_array(), 0);
  map->set_is_extensible(false);
  WasmArray::EncodeElementSizeInMap(type->element_type().value_kind_size(),
                                    *map);
  return map;
}

}  // namespace

void CreateMapForType(Isolate* isolate, const WasmModule* module,
                      int type_index,
                      Handle<WasmTrustedInstanceData> trusted_data,
                      Handle<WasmInstanceObject> instance,
                      Handle<FixedArray> maybe_shared_maps) {
  // Recursive calls for supertypes may already have created this map.
  if (IsMap(maybe_shared_maps->get(type_index))) return;

  Handle<WeakArrayList> canonical_rtts;
  uint32_t canonical_type_index =
      module->isorecursive_canonical_type_ids[type_index];

  // Try to find the canonical map for this type in the isolate store.
  canonical_rtts = handle(isolate->heap()->wasm_canonical_rtts(), isolate);
  DCHECK_GT(static_cast<uint32_t>(canonical_rtts->length()),
            canonical_type_index);
  Tagged<MaybeObject> maybe_canonical_map =
      canonical_rtts->Get(canonical_type_index);
  if (maybe_canonical_map.IsStrongOrWeak() &&
      IsMap(maybe_canonical_map.GetHeapObject())) {
    maybe_shared_maps->set(type_index, maybe_canonical_map.GetHeapObject());
    return;
  }

  Handle<Map> rtt_parent;
  // If the type with {type_index} has an explicit supertype, make sure the
  // map for that supertype is created first, so that the supertypes list
  // that's cached on every RTT can be set up correctly.
  uint32_t supertype = module->supertype(type_index);
  if (supertype != kNoSuperType) {
    // This recursion is safe, because kV8MaxRttSubtypingDepth limits the
    // number of recursive steps, so we won't overflow the stack.
    CreateMapForType(isolate, module, supertype, trusted_data, instance,
                     maybe_shared_maps);
    // We look up the supertype in {maybe_shared_maps} as a shared type can only
    // inherit from a shared type and vice verca.
    rtt_parent = handle(Cast<Map>(maybe_shared_maps->get(supertype)), isolate);
  }
  Handle<Map> map;
  switch (module->types[type_index].kind) {
    case TypeDefinition::kStruct:
      map = CreateStructMap(isolate, module, type_index, rtt_parent,
                            trusted_data, instance);
      break;
    case TypeDefinition::kArray:
      map = CreateArrayMap(isolate, module, type_index, rtt_parent,
                           trusted_data, instance);
      break;
    case TypeDefinition::kFunction:
      map = CreateFuncRefMap(isolate, rtt_parent);
      break;
  }
  canonical_rtts->Set(canonical_type_index, MakeWeak(*map));
  maybe_shared_maps->set(type_index, *map);
}

namespace {

bool CompareWithNormalizedCType(const CTypeInfo& info, ValueType expected,
                                CFunctionInfo::Int64Representation int64_rep) {
  MachineType t = MachineType::TypeForCType(info);
  // Wasm representation of bool is i32 instead of i1.
  if (t.semantic() == MachineSemantic::kBool) {
    return expected == kWasmI32;
  }

  if (t.representation() == MachineRepresentation::kWord64) {
    if (int64_rep == CFunctionInfo::Int64Representation::kBigInt) {
      return expected == kWasmI64;
    }
    DCHECK_EQ(int64_rep, CFunctionInfo::Int64Representation::kNumber);
    return expected == kWasmI32 || expected == kWasmF32 || expected == kWasmF64;
  }
  return t.representation() == expected.machine_representation();
}

enum class ReceiverKind { kFirstParamIsReceiver, kAnyReceiver };

bool IsSupportedWasmFastApiFunction(Isolate* isolate,
                                    const wasm::FunctionSig* expected_sig,
                                    Tagged<SharedFunctionInfo> shared,
                                    ReceiverKind receiver_kind,
                                    int* out_index) {
  if (!shared->IsApiFunction()) {
    return false;
  }
  if (shared->api_func_data()->GetCFunctionsCount() == 0) {
    return false;
  }
  if (receiver_kind == ReceiverKind::kAnyReceiver &&
      !shared->api_func_data()->accept_any_receiver()) {
    return false;
  }
  if (receiver_kind == ReceiverKind::kAnyReceiver &&
      !IsUndefined(shared->api_func_data()->signature())) {
    // TODO(wasm): CFunctionInfo* signature check.
    return false;
  }

  const auto log_imported_function_mismatch = [&shared, isolate](
                                                  int func_index,
                                                  const char* reason) {
    if (v8_flags.trace_opt) {
      CodeTracer::Scope scope(isolate->GetCodeTracer());
      PrintF(scope.file(), "[disabled optimization for ");
      ShortPrint(*shared, scope.file());
      PrintF(scope.file(),
             " for C function %d, reason: the signature of the imported "
             "function in the Wasm module doesn't match that of the Fast API "
             "function (%s)]\n",
             func_index, reason);
    }
  };

  // C functions only have one return value.
  if (expected_sig->return_count() > 1) {
    // Here and below, we log when the function we call is declared as an Api
    // function but we cannot optimize the call, which might be unxepected. In
    // that case we use the "slow" path making a normal Wasm->JS call and
    // calling the "slow" callback specified in FunctionTemplate::New().
    log_imported_function_mismatch(0, "too many return values");
    return false;
  }

  for (int c_func_id = 0, end = shared->api_func_data()->GetCFunctionsCount();
       c_func_id < end; ++c_func_id) {
    const CFunctionInfo* info =
        shared->api_func_data()->GetCSignature(c_func_id);
    if (!compiler::IsFastCallSupportedSignature(info)) {
      log_imported_function_mismatch(c_func_id,
                                     "signature not supported by the fast API");
      continue;
    }

    CTypeInfo return_info = info->ReturnInfo();
    // Unsupported if return type doesn't match.
    if (expected_sig->return_count() == 0 &&
        return_info.GetType() != CTypeInfo::Type::kVoid) {
      log_imported_function_mismatch(c_func_id, "too few return values");
      continue;
    }
    // Unsupported if return type doesn't match.
    if (expected_sig->return_count() == 1) {
      if (return_info.GetType() == CTypeInfo::Type::kVoid) {
        log_imported_function_mismatch(c_func_id, "too many return values");
        continue;
      }
      if (!CompareWithNormalizedCType(return_info, expected_sig->GetReturn(0),
                                      info->GetInt64Representation())) {
        log_imported_function_mismatch(c_func_id, "mismatching return value");
        continue;
      }
    }

    if (receiver_kind == ReceiverKind::kFirstParamIsReceiver) {
      if (expected_sig->parameter_count() < 1) {
        log_imported_function_mismatch(
            c_func_id, "at least one parameter is needed as the receiver");
        continue;
      }
      if (!expected_sig->GetParam(0).is_reference()) {
        log_imported_function_mismatch(c_func_id,
                                       "the receiver has to be a reference");
        continue;
      }
    }

    int param_offset =
        receiver_kind == ReceiverKind::kFirstParamIsReceiver ? 1 : 0;
    // Unsupported if arity doesn't match.
    if (expected_sig->parameter_count() - param_offset !=
        info->ArgumentCount() - 1) {
      log_imported_function_mismatch(c_func_id, "mismatched arity");
      continue;
    }
    // Unsupported if any argument types don't match.
    bool param_mismatch = false;
    for (unsigned int i = 0; i < expected_sig->parameter_count() - param_offset;
         ++i) {
      int sig_index = i + param_offset;
      // Arg 0 is the receiver, skip over it since either the receiver does not
      // matter, or we already checked it above.
      CTypeInfo arg = info->ArgumentInfo(i + 1);
      if (!CompareWithNormalizedCType(arg, expected_sig->GetParam(sig_index),
                                      info->GetInt64Representation())) {
        log_imported_function_mismatch(c_func_id, "parameter type mismatch");
        param_mismatch = true;
        break;
      }
      if (arg.GetSequenceType() == CTypeInfo::SequenceType::kIsSequence) {
        log_imported_function_mismatch(c_func_id,
                                       "sequence types are not allowed");
        param_mismatch = true;
        break;
      }
    }
    if (param_mismatch) {
      continue;
    }
    *out_index = c_func_id;
    return true;
  }
  return false;
}

bool ResolveBoundJSFastApiFunction(const wasm::FunctionSig* expected_sig,
                                   DirectHandle<JSReceiver> callable) {
  DirectHandle<JSFunction> target;
  if (IsJSBoundFunction(*callable)) {
    auto bound_target = Cast<JSBoundFunction>(callable);
    // Nested bound functions and arguments not supported yet.
    if (bound_target->bound_arguments()->length() > 0) {
      return false;
    }
    if (IsJSBoundFunction(bound_target->bound_target_function())) {
      return false;
    }
    DirectHandle<JSReceiver> bound_target_function(
        bound_target->bound_target_function(), callable->GetIsolate());
    if (!IsJSFunction(*bound_target_function)) {
      return false;
    }
    target = Cast<JSFunction>(bound_target_function);
  } else if (IsJSFunction(*callable)) {
    target = Cast<JSFunction>(callable);
  } else {
    return false;
  }

  Isolate* isolate = target->GetIsolate();
  DirectHandle<SharedFunctionInfo> shared(target->shared(), isolate);
  int api_function_index = -1;
  // The fast API call wrapper currently does not support function overloading.
  // Therefore, if the matching function is not function 0, the fast API cannot
  // be used.
  return IsSupportedWasmFastApiFunction(isolate, expected_sig, *shared,
                                        ReceiverKind::kAnyReceiver,
                                        &api_function_index) &&
         api_function_index == 0;
}

bool IsStringRef(wasm::ValueType type) {
  return type.is_reference_to(wasm::HeapType::kString);
}

bool IsExternRef(wasm::ValueType type) {
  return type.is_reference_to(wasm::HeapType::kExtern);
}

bool IsStringOrExternRef(wasm::ValueType type) {
  return IsStringRef(type) || IsExternRef(type);
}

bool IsDataViewGetterSig(const wasm::FunctionSig* sig,
                         wasm::ValueType return_type) {
  return sig->parameter_count() == 3 && sig->return_count() == 1 &&
         sig->GetParam(0) == wasm::kWasmExternRef &&
         sig->GetParam(1) == wasm::kWasmI32 &&
         sig->GetParam(2) == wasm::kWasmI32 && sig->GetReturn(0) == return_type;
}

bool IsDataViewSetterSig(const wasm::FunctionSig* sig,
                         wasm::ValueType value_type) {
  return sig->parameter_count() == 4 && sig->return_count() == 0 &&
         sig->GetParam(0) == wasm::kWasmExternRef &&
         sig->GetParam(1) == wasm::kWasmI32 && sig->GetParam(2) == value_type &&
         sig->GetParam(3) == wasm::kWasmI32;
}

const MachineSignature* GetFunctionSigForFastApiImport(
    Zone* zone, const CFunctionInfo* info) {
  uint32_t arg_count = info->ArgumentCount();
  uint32_t ret_count =
      info->ReturnInfo().GetType() == CTypeInfo::Type::kVoid ? 0 : 1;
  constexpr uint32_t param_offset = 1;

  MachineSignature::Builder sig_builder(zone, ret_count,
                                        arg_count - param_offset);
  if (ret_count) {
    sig_builder.AddReturn(MachineType::TypeForCType(info->ReturnInfo()));
  }

  for (uint32_t i = param_offset; i < arg_count; ++i) {
    sig_builder.AddParam(MachineType::TypeForCType(info->ArgumentInfo(i)));
  }
  return sig_builder.Build();
}

// This detects imports of the forms:
// - `Function.prototype.call.bind(foo)`, where `foo` is something that has a
//   Builtin id.
// - JSFunction with Builtin id (e.g. `parseFloat`).
WellKnownImport CheckForWellKnownImport(
    DirectHandle<WasmTrustedInstanceData> trusted_instance_data, int func_index,
    DirectHandle<JSReceiver> callable, const wasm::FunctionSig* sig) {
  WellKnownImport kGeneric = WellKnownImport::kGeneric;  // "using" is C++20.
  if (trusted_instance_data.is_null()) return kGeneric;
  // Check for plain JS functions.
  if (IsJSFunction(*callable)) {
    Tagged<SharedFunctionInfo> sfi = Cast<JSFunction>(*callable)->shared();
    if (!sfi->HasBuiltinId()) return kGeneric;
    // This needs to be a separate switch because it allows other cases than
    // the one below. Merging them would be invalid, because we would then
    // recognize receiver-requiring methods even when they're (erroneously)
    // being imported such that they don't get a receiver.
    switch (sfi->builtin_id()) {
        // =================================================================
        // String-related imports that aren't part of the JS String Builtins
        // proposal.
      case Builtin::kNumberParseFloat:
        if (sig->parameter_count() == 1 && sig->return_count() == 1 &&
            IsStringRef(sig->GetParam(0)) &&
            sig->GetReturn(0) == wasm::kWasmF64) {
          return WellKnownImport::kParseFloat;
        }
        break;
      default:
        break;
    }
    return kGeneric;
  }

  // Check for bound JS functions.
  // First part: check that the callable is a bound function whose target
  // is {Function.prototype.call}, and which only binds a receiver.
  if (!IsJSBoundFunction(*callable)) return kGeneric;
  auto bound = Cast<JSBoundFunction>(callable);
  if (bound->bound_arguments()->length() != 0) return kGeneric;
  if (!IsJSFunction(bound->bound_target_function())) return kGeneric;
  Tagged<SharedFunctionInfo> sfi =
      Cast<JSFunction>(bound->bound_target_function())->shared();
  if (!sfi->HasBuiltinId()) return kGeneric;
  if (sfi->builtin_id() != Builtin::kFunctionPrototypeCall) return kGeneric;
  // Second part: check if the bound receiver is one of the builtins for which
  // we have special-cased support.
  Tagged<Object> bound_this = bound->bound_this();
  if (!IsJSFunction(bound_this)) return kGeneric;
  sfi = Cast<JSFunction>(bound_this)->shared();
  Isolate* isolate = Cast<JSFunction>(bound_this)->GetIsolate();
  int out_api_function_index = -1;
  if (v8_flags.wasm_fast_api &&
      IsSupportedWasmFastApiFunction(isolate, sig, sfi,
                                     ReceiverKind::kFirstParamIsReceiver,
                                     &out_api_function_index)) {
    Tagged<FunctionTemplateInfo> func_data = sfi->api_func_data();
    NativeModule* native_module = trusted_instance_data->native_module();
    if (!native_module->TrySetFastApiCallTarget(
            func_index, func_data->GetCFunction(out_api_function_index))) {
      return kGeneric;
    }
#ifdef V8_USE_SIMULATOR_WITH_GENERIC_C_CALLS
    Address c_functions[] = {func_data->GetCFunction(0)};
    const v8::CFunctionInfo* const c_signatures[] = {
        func_data->GetCSignature(0)};
    isolate->simulator_data()->RegisterFunctionsAndSignatures(c_functions,
                                                              c_signatures, 1);
#endif  //  V8_USE_SIMULATOR_WITH_GENERIC_C_CALLS
    // Store the signature of the C++ function in the native_module. We check
    // first if the signature already exists in the native_module such that we
    // do not create a copy of the signature unnecessarily. Since
    // `has_fast_api_signature` and `set_fast_api_signature` don't happen
    // atomically, it is still possible that multiple copies of the signature
    // get created. However, the `TrySetFastApiCallTarget` above guarantees that
    // if there are concurrent calls to `set_cast_api_signature`, then all calls
    // would store the same signature to the native module.
    if (!native_module->has_fast_api_signature(func_index)) {
      native_module->set_fast_api_signature(
          func_index, GetFunctionSigForFastApiImport(
                          &native_module->module()->signature_zone,
                          func_data->GetCSignature(out_api_function_index)));
    }

    DirectHandle<HeapObject> js_signature(sfi->api_func_data()->signature(),
                                          isolate);
    DirectHandle<Object> callback_data(
        sfi->api_func_data()->callback_data(kAcquireLoad), isolate);
    DirectHandle<WasmFastApiCallData> fast_api_call_data =
        isolate->factory()->NewWasmFastApiCallData(js_signature, callback_data);
    trusted_instance_data->well_known_imports()->set(func_index,
                                                     *fast_api_call_data);
    return WellKnownImport::kFastAPICall;
  }
  if (!sfi->HasBuiltinId()) return kGeneric;
  switch (sfi->builtin_id()) {
#if V8_INTL_SUPPORT
    case Builtin::kStringPrototypeToLocaleLowerCase:
      if (sig->parameter_count() == 2 && sig->return_count() == 1 &&
          IsStringRef(sig->GetParam(0)) && IsStringRef(sig->GetParam(1)) &&
          IsStringRef(sig->GetReturn(0))) {
        DCHECK_GE(func_index, 0);
        trusted_instance_data->well_known_imports()->set(func_index,
                                                         bound_this);
        return WellKnownImport::kStringToLocaleLowerCaseStringref;
      }
      break;
    case Builtin::kStringPrototypeToLowerCaseIntl:
      if (sig->parameter_count() == 1 && sig->return_count() == 1 &&
          IsStringRef(sig->GetParam(0)) && IsStringRef(sig->GetReturn(0))) {
        return WellKnownImport::kStringToLowerCaseStringref;
      } else if (sig->parameter_count() == 1 && sig->return_count() == 1 &&
                 sig->GetParam(0) == wasm::kWasmExternRef &&
                 sig->GetReturn(0) == wasm::kWasmExternRef) {
        return WellKnownImport::kStringToLowerCaseImported;
      }
      break;
#endif
    case Builtin::kDataViewPrototypeGetBigInt64:
      if (IsDataViewGetterSig(sig, wasm::kWasmI64)) {
        return WellKnownImport::kDataViewGetBigInt64;
      }
      break;
    case Builtin::kDataViewPrototypeGetBigUint64:
      if (IsDataViewGetterSig(sig, wasm::kWasmI64)) {
        return WellKnownImport::kDataViewGetBigUint64;
      }
      break;
    case Builtin::kDataViewPrototypeGetFloat32:
      if (IsDataViewGetterSig(sig, wasm::kWasmF32)) {
        return WellKnownImport::kDataViewGetFloat32;
      }
      break;
    case Builtin::kDataViewPrototypeGetFloat64:
      if (IsDataViewGetterSig(sig, wasm::kWasmF64)) {
        return WellKnownImport::kDataViewGetFloat64;
      }
      break;
    case Builtin::kDataViewPrototypeGetInt8:
      if (sig->parameter_count() == 2 && sig->return_count() == 1 &&
          sig->GetParam(0) == wasm::kWasmExternRef &&
          sig->GetParam(1) == wasm::kWasmI32 &&
          sig->GetReturn(0) == wasm::kWasmI32) {
        return WellKnownImport::kDataViewGetInt8;
      }
      break;
    case Builtin::kDataViewPrototypeGetInt16:
      if (IsDataViewGetterSig(sig, wasm::kWasmI32)) {
        return WellKnownImport::kDataViewGetInt16;
      }
      break;
    case Builtin::kDataViewPrototypeGetInt32:
      if (IsDataViewGetterSig(sig, wasm::kWasmI32)) {
        return WellKnownImport::kDataViewGetInt32;
      }
      break;
    case Builtin::kDataViewPrototypeGetUint8:
      if (sig->parameter_count() == 2 && sig->return_count() == 1 &&
          sig->GetParam(0) == wasm::kWasmExternRef &&
          sig->GetParam(1) == wasm::kWasmI32 &&
          sig->GetReturn(0) == wasm::kWasmI32) {
        return WellKnownImport::kDataViewGetUint8;
      }
      break;
    case Builtin::kDataViewPrototypeGetUint16:
      if (IsDataViewGetterSig(sig, wasm::kWasmI32)) {
        return WellKnownImport::kDataViewGetUint16;
      }
      break;
    case Builtin::kDataViewPrototypeGetUint32:
      if (IsDataViewGetterSig(sig, wasm::kWasmI32)) {
        return WellKnownImport::kDataViewGetUint32;
      }
      break;

    case Builtin::kDataViewPrototypeSetBigInt64:
      if (IsDataViewSetterSig(sig, wasm::kWasmI64)) {
        return WellKnownImport::kDataViewSetBigInt64;
      }
      break;
    case Builtin::kDataViewPrototypeSetBigUint64:
      if (IsDataViewSetterSig(sig, wasm::kWasmI64)) {
        return WellKnownImport::kDataViewSetBigUint64;
      }
      break;
    case Builtin::kDataViewPrototypeSetFloat32:
      if (IsDataViewSetterSig(sig, wasm::kWasmF32)) {
        return WellKnownImport::kDataViewSetFloat32;
      }
      break;
    case Builtin::kDataViewPrototypeSetFloat64:
      if (IsDataViewSetterSig(sig, wasm::kWasmF64)) {
        return WellKnownImport::kDataViewSetFloat64;
      }
      break;
    case Builtin::kDataViewPrototypeSetInt8:
      if (sig->parameter_count() == 3 && sig->return_count() == 0 &&
          sig->GetParam(0) == wasm::kWasmExternRef &&
          sig->GetParam(1) == wasm::kWasmI32 &&
          sig->GetParam(2) == wasm::kWasmI32) {
        return WellKnownImport::kDataViewSetInt8;
      }
      break;
    case Builtin::kDataViewPrototypeSetInt16:
      if (IsDataViewSetterSig(sig, wasm::kWasmI32)) {
        return WellKnownImport::kDataViewSetInt16;
      }
      break;
    case Builtin::kDataViewPrototypeSetInt32:
      if (IsDataViewSetterSig(sig, wasm::kWasmI32)) {
        return WellKnownImport::kDataViewSetInt32;
      }
      break;
    case Builtin::kDataViewPrototypeSetUint8:
      if (sig->parameter_count() == 3 && sig->return_count() == 0 &&
          sig->GetParam(0) == wasm::kWasmExternRef &&
          sig->GetParam(1) == wasm::kWasmI32 &&
          sig->GetParam(2) == wasm::kWasmI32) {
        return WellKnownImport::kDataViewSetUint8;
      }
      break;
    case Builtin::kDataViewPrototypeSetUint16:
      if (IsDataViewSetterSig(sig, wasm::kWasmI32)) {
        return WellKnownImport::kDataViewSetUint16;
      }
      break;
    case Builtin::kDataViewPrototypeSetUint32:
      if (IsDataViewSetterSig(sig, wasm::kWasmI32)) {
        return WellKnownImport::kDataViewSetUint32;
      }
      break;
    case Builtin::kDataViewPrototypeGetByteLength:
      if (sig->parameter_count() == 1 && sig->return_count() == 1 &&
          sig->GetParam(0) == wasm::kWasmExternRef &&
          sig->GetReturn(0) == kWasmF64) {
        return WellKnownImport::kDataViewByteLength;
      }
      break;
    case Builtin::kNumberPrototypeToString:
      if (sig->parameter_count() == 2 && sig->return_count() == 1 &&
          sig->GetParam(0) == wasm::kWasmI32 &&
          sig->GetParam(1) == wasm::kWasmI32 &&
          IsStringOrExternRef(sig->GetReturn(0))) {
        return WellKnownImport::kIntToString;
      }
      if (sig->parameter_count() == 1 && sig->return_count() == 1 &&
          sig->GetParam(0) == wasm::kWasmF64 &&
          IsStringOrExternRef(sig->GetReturn(0))) {
        return WellKnownImport::kDoubleToString;
      }
      break;
    case Builtin::kStringPrototypeIndexOf:
      // (string, string, i32) -> (i32).
      if (sig->parameter_count() == 3 && sig->return_count() == 1 &&
          IsStringRef(sig->GetParam(0)) && IsStringRef(sig->GetParam(1)) &&
          sig->GetParam(2) == wasm::kWasmI32 &&
          sig->GetReturn(0) == wasm::kWasmI32) {
        return WellKnownImport::kStringIndexOf;
      } else if (sig->parameter_count() == 3 && sig->return_count() == 1 &&
                 sig->GetParam(0) == wasm::kWasmExternRef &&
                 sig->GetParam(1) == wasm::kWasmExternRef &&
                 sig->GetParam(2) == wasm::kWasmI32 &&
                 sig->GetReturn(0) == wasm::kWasmI32) {
        return WellKnownImport::kStringIndexOfImported;
      }
      break;
    default:
      break;
  }
  return kGeneric;
}

}  // namespace

WasmImportData::WasmImportData(
    DirectHandle<WasmTrustedInstanceData> trusted_instance_data, int func_index,
    Handle<JSReceiver> callable, const wasm::FunctionSig* expected_sig,
    uint32_t expected_canonical_type_index, WellKnownImport preknown_import) {
  SetCallable(callable->GetIsolate(), callable);
  kind_ = ComputeKind(trusted_instance_data, func_index, expected_sig,
                      expected_canonical_type_index, preknown_import);
}

void WasmImportData::SetCallable(Isolate* isolate,
                                 Tagged<JSReceiver> callable) {
  SetCallable(isolate, handle(callable, isolate));
}
void WasmImportData::SetCallable(Isolate* isolate,
                                 Handle<JSReceiver> callable) {
  callable_ = callable;
  trusted_function_data_ = {};
  if (!IsJSFunction(*callable)) return;
  Tagged<SharedFunctionInfo> sfi = Cast<JSFunction>(*callable_)->shared();
  if (sfi->HasWasmFunctionData()) {
    trusted_function_data_ = handle(sfi->wasm_function_data(), isolate);
  }
}

ImportCallKind WasmImportData::ComputeKind(
    DirectHandle<WasmTrustedInstanceData> trusted_instance_data, int func_index,
    const wasm::FunctionSig* expected_sig,
    uint32_t expected_canonical_type_index, WellKnownImport preknown_import) {
  // If we already have a compile-time import, simply pass that through.
  if (IsCompileTimeImport(preknown_import)) {
    well_known_status_ = preknown_import;
    DCHECK(IsJSFunction(*callable_));
    DCHECK_EQ(Cast<JSFunction>(*callable_)
                  ->shared()
                  ->internal_formal_parameter_count_without_receiver(),
              expected_sig->parameter_count());
    return ImportCallKind::kJSFunctionArityMatch;
  }
  Isolate* isolate = callable_->GetIsolate();
  if (IsWasmSuspendingObject(*callable_)) {
    suspend_ = kSuspend;
    SetCallable(isolate, Cast<WasmSuspendingObject>(*callable_)->callable());
  }
  if (!trusted_function_data_.is_null() &&
      IsWasmExportedFunctionData(*trusted_function_data_)) {
    Tagged<WasmExportedFunctionData> data =
        Cast<WasmExportedFunctionData>(*trusted_function_data_);
    if (!data->MatchesSignature(expected_canonical_type_index)) {
      return ImportCallKind::kLinkError;
    }
    uint32_t func_index = static_cast<uint32_t>(data->function_index());
    if (func_index >= data->instance_data()->module()->num_imported_functions) {
      return ImportCallKind::kWasmToWasm;
    }
    // Resolve the shortcut to the underlying callable and continue.
    ImportedFunctionEntry entry(handle(data->instance_data(), isolate),
                                func_index);
    SetCallable(isolate, entry.callable());
  }
  if (!trusted_function_data_.is_null() &&
      IsWasmJSFunctionData(*trusted_function_data_)) {
    Tagged<WasmJSFunctionData> js_function_data =
        Cast<WasmJSFunctionData>(*trusted_function_data_);
    suspend_ = js_function_data->GetSuspend();
    if (!js_function_data->MatchesSignature(expected_canonical_type_index)) {
      return ImportCallKind::kLinkError;
    }
    // Resolve the short-cut to the underlying callable and continue.
    SetCallable(isolate, js_function_data->GetCallable());
  }
  if (WasmCapiFunction::IsWasmCapiFunction(*callable_)) {
    // TODO(jkummerow): Update this to follow the style of the other kinds of
    // functions.
    auto capi_function = Cast<WasmCapiFunction>(callable_);
    if (!capi_function->MatchesSignature(expected_canonical_type_index)) {
      return ImportCallKind::kLinkError;
    }
    return ImportCallKind::kWasmToCapi;
  }
  // Assuming we are calling to JS, check whether this would be a runtime error.
  if (!wasm::IsJSCompatibleSignature(expected_sig)) {
    return ImportCallKind::kRuntimeTypeError;
  }
  // Check if this can be a JS fast API call.
  if (v8_flags.turbo_fast_api_calls &&
      ResolveBoundJSFastApiFunction(expected_sig, callable_)) {
    return ImportCallKind::kWasmToJSFastApi;
  }
  well_known_status_ = CheckForWellKnownImport(
      trusted_instance_data, func_index, callable_, expected_sig);
  if (well_known_status_ == WellKnownImport::kLinkError) {
    return ImportCallKind::kLinkError;
  }
  // For JavaScript calls, determine whether the target has an arity match.
  if (IsJSFunction(*callable_)) {
    auto function = Cast<JSFunction>(callable_);
    DirectHandle<SharedFunctionInfo> shared(function->shared(), isolate);

// Check for math intrinsics.
#define COMPARE_SIG_FOR_BUILTIN(name)                                     \
  {                                                                       \
    const wasm::FunctionSig* sig =                                        \
        wasm::WasmOpcodes::Signature(wasm::kExpr##name);                  \
    if (!sig) sig = wasm::WasmOpcodes::AsmjsSignature(wasm::kExpr##name); \
    DCHECK_NOT_NULL(sig);                                                 \
    if (*expected_sig == *sig) {                                          \
      return ImportCallKind::k##name;                                     \
    }                                                                     \
  }
#define COMPARE_SIG_FOR_BUILTIN_F64(name) \
  case Builtin::kMath##name:              \
    COMPARE_SIG_FOR_BUILTIN(F64##name);   \
    break;
#define COMPARE_SIG_FOR_BUILTIN_F32_F64(name) \
  case Builtin::kMath##name:                  \
    COMPARE_SIG_FOR_BUILTIN(F64##name);       \
    COMPARE_SIG_FOR_BUILTIN(F32##name);       \
    break;

    if (v8_flags.wasm_math_intrinsics && shared->HasBuiltinId()) {
      switch (shared->builtin_id()) {
        COMPARE_SIG_FOR_BUILTIN_F64(Acos);
        COMPARE_SIG_FOR_BUILTIN_F64(Asin);
        COMPARE_SIG_FOR_BUILTIN_F64(Atan);
        COMPARE_SIG_FOR_BUILTIN_F64(Cos);
        COMPARE_SIG_FOR_BUILTIN_F64(Sin);
        COMPARE_SIG_FOR_BUILTIN_F64(Tan);
        COMPARE_SIG_FOR_BUILTIN_F64(Exp);
        COMPARE_SIG_FOR_BUILTIN_F64(Log);
        COMPARE_SIG_FOR_BUILTIN_F64(Atan2);
        COMPARE_SIG_FOR_BUILTIN_F64(Pow);
        COMPARE_SIG_FOR_BUILTIN_F32_F64(Min);
        COMPARE_SIG_FOR_BUILTIN_F32_F64(Max);
        COMPARE_SIG_FOR_BUILTIN_F32_F64(Abs);
        COMPARE_SIG_FOR_BUILTIN_F32_F64(Ceil);
        COMPARE_SIG_FOR_BUILTIN_F32_F64(Floor);
        COMPARE_SIG_FOR_BUILTIN_F32_F64(Sqrt);
        case Builtin::kMathFround:
          COMPARE_SIG_FOR_BUILTIN(F32ConvertF64);
          break;
        default:
          break;
      }
    }

#undef COMPARE_SIG_FOR_BUILTIN
#undef COMPARE_SIG_FOR_BUILTIN_F64
#undef COMPARE_SIG_FOR_BUILTIN_F32_F64

    if (IsClassConstructor(shared->kind())) {
      // Class constructor will throw anyway.
      return ImportCallKind::kUseCallBuiltin;
    }

    int suspender_count = suspend_ == kSuspendWithSuspender ? 1 : 0;
    if (shared->internal_formal_parameter_count_without_receiver() ==
        expected_sig->parameter_count() - suspender_count) {
      return ImportCallKind::kJSFunctionArityMatch;
    }

    return ImportCallKind::kJSFunctionArityMismatch;
  }
  // Unknown case. Use the call builtin.
  return ImportCallKind::kUseCallBuiltin;
}

// A helper class to simplify instantiating a module from a module object.
// It closes over the {Isolate}, the {ErrorThrower}, etc.
class InstanceBuilder {
 public:
  InstanceBuilder(Isolate* isolate, v8::metrics::Recorder::ContextId context_id,
                  ErrorThrower* thrower, Handle<WasmModuleObject> module_object,
                  MaybeHandle<JSReceiver> ffi,
                  MaybeHandle<JSArrayBuffer> memory_buffer);

  // Build an instance, in all of its glory.
  MaybeHandle<WasmInstanceObject> Build();
  // Run the start function, if any.
  bool ExecuteStartFunction();

 private:
  Isolate* isolate_;
  v8::metrics::Recorder::ContextId context_id_;
  const WasmEnabledFeatures enabled_;
  const WasmModule* const module_;
  ErrorThrower* thrower_;
  Handle<WasmModuleObject> module_object_;
  MaybeHandle<JSReceiver> ffi_;
  MaybeHandle<JSArrayBuffer> asmjs_memory_buffer_;
  Handle<JSArrayBuffer> untagged_globals_;
  Handle<JSArrayBuffer> shared_untagged_globals_;
  Handle<FixedArray> tagged_globals_;
  Handle<FixedArray> shared_tagged_globals_;
  std::vector<Handle<WasmTagObject>> tags_wrappers_;
  std::vector<Handle<WasmTagObject>> shared_tags_wrappers_;
  Handle<JSFunction> start_function_;
  std::vector<Handle<Object>> sanitized_imports_;
  std::vector<WellKnownImport> well_known_imports_;
  // We pass this {Zone} to the temporary {WasmFullDecoder} we allocate during
  // each call to {EvaluateConstantExpression}, and reset it after each such
  // call. This has been found to improve performance a bit over allocating a
  // new {Zone} each time.
  Zone init_expr_zone_;

  std::string ImportName(uint32_t index) {
    const WasmImport& import = module_->import_table[index];
    const char* wire_bytes_start = reinterpret_cast<const char*>(
        module_object_->native_module()->wire_bytes().data());
    std::ostringstream oss;
    oss << "Import #" << index << " \"";
    oss.write(wire_bytes_start + import.module_name.offset(),
              import.module_name.length());
    oss << "\" \"";
    oss.write(wire_bytes_start + import.field_name.offset(),
              import.field_name.length());
    oss << "\"";
    return oss.str();
  }

  std::string ImportName(uint32_t index, DirectHandle<String> module_name) {
    std::ostringstream oss;
    oss << "Import #" << index << " \"" << module_name->ToCString().get()
        << "\"";
    return oss.str();
  }

  // Look up an import value in the {ffi_} object.
  MaybeHandle<Object> LookupImport(uint32_t index, Handle<String> module_name,
                                   Handle<String> import_name);

  // Look up an import value in the {ffi_} object specifically for linking an
  // asm.js module. This only performs non-observable lookups, which allows
  // falling back to JavaScript proper (and hence re-executing all lookups) if
  // module instantiation fails.
  MaybeHandle<Object> LookupImportAsm(uint32_t index,
                                      Handle<String> import_name);

  // Load data segments into the memory.
  void LoadDataSegments(
      Handle<WasmTrustedInstanceData> trusted_instance_data,
      Handle<WasmTrustedInstanceData> shared_trusted_instance_data);

  void WriteGlobalValue(const WasmGlobal& global, const WasmValue& value);

  void SanitizeImports();

  // Allocate the memory.
  MaybeHandle<WasmMemoryObject> AllocateMemory(uint32_t memory_index);

  // Processes a single imported function.
  bool ProcessImportedFunction(
      Handle<WasmTrustedInstanceData> trusted_instance_data, int import_index,
      int func_index, Handle<Object> value, WellKnownImport preknown_import);

  // Initialize imported tables of type funcref.
  bool InitializeImportedIndirectFunctionTable(
      DirectHandle<WasmTrustedInstanceData> trusted_instance_data,
      int table_index, int import_index,
      DirectHandle<WasmTableObject> table_object);

  // Process a single imported table.
  bool ProcessImportedTable(
      DirectHandle<WasmTrustedInstanceData> trusted_instance_data,
      int import_index, int table_index, Handle<Object> value);

  // Process a single imported global.
  bool ProcessImportedGlobal(
      DirectHandle<WasmTrustedInstanceData> trusted_instance_data,
      int import_index, int global_index, Handle<Object> value);

  // Process a single imported WasmGlobalObject.
  bool ProcessImportedWasmGlobalObject(
      DirectHandle<WasmTrustedInstanceData> trusted_instance_data,
      int import_index, const WasmGlobal& global,
      DirectHandle<WasmGlobalObject> global_object);

  // Compile import wrappers in parallel. The result goes into the native
  // module's import_wrapper_cache.
  void CompileImportWrappers(
      DirectHandle<WasmTrustedInstanceData> trusted_instance_data);

  // Process the imports, including functions, tables, globals, and memory, in
  // order, loading them from the {ffi_} object. Returns the number of imported
  // functions, or {-1} on error.
  int ProcessImports(
      Handle<WasmTrustedInstanceData> trusted_instance_data,
      Handle<WasmTrustedInstanceData> shared_trusted_instance_data);

  // Process all imported memories, placing the WasmMemoryObjects in the
  // supplied {FixedArray}.
  bool ProcessImportedMemories(
      DirectHandle<FixedArray> imported_memory_objects);

  template <typename T>
  T* GetRawUntaggedGlobalPtr(const WasmGlobal& global);

  // Process initialization of globals.
  void InitGlobals(
      Handle<WasmTrustedInstanceData> trusted_instance_data,
      Handle<WasmTrustedInstanceData> shared_trusted_instance_data);

  // Process the exports, creating wrappers for functions, tables, memories,
  // and globals.
  void ProcessExports(
      Handle<WasmTrustedInstanceData> trusted_instance_data,
      Handle<WasmTrustedInstanceData> shared_trusted_instance_data);

  void SetTableInitialValues(
      Handle<WasmTrustedInstanceData> trusted_instance_data,
      Handle<WasmTrustedInstanceData> shared_trusted_instance_data);

  void LoadTableSegments(
      Handle<WasmTrustedInstanceData> trusted_instance_data,
      Handle<WasmTrustedInstanceData> shared_trusted_instance_data);

  // Creates new tags. Note that some tags might already exist if they were
  // imported, those tags will be re-used.
  void InitializeTags(
      DirectHandle<WasmTrustedInstanceData> trusted_instance_data);
};

namespace {
class WriteOutPGOTask : public v8::Task {
 public:
  explicit WriteOutPGOTask(std::weak_ptr<NativeModule> native_module)
      : native_module_(std::move(native_module)) {}

  void Run() final {
    std::shared_ptr<NativeModule> native_module = native_module_.lock();
    if (!native_module) return;
    DumpProfileToFile(native_module->module(), native_module->wire_bytes(),
                      native_module->tiering_budget_array());
    Schedule(std::move(native_module_));
  }

  static void Schedule(std::weak_ptr<NativeModule> native_module) {
    // Write out PGO info every 10 seconds.
    V8::GetCurrentPlatform()->CallDelayedOnWorkerThread(
        std::make_unique<WriteOutPGOTask>(std::move(native_module)), 10.0);
  }

 private:
  const std::weak_ptr<NativeModule> native_module_;
};

}  // namespace

MaybeHandle<WasmInstanceObject> InstantiateToInstanceObject(
    Isolate* isolate, ErrorThrower* thrower,
    Handle<WasmModuleObject> module_object, MaybeHandle<JSReceiver> imports,
    MaybeHandle<JSArrayBuffer> memory_buffer) {
  v8::metrics::Recorder::ContextId context_id =
      isolate->GetOrRegisterRecorderContextId(isolate->native_context());
  InstanceBuilder builder(isolate, context_id, thrower, module_object, imports,
                          memory_buffer);
  MaybeHandle<WasmInstanceObject> instance_object = builder.Build();
  if (!instance_object.is_null()) {
    const std::shared_ptr<NativeModule>& native_module =
        module_object->shared_native_module();
    if (v8_flags.experimental_wasm_pgo_to_file &&
        native_module->ShouldPgoDataBeWritten() &&
        native_module->module()->num_declared_functions > 0) {
      WriteOutPGOTask::Schedule(native_module);
    }
    if (builder.ExecuteStartFunction()) {
      return instance_object;
    }
  }
  DCHECK(isolate->has_exception() || thrower->error());
  return {};
}

InstanceBuilder::InstanceBuilder(Isolate* isolate,
                                 v8::metrics::Recorder::ContextId context_id,
                                 ErrorThrower* thrower,
                                 Handle<WasmModuleObject> module_object,
                                 MaybeHandle<JSReceiver> ffi,
                                 MaybeHandle<JSArrayBuffer> asmjs_memory_buffer)
    : isolate_(isolate),
      context_id_(context_id),
      enabled_(module_object->native_module()->enabled_features()),
      module_(module_object->module()),
      thrower_(thrower),
      module_object_(module_object),
      ffi_(ffi),
      asmjs_memory_buffer_(asmjs_memory_buffer),
      init_expr_zone_(isolate_->allocator(), "constant expression zone") {
  sanitized_imports_.reserve(module_->import_table.size());
  well_known_imports_.reserve(module_->num_imported_functions);
}

// Build an instance, in all of its glory.
MaybeHandle<WasmInstanceObject> InstanceBuilder::Build() {
  TRACE_EVENT0(TRACE_DISABLED_BY_DEFAULT("v8.wasm.detailed"),
               "wasm.InstanceBuilder.Build");
  // Will check whether {ffi_} is available.
  SanitizeImports();
  if (thrower_->error()) return {};

  // From here on, we expect the build pipeline to run without exiting to JS.
  DisallowJavascriptExecution no_js(isolate_);
  // Start a timer for instantiation time, if we have a high resolution timer.
  base::ElapsedTimer timer;
  if (base::TimeTicks::IsHighResolution()) {
    timer.Start();
  }
  v8::metrics::WasmModuleInstantiated wasm_module_instantiated;
  NativeModule* native_module = module_object_->native_module();

  //--------------------------------------------------------------------------
  // Create the WebAssembly.Instance object.
  //--------------------------------------------------------------------------
  TRACE("New module instantiation for %p\n", native_module);
  Handle<WasmTrustedInstanceData> trusted_data =
      WasmTrustedInstanceData::New(isolate_, module_object_, false);
  Handle<WasmInstanceObject> instance_object{trusted_data->instance_object(),
                                             isolate_};
  bool shared = module_object_->module()->has_shared_part;
  Handle<WasmTrustedInstanceData> shared_trusted_data;
  if (shared) {
    shared_trusted_data =
        WasmTrustedInstanceData::New(isolate_, module_object_, true);
    trusted_data->set_shared_part(*shared_trusted_data);
  }

  //--------------------------------------------------------------------------
  // Set up the memory buffers and memory objects and attach them to the
  // instance.
  //--------------------------------------------------------------------------
  if (is_asmjs_module(module_)) {
    CHECK_EQ(1, module_->memories.size());
    Handle<JSArrayBuffer> buffer;
    if (!asmjs_memory_buffer_.ToHandle(&buffer)) {
      // Use an empty JSArrayBuffer for degenerate asm.js modules.
      MaybeHandle<JSArrayBuffer> new_buffer =
          isolate_->factory()->NewJSArrayBufferAndBackingStore(
              0, InitializedFlag::kUninitialized);
      if (!new_buffer.ToHandle(&buffer)) {
        thrower_->RangeError("Out of memory: asm.js memory");
        return {};
      }
      buffer->set_is_detachable(false);
    }
    // asm.js instantiation should have changed the state of the buffer (or we
    // set it above).
    CHECK(!buffer->is_detachable());

    // The maximum number of pages isn't strictly necessary for memory
    // objects used for asm.js, as they are never visible, but we might
    // as well make it accurate.
    auto maximum_pages =
        static_cast<int>(RoundUp(buffer->byte_length(), wasm::kWasmPageSize) /
                         wasm::kWasmPageSize);
    DirectHandle<WasmMemoryObject> memory_object = WasmMemoryObject::New(
        isolate_, buffer, maximum_pages, WasmMemoryFlag::kWasmMemory32);
    constexpr int kMemoryIndexZero = 0;
    WasmMemoryObject::UseInInstance(isolate_, memory_object, trusted_data,
                                    shared_trusted_data, kMemoryIndexZero);
    trusted_data->memory_objects()->set(kMemoryIndexZero, *memory_object);
  } else {
    CHECK(asmjs_memory_buffer_.is_null());
    DirectHandle<FixedArray> memory_objects{trusted_data->memory_objects(),
                                            isolate_};
    // First process all imported memories, then allocate non-imported ones.
    if (!ProcessImportedMemories(memory_objects)) {
      return {};
    }
    // Actual Wasm modules can have multiple memories.
    static_assert(kV8MaxWasmMemories <= kMaxUInt32);
    uint32_t num_memories = static_cast<uint32_t>(module_->memories.size());
    for (uint32_t memory_index = 0; memory_index < num_memories;
         ++memory_index) {
      Handle<WasmMemoryObject> memory_object;
      if (!IsUndefined(memory_objects->get(memory_index))) {
        memory_object =
            handle(Cast<WasmMemoryObject>(memory_objects->get(memory_index)),
                   isolate_);
      } else if (AllocateMemory(memory_index).ToHandle(&memory_object)) {
        memory_objects->set(memory_index, *memory_object);
      } else {
        DCHECK(isolate_->has_exception() || thrower_->error());
        return {};
      }
      WasmMemoryObject::UseInInstance(isolate_, memory_object, trusted_data,
                                      shared_trusted_data, memory_index);
    }
  }

  //--------------------------------------------------------------------------
  // Set up the globals for the new instance.
  //--------------------------------------------------------------------------
  uint32_t untagged_globals_buffer_size = module_->untagged_globals_buffer_size;
  if (untagged_globals_buffer_size > 0) {
    MaybeHandle<JSArrayBuffer> result =
        isolate_->factory()->NewJSArrayBufferAndBackingStore(
            untagged_globals_buffer_size, InitializedFlag::kZeroInitialized,
            AllocationType::kOld);

    if (!result.ToHandle(&untagged_globals_)) {
      thrower_->RangeError("Out of memory: wasm globals");
      return {};
    }

    trusted_data->set_untagged_globals_buffer(*untagged_globals_);
    trusted_data->set_globals_start(
        reinterpret_cast<uint8_t*>(untagged_globals_->backing_store()));

    // TODO(14616): Do this only if we have a shared untagged global.
    if (shared) {
      MaybeHandle<JSArrayBuffer> shared_result =
          isolate_->factory()->NewJSArrayBufferAndBackingStore(
              untagged_globals_buffer_size, InitializedFlag::kZeroInitialized,
              AllocationType::kOld);

      if (!shared_result.ToHandle(&shared_untagged_globals_)) {
        thrower_->RangeError("Out of memory: wasm globals");
        return {};
      }

      shared_trusted_data->set_untagged_globals_buffer(
          *shared_untagged_globals_);
      shared_trusted_data->set_globals_start(reinterpret_cast<uint8_t*>(
          shared_untagged_globals_->backing_store()));
    }
  }

  uint32_t tagged_globals_buffer_size = module_->tagged_globals_buffer_size;
  if (tagged_globals_buffer_size > 0) {
    tagged_globals_ = isolate_->factory()->NewFixedArray(
        static_cast<int>(tagged_globals_buffer_size));
    trusted_data->set_tagged_globals_buffer(*tagged_globals_);
    if (shared) {
      shared_tagged_globals_ = isolate_->factory()->NewFixedArray(
          static_cast<int>(tagged_globals_buffer_size));
      shared_trusted_data->set_tagged_globals_buffer(*shared_tagged_globals_);
    }
  }

  //--------------------------------------------------------------------------
  // Set up the array of references to imported globals' array buffers.
  //--------------------------------------------------------------------------
  if (module_->num_imported_mutable_globals > 0) {
    // TODO(binji): This allocates one slot for each mutable global, which is
    // more than required if multiple globals are imported from the same
    // module.
    DirectHandle<FixedArray> buffers_array = isolate_->factory()->NewFixedArray(
        module_->num_imported_mutable_globals, AllocationType::kOld);
    trusted_data->set_imported_mutable_globals_buffers(*buffers_array);
    if (shared) {
      DirectHandle<FixedArray> shared_buffers_array =
          isolate_->factory()->NewFixedArray(
              module_->num_imported_mutable_globals, AllocationType::kOld);
      shared_trusted_data->set_imported_mutable_globals_buffers(
          *shared_buffers_array);
    }
  }

  //--------------------------------------------------------------------------
  // Set up the tag table used for exception tag checks.
  //--------------------------------------------------------------------------
  int tags_count = static_cast<int>(module_->tags.size());
  if (tags_count > 0) {
    DirectHandle<FixedArray> tag_table =
        isolate_->factory()->NewFixedArray(tags_count, AllocationType::kOld);
    trusted_data->set_tags_table(*tag_table);
    tags_wrappers_.resize(tags_count);
    if (shared) {
      DirectHandle<FixedArray> shared_tag_table =
          isolate_->factory()->NewFixedArray(tags_count, AllocationType::kOld);
      shared_trusted_data->set_tags_table(*shared_tag_table);
      shared_tags_wrappers_.resize(tags_count);
    }
  }

  //--------------------------------------------------------------------------
  // Set up table storage space.
  //--------------------------------------------------------------------------
  int table_count = static_cast<int>(module_->tables.size());
  {
    Handle<FixedArray> tables = isolate_->factory()->NewFixedArray(table_count);
    Handle<FixedArray> shared_tables =
        shared ? isolate_->factory()->NewFixedArray(table_count)
               : Handle<FixedArray>();
    for (int i = module_->num_imported_tables; i < table_count; i++) {
      const WasmTable& table = module_->tables[i];
      auto table_type =
          table.is_table64 ? WasmTableFlag::kTable64 : WasmTableFlag::kTable32;
      // Initialize tables with null for now. We will initialize non-defaultable
      // tables later, in {SetTableInitialValues}.
      DirectHandle<WasmTableObject> table_obj = WasmTableObject::New(
          isolate_, table.shared ? shared_trusted_data : trusted_data,
          table.type, table.initial_size, table.has_maximum_size,
          table.maximum_size,
          IsSubtypeOf(table.type, kWasmExternRef, module_)
              ? Handle<HeapObject>{isolate_->factory()->null_value()}
              : Handle<HeapObject>{isolate_->factory()->wasm_null()},
          table_type);
      (table.shared ? shared_tables : tables)->set(i, *table_obj);
    }
    trusted_data->set_tables(*tables);
    if (shared) shared_trusted_data->set_tables(*shared_tables);
  }

  if (table_count > 0) {
    Handle<ProtectedFixedArray> dispatch_tables =
        isolate_->factory()->NewProtectedFixedArray(table_count);
    Handle<ProtectedFixedArray> shared_dispatch_tables =
        shared ? isolate_->factory()->NewProtectedFixedArray(table_count)
               : Handle<ProtectedFixedArray>();
    for (int i = 0; i < table_count; ++i) {
      const WasmTable& table = module_->tables[i];
      if (!IsSubtypeOf(table.type, kWasmFuncRef, module_) &&
          !IsSubtypeOf(table.type, ValueType::RefNull(HeapType::kFuncShared),
                       module_)) {
        continue;
      }
      DirectHandle<WasmDispatchTable> dispatch_table =
          WasmDispatchTable::New(isolate_, table.initial_size);
      (table.shared ? shared_dispatch_tables : dispatch_tables)
          ->set(i, *dispatch_table);
    }
    trusted_data->set_dispatch_tables(*dispatch_tables);
    if (dispatch_tables->get(0) != Smi::zero()) {
      trusted_data->set_dispatch_table0(
          Cast<WasmDispatchTable>(dispatch_tables->get(0)));
    }
    if (shared) {
      shared_trusted_data->set_dispatch_tables(*shared_dispatch_tables);
      if (shared_dispatch_tables->get(0) != Smi::zero()) {
        shared_trusted_data->set_dispatch_table0(
            Cast<WasmDispatchTable>(shared_dispatch_tables->get(0)));
      }
    }
  }

  //--------------------------------------------------------------------------
  // Process the imports for the module.
  //--------------------------------------------------------------------------
  if (!module_->import_table.empty()) {
    int num_imported_functions =
        ProcessImports(trusted_data, shared_trusted_data);
    if (num_imported_functions < 0) return {};
    wasm_module_instantiated.imported_function_count = num_imported_functions;
  }

  //--------------------------------------------------------------------------
  // Create maps for managed objects (GC proposal).
  // Must happen before {InitGlobals} because globals can refer to these maps.
  //--------------------------------------------------------------------------
  if (!module_->isorecursive_canonical_type_ids.empty()) {
    // Make sure all canonical indices have been set.
    DCHECK_NE(module_->MaxCanonicalTypeIndex(), kNoSuperType);
    isolate_->heap()->EnsureWasmCanonicalRttsSize(
        module_->MaxCanonicalTypeIndex() + 1);
  }
  Handle<FixedArray> non_shared_maps = isolate_->factory()->NewFixedArray(
      static_cast<int>(module_->types.size()));
  Handle<FixedArray> shared_maps =
      shared ? isolate_->factory()->NewFixedArray(
                   static_cast<int>(module_->types.size()))
             : Handle<FixedArray>();
  for (uint32_t index = 0; index < module_->types.size(); index++) {
    bool shared = module_->types[index].is_shared;
    CreateMapForType(isolate_, module_, index,
                     shared ? shared_trusted_data : trusted_data,
                     instance_object, shared ? shared_maps : non_shared_maps);
  }
  trusted_data->set_managed_object_maps(*non_shared_maps);
  if (shared) shared_trusted_data->set_managed_object_maps(*shared_maps);
#if DEBUG
  for (uint32_t index = 0; index < module_->types.size(); index++) {
    DirectHandle<FixedArray> maps =
        module_->types[index].is_shared ? shared_maps : non_shared_maps;
    Tagged<Object> o = maps->get(index);
    DCHECK(IsMap(o));
    Tagged<Map> map = Cast<Map>(o);
    if (module_->has_signature(index)) {
      DCHECK_EQ(map->instance_type(), WASM_FUNC_REF_TYPE);
    } else if (module_->has_array(index)) {
      DCHECK_EQ(map->instance_type(), WASM_ARRAY_TYPE);
    } else if (module_->has_struct(index)) {
      DCHECK_EQ(map->instance_type(), WASM_STRUCT_TYPE);
    }
  }
#endif

  //--------------------------------------------------------------------------
  // Allocate the array that will hold type feedback vectors.
  //--------------------------------------------------------------------------
  if (enabled_.has_inlining() || module_->is_wasm_gc) {
    int num_functions = static_cast<int>(module_->num_declared_functions);
    // Zero-fill the array so we can do a quick Smi-check to test if a given
    // slot was initialized.
    DirectHandle<FixedArray> vectors =
        isolate_->factory()->NewFixedArrayWithZeroes(num_functions,
                                                     AllocationType::kOld);
    trusted_data->set_feedback_vectors(*vectors);
    if (shared) {
      DirectHandle<FixedArray> shared_vectors =
          isolate_->factory()->NewFixedArrayWithZeroes(num_functions,
                                                       AllocationType::kOld);
      shared_trusted_data->set_feedback_vectors(*shared_vectors);
    }
  }

  //--------------------------------------------------------------------------
  // Process the initialization for the module's globals.
  //--------------------------------------------------------------------------
  InitGlobals(trusted_data, shared_trusted_data);

  //--------------------------------------------------------------------------
  // Initialize the indirect function tables and dispatch tables. We do this
  // before initializing non-defaultable tables and loading element segments, so
  // that indirect function tables in this module are included in the updates
  // when we do so.
  //--------------------------------------------------------------------------
  for (int table_index = 0;
       table_index < static_cast<int>(module_->tables.size()); ++table_index) {
    const WasmTable& table = module_->tables[table_index];

    if (!IsSubtypeOf(table.type, kWasmFuncRef, module_) &&
        !IsSubtypeOf(table.type, ValueType::RefNull(HeapType::kFuncShared),
                     module_)) {
      continue;
    }
    WasmTrustedInstanceData::EnsureMinimumDispatchTableSize(
        isolate_, table.shared ? shared_trusted_data : trusted_data,
        table_index, table.initial_size);
    auto table_object =
        handle(Cast<WasmTableObject>(
                   (table.shared ? shared_trusted_data : trusted_data)
                       ->tables()
                       ->get(table_index)),
               isolate_);
    WasmTableObject::AddUse(isolate_, table_object,
                            handle(trusted_data->instance_object(), isolate_),
                            table_index);
  }

  //--------------------------------------------------------------------------
  // Initialize non-defaultable tables.
  //--------------------------------------------------------------------------
  SetTableInitialValues(trusted_data, shared_trusted_data);

  //--------------------------------------------------------------------------
  // Initialize the tags table.
  //--------------------------------------------------------------------------
  if (tags_count > 0) {
    InitializeTags(trusted_data);
  }

  //--------------------------------------------------------------------------
  // Set up the exports object for the new instance.
  //--------------------------------------------------------------------------
  ProcessExports(trusted_data, shared_trusted_data);
  if (thrower_->error()) return {};

  //--------------------------------------------------------------------------
  // Set up uninitialized element segments.
  //--------------------------------------------------------------------------
  if (!module_->elem_segments.empty()) {
    Handle<FixedArray> elements = isolate_->factory()->NewFixedArray(
        static_cast<int>(module_->elem_segments.size()));
    Handle<FixedArray> shared_elements =
        shared ? isolate_->factory()->NewFixedArray(
                     static_cast<int>(module_->elem_segments.size()))
               : Handle<FixedArray>();
    for (int i = 0; i < static_cast<int>(module_->elem_segments.size()); i++) {
      // Initialize declarative segments as empty. The rest remain
      // uninitialized.
      bool is_declarative = module_->elem_segments[i].status ==
                            WasmElemSegment::kStatusDeclarative;
      (module_->elem_segments[i].shared ? shared_elements : elements)
          ->set(i, is_declarative
                       ? Cast<Object>(*isolate_->factory()->empty_fixed_array())
                       : *isolate_->factory()->undefined_value());
    }
    trusted_data->set_element_segments(*elements);
    if (shared) shared_trusted_data->set_element_segments(*shared_elements);
  }

  //--------------------------------------------------------------------------
  // Load element segments into tables.
  //--------------------------------------------------------------------------
  if (table_count > 0) {
    LoadTableSegments(trusted_data, shared_trusted_data);
    if (thrower_->error()) return {};
  }

  //--------------------------------------------------------------------------
  // Initialize the memory by loading data segments.
  //--------------------------------------------------------------------------
  if (!module_->data_segments.empty()) {
    LoadDataSegments(trusted_data, shared_trusted_data);
    if (thrower_->error()) return {};
  }

  //--------------------------------------------------------------------------
  // Create a wrapper for the start function.
  //--------------------------------------------------------------------------
  if (module_->start_function_index >= 0) {
    int start_index = module_->start_function_index;
    auto& function = module_->functions[start_index];

    DCHECK(start_function_.is_null());
    if (function.imported) {
      ImportedFunctionEntry entry(trusted_data, module_->start_function_index);
      Tagged<Object> callable = entry.maybe_callable();
      if (IsJSFunction(callable)) {
        // If the start function was imported and calls into Blink, we have
        // to pretend that the V8 API was used to enter its correct context.
        // In order to simplify entering the context in {ExecuteStartFunction}
        // below, we just record the callable as the start function.
        start_function_ = handle(Cast<JSFunction>(callable), isolate_);
      }
    }
    if (start_function_.is_null()) {
      // TODO(clemensb): Don't generate an exported function for the start
      // function. Use CWasmEntry instead.
      bool function_is_shared = module_->types[function.sig_index].is_shared;
      DirectHandle<WasmFuncRef> func_ref =
          WasmTrustedInstanceData::GetOrCreateFuncRef(
              isolate_, function_is_shared ? shared_trusted_data : trusted_data,
              start_index);
      DirectHandle<WasmInternalFunction> internal{func_ref->internal(isolate_),
                                                  isolate_};
      start_function_ = WasmInternalFunction::GetOrCreateExternal(internal);
    }
  }

  DCHECK(!isolate_->has_exception());
  TRACE("Successfully built instance for module %p\n",
        module_object_->native_module());
  wasm_module_instantiated.success = true;
  if (timer.IsStarted()) {
    base::TimeDelta instantiation_time = timer.Elapsed();
    wasm_module_instantiated.wall_clock_duration_in_us =
        instantiation_time.InMicroseconds();
    SELECT_WASM_COUNTER(isolate_->counters(), module_->origin, wasm_instantiate,
                        module_time)
        ->AddTimedSample(instantiation_time);
    isolate_->metrics_recorder()->DelayMainThreadEvent(wasm_module_instantiated,
                                                       context_id_);
  }
  return instance_object;
}

bool InstanceBuilder::ExecuteStartFunction() {
  TRACE_EVENT0(TRACE_DISABLED_BY_DEFAULT("v8.wasm.detailed"),
               "wasm.ExecuteStartFunction");
  if (start_function_.is_null()) return true;  // No start function.

  HandleScope scope(isolate_);
  // In case the start function calls out to Blink, we have to make sure that
  // the correct "entered context" is available. This is the equivalent of
  // v8::Context::Enter() and must happen in addition to the function call
  // sequence doing the compiled version of "isolate->set_context(...)".
  HandleScopeImplementer* hsi = isolate_->handle_scope_implementer();
  hsi->EnterContext(start_function_->native_context());

  // Call the JS function.
  Handle<Object> undefined = isolate_->factory()->undefined_value();
  MaybeHandle<Object> retval =
      Execution::Call(isolate_, start_function_, undefined, 0, nullptr);
  hsi->LeaveContext();
  // {start_function_} has to be called only once.
  start_function_ = {};

  if (retval.is_null()) {
    DCHECK(isolate_->has_exception());
    return false;
  }
  return true;
}

// Look up an import value in the {ffi_} object.
MaybeHandle<Object> InstanceBuilder::LookupImport(uint32_t index,
                                                  Handle<String> module_name,
                                                  Handle<String> import_name) {
  // The caller checked that the ffi object is present; and we checked in
  // the JS-API layer that the ffi object, if present, is a JSObject.
  DCHECK(!ffi_.is_null());
  // Look up the module first.
  Handle<Object> module;
  if (!Object::GetPropertyOrElement(isolate_, ffi_.ToHandleChecked(),
                                    module_name)
           .ToHandle(&module) ||
      !IsJSReceiver(*module)) {
    const char* error = module.is_null()
                            ? "module not found"
                            : "module is not an object or function";
    thrower_->TypeError("%s: %s", ImportName(index, module_name).c_str(),
                        error);
    return {};
  }

  MaybeHandle<Object> value =
      Object::GetPropertyOrElement(isolate_, module, import_name);
  if (value.is_null()) {
    thrower_->LinkError("%s: import not found", ImportName(index).c_str());
    return {};
  }

  return value;
}

namespace {
bool HasDefaultToNumberBehaviour(Isolate* isolate,
                                 Handle<JSFunction> function) {
  // Disallow providing a [Symbol.toPrimitive] member.
  LookupIterator to_primitive_it{isolate, function,
                                 isolate->factory()->to_primitive_symbol()};
  if (to_primitive_it.state() != LookupIterator::NOT_FOUND) return false;

  // The {valueOf} member must be the default "ObjectPrototypeValueOf".
  LookupIterator value_of_it{isolate, function,
                             isolate->factory()->valueOf_string()};
  if (value_of_it.state() != LookupIterator::DATA) return false;
  Handle<Object> value_of = value_of_it.GetDataValue();
  if (!IsJSFunction(*value_of)) return false;
  Builtin value_of_builtin_id =
      Cast<JSFunction>(value_of)->code(isolate)->builtin_id();
  if (value_of_builtin_id != Builtin::kObjectPrototypeValueOf) return false;

  // The {toString} member must be the default "FunctionPrototypeToString".
  LookupIterator to_string_it{isolate, function,
                              isolate->factory()->toString_string()};
  if (to_string_it.state() != LookupIterator::DATA) return false;
  Handle<Object> to_string = to_string_it.GetDataValue();
  if (!IsJSFunction(*to_string)) return false;
  Builtin to_string_builtin_id =
      Cast<JSFunction>(to_string)->code(isolate)->builtin_id();
  if (to_string_builtin_id != Builtin::kFunctionPrototypeToString) return false;

  // Just a default function, which will convert to "Nan". Accept this.
  return true;
}

bool MaybeMarkError(ValueOrError value, ErrorThrower* thrower) {
  if (is_error(value)) {
    thrower->RuntimeError("%s",
                          MessageFormatter::TemplateString(to_error(value)));
    return true;
  }
  return false;
}
}  // namespace

// Look up an import value in the {ffi_} object specifically for linking an
// asm.js module. This only performs non-observable lookups, which allows
// falling back to JavaScript proper (and hence re-executing all lookups) if
// module instantiation fails.
MaybeHandle<Object> InstanceBuilder::LookupImportAsm(
    uint32_t index, Handle<String> import_name) {
  // The caller checked that the ffi object is present.
  DCHECK(!ffi_.is_null());

  // Perform lookup of the given {import_name} without causing any observable
  // side-effect. We only accept accesses that resolve to data properties,
  // which is indicated by the asm.js spec in section 7 ("Linking") as well.
  PropertyKey key(isolate_, Cast<Name>(import_name));
  LookupIterator it(isolate_, ffi_.ToHandleChecked(), key);
  switch (it.state()) {
    case LookupIterator::ACCESS_CHECK:
    case LookupIterator::TYPED_ARRAY_INDEX_NOT_FOUND:
    case LookupIterator::INTERCEPTOR:
    case LookupIterator::JSPROXY:
    case LookupIterator::WASM_OBJECT:
    case LookupIterator::ACCESSOR:
    case LookupIterator::TRANSITION:
      thrower_->LinkError("%s: not a data property",
                          ImportName(index, import_name).c_str());
      return {};
    case LookupIterator::NOT_FOUND:
      // Accepting missing properties as undefined does not cause any
      // observable difference from JavaScript semantics, we are lenient.
      return isolate_->factory()->undefined_value();
    case LookupIterator::DATA: {
      Handle<Object> value = it.GetDataValue();
      // For legacy reasons, we accept functions for imported globals (see
      // {ProcessImportedGlobal}), but only if we can easily determine that
      // their Number-conversion is side effect free and returns NaN (which is
      // the case as long as "valueOf" (or others) are not overwritten).
      if (IsJSFunction(*value) &&
          module_->import_table[index].kind == kExternalGlobal &&
          !HasDefaultToNumberBehaviour(isolate_, Cast<JSFunction>(value))) {
        thrower_->LinkError("%s: function has special ToNumber behaviour",
                            ImportName(index, import_name).c_str());
        return {};
      }
      return value;
    }
  }
}

// Load data segments into the memory.
// TODO(14616): Consider what to do with shared memories.
void InstanceBuilder::LoadDataSegments(
    Handle<WasmTrustedInstanceData> trusted_instance_data,
    Handle<WasmTrustedInstanceData> shared_trusted_instance_data) {
  base::Vector<const uint8_t> wire_bytes =
      module_object_->native_module()->wire_bytes();
  for (const WasmDataSegment& segment : module_->data_segments) {
    uint32_t size = segment.source.length();

    // Passive segments are not copied during instantiation.
    if (!segment.active) continue;

    const WasmMemory& dst_memory = module_->memories[segment.memory_index];
    size_t dest_offset;
    ValueOrError result = EvaluateConstantExpression(
        &init_expr_zone_, segment.dest_addr,
        dst_memory.is_memory64 ? kWasmI64 : kWasmI32, isolate_,
        trusted_instance_data, shared_trusted_instance_data);
    if (MaybeMarkError(result, thrower_)) return;
    if (dst_memory.is_memory64) {
      uint64_t dest_offset_64 = to_value(result).to_u64();

      // Clamp to {std::numeric_limits<size_t>::max()}, which is always an
      // invalid offset, so we always fail the bounds check below.
      DCHECK_GT(std::numeric_limits<size_t>::max(), dst_memory.max_memory_size);
      dest_offset = static_cast<size_t>(std::min(
          dest_offset_64, uint64_t{std::numeric_limits<size_t>::max()}));
    } else {
      dest_offset = to_value(result).to_u32();
    }

    size_t memory_size =
        trusted_instance_data->memory_size(segment.memory_index);
    if (!base::IsInBounds<size_t>(dest_offset, size, memory_size)) {
      size_t segment_index = &segment - module_->data_segments.data();
      thrower_->RuntimeError(
          "data segment %zu is out of bounds (offset %zu, "
          "length %u, memory size %zu)",
          segment_index, dest_offset, size, memory_size);
      return;
    }

    uint8_t* memory_base =
        trusted_instance_data->memory_base(segment.memory_index);
    std::memcpy(memory_base + dest_offset,
                wire_bytes.begin() + segment.source.offset(), size);
  }
}

void InstanceBuilder::WriteGlobalValue(const WasmGlobal& global,
                                       const WasmValue& value) {
  TRACE("init [globals_start=%p + %u] = %s, type = %s\n",
        global.type.is_reference()
            ? reinterpret_cast<uint8_t*>(tagged_globals_->address())
            : raw_buffer_ptr(untagged_globals_, 0),
        global.offset, value.to_string().c_str(), global.type.name().c_str());
  DCHECK(IsSubtypeOf(value.type(), global.type, module_));
  if (global.type.is_numeric()) {
    value.CopyTo(GetRawUntaggedGlobalPtr<uint8_t>(global));
  } else {
    tagged_globals_->set(global.offset, *value.to_ref());
  }
}

// Returns the name, Builtin ID, and "length" (in the JSFunction sense, i.e.
// number of parameters) for the function representing the given import.
std::tuple<const char*, Builtin, int> NameBuiltinLength(WellKnownImport wki) {
#define CASE(CamelName, name, length)       \
  case WellKnownImport::kString##CamelName: \
    return std::make_tuple(name, Builtin::kWebAssemblyString##CamelName, length)
  switch (wki) {
    CASE(Cast, "cast", 1);
    CASE(CharCodeAt, "charCodeAt", 2);
    CASE(CodePointAt, "codePointAt", 2);
    CASE(Compare, "compare", 2);
    CASE(Concat, "concat", 2);
    CASE(Equals, "equals", 2);
    CASE(FromCharCode, "fromCharCode", 1);
    CASE(FromCodePoint, "fromCodePoint", 1);
    CASE(FromUtf8Array, "decodeStringFromUTF8Array", 3);
    CASE(FromWtf16Array, "fromCharCodeArray", 3);
    CASE(IntoUtf8Array, "encodeStringIntoUTF8Array", 3);
    CASE(Length, "length", 1);
    CASE(MeasureUtf8, "measureStringAsUTF8", 1);
    CASE(Substring, "substring", 3);
    CASE(Test, "test", 1);
    CASE(ToUtf8Array, "encodeStringToUTF8Array", 1);
    CASE(ToWtf16Array, "intoCharCodeArray", 3);
    default:
      UNREACHABLE();  // Only call this for compile-time imports.
  }
#undef CASE
}

Handle<JSFunction> CreateFunctionForCompileTimeImport(Isolate* isolate,
                                                      WellKnownImport wki) {
  auto [name, builtin, length] = NameBuiltinLength(wki);
  Factory* factory = isolate->factory();
  Handle<NativeContext> context(isolate->native_context());
  Handle<Map> map = isolate->strict_function_without_prototype_map();
  Handle<String> name_str = factory->InternalizeUtf8String(name);
  Handle<SharedFunctionInfo> info =
      factory->NewSharedFunctionInfoForBuiltin(name_str, builtin);
  info->set_internal_formal_parameter_count(JSParameterCount(length));
  info->set_length(length);
  info->set_native(true);
  info->set_language_mode(LanguageMode::kStrict);
  Handle<JSFunction> fun =
      Factory::JSFunctionBuilder{isolate, info, context}.set_map(map).Build();
  return fun;
}

void InstanceBuilder::SanitizeImports() {
  NativeModule* native_module = module_object_->native_module();
  base::Vector<const uint8_t> wire_bytes = native_module->wire_bytes();
  const WellKnownImportsList& well_known_imports =
      module_->type_feedback.well_known_imports;
  const std::string& magic_string_constants =
      native_module->compile_imports().constants_module();
  const bool has_magic_string_constants =
      native_module->compile_imports().contains(
          CompileTimeImport::kStringConstants);
  for (uint32_t index = 0; index < module_->import_table.size(); ++index) {
    const WasmImport& import = module_->import_table[index];

    if (import.kind == kExternalGlobal && has_magic_string_constants &&
        import.module_name.length() == magic_string_constants.size() &&
        std::equal(magic_string_constants.begin(), magic_string_constants.end(),
                   wire_bytes.begin() + import.module_name.offset())) {
      Handle<String> value = WasmModuleObject::ExtractUtf8StringFromModuleBytes(
          isolate_, wire_bytes, import.field_name, kNoInternalize);
      sanitized_imports_.push_back(value);
      continue;
    }

    if (import.kind == kExternalFunction) {
      WellKnownImport wki = well_known_imports.get(import.index);
      if (IsCompileTimeImport(wki)) {
        Handle<JSFunction> fun =
            CreateFunctionForCompileTimeImport(isolate_, wki);
        sanitized_imports_.push_back(fun);
        continue;
      }
    }

    if (ffi_.is_null()) {
      // No point in continuing if we don't have an imports object.
      thrower_->TypeError(
          "Imports argument must be present and must be an object");
      return;
    }

    Handle<String> module_name =
        WasmModuleObject::ExtractUtf8StringFromModuleBytes(
            isolate_, wire_bytes, import.module_name, kInternalize);

    Handle<String> import_name =
        WasmModuleObject::ExtractUtf8StringFromModuleBytes(
            isolate_, wire_bytes, import.field_name, kInternalize);

    MaybeHandle<Object> result =
        is_asmjs_module(module_)
            ? LookupImportAsm(index, import_name)
            : LookupImport(index, module_name, import_name);
    if (thrower_->error()) {
      return;
    }
    Handle<Object> value = result.ToHandleChecked();
    sanitized_imports_.push_back(value);
  }
}

bool InstanceBuilder::ProcessImportedFunction(
    Handle<WasmTrustedInstanceData> trusted_instance_data, int import_index,
    int func_index, Handle<Object> value, WellKnownImport preknown_import) {
  // Function imports must be callable.
  if (!IsCallable(*value)) {
    if (!IsWasmSuspendingObject(*value)) {
      thrower_->LinkError("%s: function import requires a callable",
                          ImportName(import_index).c_str());
      return false;
    }
    DCHECK(IsCallable(Cast<WasmSuspendingObject>(*value)->callable()));
  }
  // Store any {WasmExternalFunction} callable in the instance before the call
  // is resolved to preserve its identity. This handles exported functions as
  // well as functions constructed via other means (e.g. WebAssembly.Function).
  if (WasmExternalFunction::IsWasmExternalFunction(*value)) {
    trusted_instance_data->func_refs()->set(
        func_index, Cast<WasmExternalFunction>(*value)->func_ref());
  }
  auto js_receiver = Cast<JSReceiver>(value);
  const FunctionSig* expected_sig = module_->functions[func_index].sig;
  uint32_t sig_index = module_->functions[func_index].sig_index;
  uint32_t canonical_type_index =
      module_->isorecursive_canonical_type_ids[sig_index];
  WasmImportData resolved(trusted_instance_data, func_index, js_receiver,
                          expected_sig, canonical_type_index, preknown_import);
  if (resolved.well_known_status() != WellKnownImport::kGeneric &&
      v8_flags.trace_wasm_inlining) {
    PrintF("[import %d is well-known built-in %s]\n", import_index,
           WellKnownImportName(resolved.well_known_status()));
  }
  well_known_imports_.push_back(resolved.well_known_status());
  ImportCallKind kind = resolved.kind();
  js_receiver = resolved.callable();
  Handle<WasmFunctionData> trusted_function_data =
      resolved.trusted_function_data();
  ImportedFunctionEntry imported_entry(trusted_instance_data, func_index);
  switch (kind) {
    case ImportCallKind::kRuntimeTypeError:
      imported_entry.SetWasmToJs(isolate_, js_receiver, resolved.suspend(),
                                 expected_sig);
      break;
    case ImportCallKind::kLinkError:
      thrower_->LinkError(
          "%s: imported function does not match the expected type",
          ImportName(import_index).c_str());
      return false;
    case ImportCallKind::kWasmToWasm: {
      // The imported function is a Wasm function from another instance.
      auto function_data =
          Cast<WasmExportedFunctionData>(trusted_function_data);
      // The import reference is the trusted instance data itself.
      Tagged<WasmTrustedInstanceData> instance_data =
          function_data->instance_data();
      Address imported_target =
          instance_data->GetCallTarget(function_data->function_index());
      imported_entry.SetWasmToWasm(instance_data, imported_target);
      break;
    }
    case ImportCallKind::kWasmToCapi: {
      NativeModule* native_module = trusted_instance_data->native_module();
      int expected_arity = static_cast<int>(expected_sig->parameter_count());
      WasmImportWrapperCache* cache = native_module->import_wrapper_cache();
      // TODO(jkummerow): Consider precompiling CapiCallWrappers in parallel,
      // just like other import wrappers.
      uint32_t canonical_type_index =
          module_->isorecursive_canonical_type_ids
              [module_->functions[func_index].sig_index];
      WasmCode* wasm_code = cache->MaybeGet(kind, canonical_type_index,
                                            expected_arity, kNoSuspend);
      if (wasm_code == nullptr) {
        WasmCodeRefScope code_ref_scope;
        WasmImportWrapperCache::ModificationScope cache_scope(cache);
        wasm_code =
            compiler::CompileWasmCapiCallWrapper(native_module, expected_sig);
        WasmImportWrapperCache::CacheKey key(kind, canonical_type_index,
                                             expected_arity, kNoSuspend);
        cache_scope[key] = wasm_code;
        wasm_code->IncRef();
        isolate_->counters()->wasm_generated_code_size()->Increment(
            wasm_code->instructions().length());
        isolate_->counters()->wasm_reloc_size()->Increment(
            wasm_code->reloc_info().length());
      }

      // We re-use the SetWasmToJs infrastructure because it passes the
      // callable to the wrapper, which we need to get the function data.
      imported_entry.SetWasmToJs(isolate_, js_receiver, wasm_code, kNoSuspend,
                                 expected_sig);
      break;
    }
    case ImportCallKind::kWasmToJSFastApi: {
      NativeModule* native_module = trusted_instance_data->native_module();
      DCHECK(IsJSFunction(*js_receiver) || IsJSBoundFunction(*js_receiver));
      WasmCodeRefScope code_ref_scope;
      WasmCode* wasm_code = compiler::CompileWasmJSFastCallWrapper(
          native_module, expected_sig, js_receiver);
      imported_entry.SetWasmToJs(isolate_, js_receiver, wasm_code, kNoSuspend,
                                 expected_sig);
      break;
    }
    default: {
      // The imported function is a callable.
      if (UseGenericWasmToJSWrapper(kind, expected_sig, resolved.suspend())) {
        DCHECK(kind == ImportCallKind::kJSFunctionArityMatch ||
               kind == ImportCallKind::kJSFunctionArityMismatch);
        imported_entry.SetWasmToJs(isolate_, js_receiver, resolved.suspend(),
                                   expected_sig);
        break;
      }
      int suspender_count = resolved.suspend() == kSuspendWithSuspender ? 1 : 0;
      int expected_arity =
          static_cast<int>(expected_sig->parameter_count()) - suspender_count;
      if (kind == ImportCallKind::kJSFunctionArityMismatch) {
        auto function = Cast<JSFunction>(js_receiver);
        Tagged<SharedFunctionInfo> shared = function->shared();
        expected_arity =
            shared->internal_formal_parameter_count_without_receiver();
      }

      NativeModule* native_module = trusted_instance_data->native_module();
      uint32_t canonical_type_index =
          module_->isorecursive_canonical_type_ids
              [module_->functions[func_index].sig_index];
      WasmCode* wasm_code = native_module->import_wrapper_cache()->Get(
          kind, canonical_type_index, expected_arity, resolved.suspend());
      DCHECK_NOT_NULL(wasm_code);
      if (wasm_code->kind() == WasmCode::kWasmToJsWrapper) {
        // Wasm to JS wrappers are treated specially in the import table.
        imported_entry.SetWasmToJs(isolate_, js_receiver, wasm_code,
                                   resolved.suspend(), expected_sig);
      } else {
        // Wasm math intrinsics are compiled as regular Wasm functions.
        DCHECK(kind >= ImportCallKind::kFirstMathIntrinsic &&
               kind <= ImportCallKind::kLastMathIntrinsic);
        imported_entry.SetWasmToWasm(*trusted_instance_data,
                                     wasm_code->instruction_start());
      }
      break;
    }
  }
  return true;
}

bool InstanceBuilder::InitializeImportedIndirectFunctionTable(
    DirectHandle<WasmTrustedInstanceData> trusted_instance_data,
    int table_index, int import_index,
    DirectHandle<WasmTableObject> table_object) {
  int imported_table_size = table_object->current_length();
  // Allocate a new dispatch table.
  WasmTrustedInstanceData::EnsureMinimumDispatchTableSize(
      isolate_, trusted_instance_data, table_index, imported_table_size);
  // Initialize the dispatch table with the (foreign) JS functions
  // that are already in the table.
  for (int i = 0; i < imported_table_size; ++i) {
    bool is_valid;
    bool is_null;
    MaybeHandle<WasmTrustedInstanceData> maybe_target_instance_data;
    int function_index;
    MaybeDirectHandle<WasmJSFunction> maybe_js_function;
    WasmTableObject::GetFunctionTableEntry(
        isolate_, module_, table_object, i, &is_valid, &is_null,
        &maybe_target_instance_data, &function_index, &maybe_js_function);
    if (!is_valid) {
      thrower_->LinkError("table import %d[%d] is not a wasm function",
                          import_index, i);
      return false;
    }
    if (is_null) continue;
    DirectHandle<WasmJSFunction> js_function;
    if (maybe_js_function.ToHandle(&js_function)) {
      WasmTrustedInstanceData::ImportWasmJSFunctionIntoTable(
          isolate_, trusted_instance_data, table_index, i, js_function);
      continue;
    }

    Handle<WasmTrustedInstanceData> target_instance_data =
        maybe_target_instance_data.ToHandleChecked();
    const WasmModule* target_module = target_instance_data->module();
    const WasmFunction& function = target_module->functions[function_index];

    FunctionTargetAndRef entry(isolate_, target_instance_data, function_index);
    Handle<Object> ref = entry.ref();
    if (v8_flags.wasm_to_js_generic_wrapper && IsWasmApiFunctionRef(*ref)) {
      auto orig_ref = Cast<WasmApiFunctionRef>(ref);
      Handle<WasmApiFunctionRef> new_ref =
          isolate_->factory()->NewWasmApiFunctionRef(orig_ref);
      // TODO(42204563): Avoid crashing if the instance object is not available.
      CHECK(trusted_instance_data->has_instance_object());
      WasmApiFunctionRef::SetCrossInstanceTableIndexAsCallOrigin(
          isolate_, new_ref,
          direct_handle(trusted_instance_data->instance_object(), isolate_), i);
      ref = new_ref;
    }

    uint32_t canonical_sig_index =
        target_module->isorecursive_canonical_type_ids[function.sig_index];
    SBXCHECK(FunctionSigMatchesTable(
        canonical_sig_index, trusted_instance_data->module(), table_index));

    trusted_instance_data->dispatch_table(table_index)
        ->Set(i, *ref, entry.call_target(), canonical_sig_index);
  }
  return true;
}

bool InstanceBuilder::ProcessImportedTable(
    DirectHandle<WasmTrustedInstanceData> trusted_instance_data,
    int import_index, int table_index, Handle<Object> value) {
  if (!IsWasmTableObject(*value)) {
    thrower_->LinkError("%s: table import requires a WebAssembly.Table",
                        ImportName(import_index).c_str());
    return false;
  }
  const WasmTable& table = module_->tables[table_index];

  Handle<WasmTableObject> table_object = Cast<WasmTableObject>(value);

  uint32_t imported_table_size =
      static_cast<uint32_t>(table_object->current_length());
  if (imported_table_size < table.initial_size) {
    thrower_->LinkError("table import %d is smaller than initial %u, got %u",
                        import_index, table.initial_size, imported_table_size);
    return false;
  }

  if (table.has_maximum_size) {
    if (IsUndefined(table_object->maximum_length(), isolate_)) {
      thrower_->LinkError("table import %d has no maximum length, expected %u",
                          import_index, table.maximum_size);
      return false;
    }
    int64_t imported_maximum_size =
        Object::NumberValue(table_object->maximum_length());
    if (imported_maximum_size < 0) {
      thrower_->LinkError("table import %d has no maximum length, expected %u",
                          import_index, table.maximum_size);
      return false;
    }
    if (imported_maximum_size > table.maximum_size) {
      thrower_->LinkError("table import %d has a larger maximum size %" PRIx64
                          " than the module's declared maximum %u",
                          import_index, imported_maximum_size,
                          table.maximum_size);
      return false;
    }
  }

  if (table.is_table64 != table_object->is_table64()) {
    thrower_->LinkError("cannot import table%d as table%d",
                        table_object->is_table64() ? 64 : 32,
                        table.is_table64 ? 64 : 32);
    return false;
  }

  const WasmModule* table_type_module =
      table_object->has_trusted_data()
          ? table_object->trusted_data(isolate_)->module()
          : trusted_instance_data->module();

  if (!EquivalentTypes(table.type, table_object->type(), module_,
                       table_type_module)) {
    thrower_->LinkError("%s: imported table does not match the expected type",
                        ImportName(import_index).c_str());
    return false;
  }

  if (IsSubtypeOf(table.type, kWasmFuncRef, module_) &&
      !InitializeImportedIndirectFunctionTable(
          trusted_instance_data, table_index, import_index, table_object)) {
    return false;
  }

  trusted_instance_data->tables()->set(table_index, *value);
  return true;
}

bool InstanceBuilder::ProcessImportedWasmGlobalObject(
    DirectHandle<WasmTrustedInstanceData> trusted_instance_data,
    int import_index, const WasmGlobal& global,
    DirectHandle<WasmGlobalObject> global_object) {
  if (static_cast<bool>(global_object->is_mutable()) != global.mutability) {
    thrower_->LinkError(
        "%s: imported global does not match the expected mutability",
        ImportName(import_index).c_str());
    return false;
  }

  const WasmModule* global_type_module =
      global_object->has_trusted_data()
          ? global_object->trusted_data(isolate_)->module()
          : trusted_instance_data->module();

  bool valid_type =
      global.mutability
          ? EquivalentTypes(global_object->type(), global.type,
                            global_type_module, trusted_instance_data->module())
          : IsSubtypeOf(global_object->type(), global.type, global_type_module,
                        trusted_instance_data->module());

  if (!valid_type) {
    thrower_->LinkError("%s: imported global does not match the expected type",
                        ImportName(import_index).c_str());
    return false;
  }
  if (global.mutability) {
    DCHECK_LT(global.index, module_->num_imported_mutable_globals);
    Handle<Object> buffer;
    if (global.type.is_reference()) {
      static_assert(sizeof(global_object->offset()) <= sizeof(Address),
                    "The offset into the globals buffer does not fit into "
                    "the imported_mutable_globals array");
      buffer = handle(global_object->tagged_buffer(), isolate_);
      // For externref globals we use a relative offset, not an absolute
      // address.
      trusted_instance_data->imported_mutable_globals()->set(
          global.index, global_object->offset());
    } else {
      buffer = handle(global_object->untagged_buffer(), isolate_);
      // It is safe in this case to store the raw pointer to the buffer
      // since the backing store of the JSArrayBuffer will not be
      // relocated.
      Address address = reinterpret_cast<Address>(
          raw_buffer_ptr(Cast<JSArrayBuffer>(buffer), global_object->offset()));
      trusted_instance_data->imported_mutable_globals()->set_sandboxed_pointer(
          global.index, address);
    }
    trusted_instance_data->imported_mutable_globals_buffers()->set(global.index,
                                                                   *buffer);
    return true;
  }

  WasmValue value;
  switch (global_object->type().kind()) {
    case kI32:
      value = WasmValue(global_object->GetI32());
      break;
    case kI64:
      value = WasmValue(global_object->GetI64());
      break;
    case kF32:
      value = WasmValue(global_object->GetF32());
      break;
    case kF64:
      value = WasmValue(global_object->GetF64());
      break;
    case kS128:
      value = WasmValue(global_object->GetS128RawBytes(), kWasmS128);
      break;
    case kRef:
    case kRefNull:
      value = WasmValue(global_object->GetRef(), global_object->type());
      break;
    case kVoid:
    case kBottom:
    case kRtt:
    case kI8:
    case kI16:
    case kF16:
      UNREACHABLE();
  }

  WriteGlobalValue(global, value);
  return true;
}

bool InstanceBuilder::ProcessImportedGlobal(
    DirectHandle<WasmTrustedInstanceData> trusted_instance_data,
    int import_index, int global_index, Handle<Object> value) {
  // Immutable global imports are converted to numbers and written into
  // the {untagged_globals_} array buffer.
  //
  // Mutable global imports instead have their backing array buffers
  // referenced by this instance, and store the address of the imported
  // global in the {imported_mutable_globals_} array.
  const WasmGlobal& global = module_->globals[global_index];

  // SIMD proposal allows modules to define an imported v128 global, and only
  // supports importing a WebAssembly.Global object for this global, but also
  // defines constructing a WebAssembly.Global of v128 to be a TypeError.
  // We *should* never hit this case in the JS API, but the module should should
  // be allowed to declare such a global (no validation error).
  if (global.type == kWasmS128 && !IsWasmGlobalObject(*value)) {
    thrower_->LinkError(
        "%s: global import of type v128 must be a WebAssembly.Global",
        ImportName(import_index).c_str());
    return false;
  }

  if (is_asmjs_module(module_)) {
    // Accepting {JSFunction} on top of just primitive values here is a
    // workaround to support legacy asm.js code with broken binding. Note
    // that using {NaN} (or Smi::zero()) here is what using the observable
    // conversion via {ToPrimitive} would produce as well. {LookupImportAsm}
    // checked via {HasDefaultToNumberBehaviour} that "valueOf" or friends have
    // not been patched.
    if (IsJSFunction(*value)) value = isolate_->factory()->nan_value();
    if (IsPrimitive(*value)) {
      MaybeHandle<Object> converted = global.type == kWasmI32
                                          ? Object::ToInt32(isolate_, value)
                                          : Object::ToNumber(isolate_, value);
      if (!converted.ToHandle(&value)) {
        // Conversion is known to fail for Symbols and BigInts.
        thrower_->LinkError("%s: global import must be a number",
                            ImportName(import_index).c_str());
        return false;
      }
    }
  }

  if (IsWasmGlobalObject(*value)) {
    auto global_object = Cast<WasmGlobalObject>(value);
    return ProcessImportedWasmGlobalObject(trusted_instance_data, import_index,
                                           global, global_object);
  }

  if (global.mutability) {
    thrower_->LinkError(
        "%s: imported mutable global must be a WebAssembly.Global object",
        ImportName(import_index).c_str());
    return false;
  }

  if (global.type.is_reference()) {
    const char* error_message;
    Handle<Object> wasm_value;
    if (!wasm::JSToWasmObject(isolate_, module_, value, global.type,
                              &error_message)
             .ToHandle(&wasm_value)) {
      thrower_->LinkError("%s: %s", ImportName(global_index).c_str(),
                          error_message);
      return false;
    }
    WriteGlobalValue(global, WasmValue(wasm_value, global.type));
    return true;
  }

  if (IsNumber(*value) && global.type != kWasmI64) {
    double number_value = Object::NumberValue(*value);
    // The Wasm-BigInt proposal currently says that i64 globals may
    // only be initialized with BigInts. See:
    // https://github.com/WebAssembly/JS-BigInt-integration/issues/12
    WasmValue wasm_value =
        global.type == kWasmI32   ? WasmValue(DoubleToInt32(number_value))
        : global.type == kWasmF32 ? WasmValue(DoubleToFloat32(number_value))
                                  : WasmValue(number_value);
    WriteGlobalValue(global, wasm_value);
    return true;
  }

  if (global.type == kWasmI64 && IsBigInt(*value)) {
    WriteGlobalValue(global, WasmValue(Cast<BigInt>(*value)->AsInt64()));
    return true;
  }

  thrower_->LinkError(
      "%s: global import must be a number, valid Wasm reference, or "
      "WebAssembly.Global object",
      ImportName(import_index).c_str());
  return false;
}

void InstanceBuilder::CompileImportWrappers(
    DirectHandle<WasmTrustedInstanceData> trusted_instance_data) {
  int num_imports = static_cast<int>(module_->import_table.size());
  TRACE_EVENT1("v8.wasm", "wasm.CompileImportWrappers", "num_imports",
               num_imports);
  NativeModule* native_module = trusted_instance_data->native_module();
  WasmImportWrapperCache::ModificationScope cache_scope(
      native_module->import_wrapper_cache());
  const WellKnownImportsList& preknown_imports =
      module_->type_feedback.well_known_imports;

  // Compilation is done in two steps:
  // 1) Insert nullptr entries in the cache for wrappers that need to be
  // compiled. 2) Compile wrappers in background tasks using the
  // ImportWrapperQueue. This way the cache won't invalidate other iterators
  // when inserting a new WasmCode, since the key will already be there.
  ImportWrapperQueue import_wrapper_queue;
  for (int index = 0; index < num_imports; ++index) {
    Handle<Object> value = sanitized_imports_[index];
    if (module_->import_table[index].kind != kExternalFunction ||
        (!IsCallable(*value) && !IsWasmSuspendingObject(*value))) {
      continue;
    }
    auto js_receiver = Cast<JSReceiver>(value);
    uint32_t func_index = module_->import_table[index].index;
    const FunctionSig* sig = module_->functions[func_index].sig;
    uint32_t sig_index = module_->functions[func_index].sig_index;
    uint32_t canonical_type_index =
        module_->isorecursive_canonical_type_ids[sig_index];
    WasmImportData resolved({}, func_index, js_receiver, sig,
                            canonical_type_index,
                            preknown_imports.get(func_index));
    if (UseGenericWasmToJSWrapper(resolved.kind(), sig, resolved.suspend())) {
      continue;
    }
    ImportCallKind kind = resolved.kind();
    if (kind == ImportCallKind::kWasmToWasm ||
        kind == ImportCallKind::kLinkError ||
        kind == ImportCallKind::kWasmToCapi ||
        kind == ImportCallKind::kWasmToJSFastApi) {
      continue;
    }

    int suspender_count = resolved.suspend() == kSuspendWithSuspender ? 1 : 0;
    int expected_arity =
        static_cast<int>(sig->parameter_count() - suspender_count);
    if (kind == ImportCallKind::kJSFunctionArityMismatch) {
      auto function = Cast<JSFunction>(resolved.callable());
      Tagged<SharedFunctionInfo> shared = function->shared();
      expected_arity =
          shared->internal_formal_parameter_count_without_receiver();
    }
    WasmImportWrapperCache::CacheKey key(kind, canonical_type_index,
                                         expected_arity, resolved.suspend());
    if (cache_scope[key] != nullptr) {
      // Cache entry already exists, no need to compile it again.
      continue;
    }
    import_wrapper_queue.insert(key, sig);
  }

  auto compile_job_task = std::make_unique<CompileImportWrapperJob>(
      isolate_->counters(), native_module, &import_wrapper_queue, &cache_scope);
  auto compile_job = V8::GetCurrentPlatform()->CreateJob(
      TaskPriority::kUserVisible, std::move(compile_job_task));

  // Wait for the job to finish, while contributing in this thread.
  compile_job->Join();
}

// Process the imports, including functions, tables, globals, and memory, in
// order, loading them from the {ffi_} object. Returns the number of imported
// functions.
int InstanceBuilder::ProcessImports(
    Handle<WasmTrustedInstanceData> trusted_instance_data,
    Handle<WasmTrustedInstanceData> shared_trusted_instance_data) {
  int num_imported_functions = 0;
  int num_imported_tables = 0;

  DCHECK_EQ(module_->import_table.size(), sanitized_imports_.size());

  CompileImportWrappers(trusted_instance_data);
  const WellKnownImportsList& preknown_imports =
      module_->type_feedback.well_known_imports;
  int num_imports = static_cast<int>(module_->import_table.size());
  for (int index = 0; index < num_imports; ++index) {
    const WasmImport& import = module_->import_table[index];

    Handle<Object> value = sanitized_imports_[index];

    switch (import.kind) {
      case kExternalFunction: {
        uint32_t func_index = import.index;
        DCHECK_EQ(num_imported_functions, func_index);
        uint32_t sig_index = module_->functions[func_index].sig_index;
        bool function_is_shared = module_->types[sig_index].is_shared;
        if (!ProcessImportedFunction(
                function_is_shared ? shared_trusted_instance_data
                                   : trusted_instance_data,
                index, func_index, value, preknown_imports.get(func_index))) {
          return -1;
        }
        num_imported_functions++;
        break;
      }
      case kExternalTable: {
        uint32_t table_index = import.index;
        DCHECK_EQ(table_index, num_imported_tables);
        bool table_is_shared = module_->tables[table_index].shared;
        if (!ProcessImportedTable(table_is_shared ? shared_trusted_instance_data
                                                  : trusted_instance_data,
                                  index, table_index, value)) {
          return -1;
        }
        num_imported_tables++;
        USE(num_imported_tables);
        break;
      }
      case kExternalMemory:
        // Imported memories are already handled earlier via
        // {ProcessImportedMemories}.
        break;
      case kExternalGlobal: {
        bool global_is_shared = module_->globals[import.index].shared;
        if (!ProcessImportedGlobal(global_is_shared
                                       ? shared_trusted_instance_data
                                       : trusted_instance_data,
                                   index, import.index, value)) {
          return -1;
        }
        break;
      }
      case kExternalTag: {
        // TODO(14616): Implement shared tags.
        if (!IsWasmTagObject(*value)) {
          thrower_->LinkError("%s: tag import requires a WebAssembly.Tag",
                              ImportName(index).c_str());
          return -1;
        }
        Handle<WasmTagObject> imported_tag = Cast<WasmTagObject>(value);
        if (!imported_tag->MatchesSignature(
                module_->isorecursive_canonical_type_ids
                    [module_->tags[import.index].sig_index])) {
          thrower_->LinkError(
              "%s: imported tag does not match the expected type",
              ImportName(index).c_str());
          return -1;
        }
        Tagged<Object> tag = imported_tag->tag();
        DCHECK(IsUndefined(
            trusted_instance_data->tags_table()->get(import.index)));
        trusted_instance_data->tags_table()->set(import.index, tag);
        tags_wrappers_[import.index] = imported_tag;
        break;
      }
      default:
        UNREACHABLE();
    }
  }
  if (num_imported_functions > 0) {
    WellKnownImportsList::UpdateResult result =
        module_->type_feedback.well_known_imports.Update(
            base::VectorOf(well_known_imports_));
    if (result == WellKnownImportsList::UpdateResult::kFoundIncompatibility) {
      WasmCodeRefScope ref_scope;
      module_object_->native_module()->RemoveCompiledCode(
          NativeModule::RemoveFilter::kRemoveTurbofanCode);
    }
  }
  return num_imported_functions;
}

bool InstanceBuilder::ProcessImportedMemories(
    DirectHandle<FixedArray> imported_memory_objects) {
  DCHECK_EQ(module_->import_table.size(), sanitized_imports_.size());

  int num_imports = static_cast<int>(module_->import_table.size());
  for (int import_index = 0; import_index < num_imports; ++import_index) {
    const WasmImport& import = module_->import_table[import_index];

    if (import.kind != kExternalMemory) continue;

    DirectHandle<Object> value = sanitized_imports_[import_index];

    if (!IsWasmMemoryObject(*value)) {
      thrower_->LinkError(
          "%s: memory import must be a WebAssembly.Memory object",
          ImportName(import_index).c_str());
      return false;
    }
    uint32_t memory_index = import.index;
    auto memory_object = Cast<WasmMemoryObject>(value);

    DirectHandle<JSArrayBuffer> buffer{memory_object->array_buffer(), isolate_};
    uint32_t imported_cur_pages =
        static_cast<uint32_t>(buffer->byte_length() / kWasmPageSize);
    const WasmMemory* memory = &module_->memories[memory_index];
    if (memory->is_memory64 != memory_object->is_memory64()) {
      thrower_->LinkError("cannot import memory%d as memory%d",
                          memory_object->is_memory64() ? 64 : 32,
                          memory->is_memory64 ? 64 : 32);
      return false;
    }
    if (imported_cur_pages < memory->initial_pages) {
      thrower_->LinkError(
          "%s: memory import has %u pages which is smaller than the declared "
          "initial of %u",
          ImportName(import_index).c_str(), imported_cur_pages,
          memory->initial_pages);
      return false;
    }
    int32_t imported_maximum_pages = memory_object->maximum_pages();
    if (memory->has_maximum_pages) {
      if (imported_maximum_pages < 0) {
        thrower_->LinkError(
            "%s: memory import has no maximum limit, expected at most %u",
            ImportName(import_index).c_str(), imported_maximum_pages);
        return false;
      }
      if (static_cast<uint32_t>(imported_maximum_pages) >
          memory->maximum_pages) {
        thrower_->LinkError(
            "%s: memory import has a larger maximum size %u than the "
            "module's declared maximum %u",
            ImportName(import_index).c_str(), imported_maximum_pages,
            memory->maximum_pages);
        return false;
      }
    }
    if (memory->is_shared != buffer->is_shared()) {
      thrower_->LinkError(
          "%s: mismatch in shared state of memory, declared = %d, imported = "
          "%d",
          ImportName(import_index).c_str(), memory->is_shared,
          buffer->is_shared());
      return false;
    }

    DCHECK_EQ(ReadOnlyRoots{isolate_}.undefined_value(),
              imported_memory_objects->get(memory_index));
    imported_memory_objects->set(memory_index, *memory_object);
  }
  return true;
}

template <typename T>
T* InstanceBuilder::GetRawUntaggedGlobalPtr(const WasmGlobal& global) {
  return reinterpret_cast<T*>(raw_buffer_ptr(
      global.shared ? shared_untagged_globals_ : untagged_globals_,
      global.offset));
}

// Process initialization of globals.
void InstanceBuilder::InitGlobals(
    Handle<WasmTrustedInstanceData> trusted_instance_data,
    Handle<WasmTrustedInstanceData> shared_trusted_instance_data) {
  for (const WasmGlobal& global : module_->globals) {
    if (global.mutability && global.imported) continue;
    // Happens with imported globals.
    if (!global.init.is_set()) continue;

    ValueOrError result = EvaluateConstantExpression(
        &init_expr_zone_, global.init, global.type, isolate_,
        trusted_instance_data, shared_trusted_instance_data);
    if (MaybeMarkError(result, thrower_)) return;

    if (global.type.is_reference()) {
      (global.shared ? shared_tagged_globals_ : tagged_globals_)
          ->set(global.offset, *to_value(result).to_ref());
    } else {
      to_value(result).CopyTo(GetRawUntaggedGlobalPtr<uint8_t>(global));
    }
  }
}

// Allocate memory for a module instance as a new JSArrayBuffer.
MaybeHandle<WasmMemoryObject> InstanceBuilder::AllocateMemory(
    uint32_t memory_index) {
  const WasmMemory& memory = module_->memories[memory_index];
  int initial_pages = static_cast<int>(memory.initial_pages);
  int maximum_pages = memory.has_maximum_pages
                          ? static_cast<int>(memory.maximum_pages)
                          : WasmMemoryObject::kNoMaximum;
  auto shared = memory.is_shared ? SharedFlag::kShared : SharedFlag::kNotShared;

  auto mem_type = memory.is_memory64 ? WasmMemoryFlag::kWasmMemory64
                                     : WasmMemoryFlag::kWasmMemory32;
  MaybeHandle<WasmMemoryObject> maybe_memory_object = WasmMemoryObject::New(
      isolate_, initial_pages, maximum_pages, shared, mem_type);
  if (maybe_memory_object.is_null()) {
    thrower_->RangeError(
        "Out of memory: Cannot allocate Wasm memory for new instance");
    return {};
  }
  return maybe_memory_object;
}

// Process the exports, creating wrappers for functions, tables, memories,
// globals, and exceptions.
void InstanceBuilder::ProcessExports(
    Handle<WasmTrustedInstanceData> trusted_instance_data,
    Handle<WasmTrustedInstanceData> shared_trusted_instance_data) {
  std::unordered_map<int, Handle<Object>> imported_globals;

  // If an imported WebAssembly function or global gets exported, the export
  // has to be identical to to import. Therefore we cache all imported
  // WebAssembly functions in the instance, and all imported globals in a map
  // here.
  for (size_t index = 0, end = module_->import_table.size(); index < end;
       ++index) {
    const WasmImport& import = module_->import_table[index];
    if (import.kind == kExternalFunction) {
      DirectHandle<Object> value = sanitized_imports_[index];
      if (WasmExternalFunction::IsWasmExternalFunction(*value)) {
        trusted_instance_data->func_refs()->set(
            import.index, Cast<WasmExternalFunction>(*value)->func_ref());
      }
    } else if (import.kind == kExternalGlobal) {
      Handle<Object> value = sanitized_imports_[index];
      if (IsWasmGlobalObject(*value)) {
        imported_globals[import.index] = value;
      }
    }
  }

  Handle<WasmInstanceObject> instance_object{
      trusted_instance_data->instance_object(), isolate_};
  Handle<JSObject> exports_object =
      handle(instance_object->exports_object(), isolate_);
  MaybeHandle<String> single_function_name;
  bool is_asm_js = is_asmjs_module(module_);
  if (is_asm_js) {
    Handle<JSFunction> object_function = Handle<JSFunction>(
        isolate_->native_context()->object_function(), isolate_);
    exports_object = isolate_->factory()->NewJSObject(object_function);
    single_function_name =
        isolate_->factory()->InternalizeUtf8String(AsmJs::kSingleFunctionName);
    instance_object->set_exports_object(*exports_object);
  }

  // Switch the exports object to dictionary mode and allocate enough storage
  // for the expected number of exports.
  DCHECK(exports_object->HasFastProperties());
  JSObject::NormalizeProperties(
      isolate_, exports_object, KEEP_INOBJECT_PROPERTIES,
      static_cast<int>(module_->export_table.size()), "WasmExportsObject");

  PropertyDescriptor desc;
  desc.set_writable(is_asm_js);
  desc.set_enumerable(true);
  desc.set_configurable(is_asm_js);

  const PropertyDetails details{PropertyKind::kData, desc.ToAttributes(),
                                PropertyConstness::kMutable};

  // Process each export in the export table.
  for (const WasmExport& exp : module_->export_table) {
    Handle<String> name = WasmModuleObject::ExtractUtf8StringFromModuleBytes(
        isolate_, module_object_, exp.name, kInternalize);
    Handle<JSAny> value;
    switch (exp.kind) {
      case kExternalFunction: {
        // Wrap and export the code as a JSFunction.
        bool shared = module_->function_is_shared(exp.index);
        DirectHandle<WasmFuncRef> func_ref =
            WasmTrustedInstanceData::GetOrCreateFuncRef(
                isolate_,
                shared ? shared_trusted_instance_data : trusted_instance_data,
                exp.index);
        DirectHandle<WasmInternalFunction> internal_function{
            func_ref->internal(isolate_), isolate_};
        Handle<JSFunction> wasm_external_function =
            WasmInternalFunction::GetOrCreateExternal(internal_function);
        value = wasm_external_function;

        if (is_asm_js &&
            String::Equals(isolate_, name,
                           single_function_name.ToHandleChecked())) {
          desc.set_value(value);
          CHECK(JSReceiver::DefineOwnProperty(isolate_, instance_object, name,
                                              &desc, Just(kThrowOnError))
                    .FromMaybe(false));
          continue;
        }
        break;
      }
      case kExternalTable: {
        bool shared = module_->tables[exp.index].shared;
        DirectHandle<WasmTrustedInstanceData> data =
            shared ? shared_trusted_instance_data : trusted_instance_data;
        value = handle(Cast<JSAny>(data->tables()->get(exp.index)), isolate_);
        break;
      }
      case kExternalMemory: {
        // Export the memory as a WebAssembly.Memory object. A WasmMemoryObject
        // should already be available if the module has memory, since we always
        // create or import it when building an WasmInstanceObject.
        value =
            handle(trusted_instance_data->memory_object(exp.index), isolate_);
        break;
      }
      case kExternalGlobal: {
        const WasmGlobal& global = module_->globals[exp.index];
        DirectHandle<WasmTrustedInstanceData>
            maybe_shared_trusted_instance_data =
                global.shared ? shared_trusted_instance_data
                              : trusted_instance_data;
        if (global.imported) {
          auto cached_global = imported_globals.find(exp.index);
          if (cached_global != imported_globals.end()) {
            value = Cast<JSAny>(cached_global->second);
            break;
          }
        }
        Handle<JSArrayBuffer> untagged_buffer;
        Handle<FixedArray> tagged_buffer;
        uint32_t offset;

        if (global.mutability && global.imported) {
          DirectHandle<FixedArray> buffers_array(
              maybe_shared_trusted_instance_data
                  ->imported_mutable_globals_buffers(),
              isolate_);
          if (global.type.is_reference()) {
            tagged_buffer = handle(
                Cast<FixedArray>(buffers_array->get(global.index)), isolate_);
            // For externref globals we store the relative offset in the
            // imported_mutable_globals array instead of an absolute address.
            offset = static_cast<uint32_t>(
                maybe_shared_trusted_instance_data->imported_mutable_globals()
                    ->get(global.index));
          } else {
            untagged_buffer =
                handle(Cast<JSArrayBuffer>(buffers_array->get(global.index)),
                       isolate_);
            Address global_addr =
                maybe_shared_trusted_instance_data->imported_mutable_globals()
                    ->get_sandboxed_pointer(global.index);

            size_t buffer_size = untagged_buffer->byte_length();
            Address backing_store =
                reinterpret_cast<Address>(untagged_buffer->backing_store());
            CHECK(global_addr >= backing_store &&
                  global_addr < backing_store + buffer_size);
            offset = static_cast<uint32_t>(global_addr - backing_store);
          }
        } else {
          if (global.type.is_reference()) {
            tagged_buffer = handle(
                maybe_shared_trusted_instance_data->tagged_globals_buffer(),
                isolate_);
          } else {
            untagged_buffer = handle(
                maybe_shared_trusted_instance_data->untagged_globals_buffer(),
                isolate_);
          }
          offset = global.offset;
        }

        // Since the global's array untagged_buffer is always provided,
        // allocation should never fail.
        Handle<WasmGlobalObject> global_obj =
            WasmGlobalObject::New(isolate_,
                                  global.shared ? shared_trusted_instance_data
                                                : trusted_instance_data,
                                  untagged_buffer, tagged_buffer, global.type,
                                  offset, global.mutability)
                .ToHandleChecked();
        value = global_obj;
        break;
      }
      case kExternalTag: {
        const WasmTag& tag = module_->tags[exp.index];
        Handle<WasmTagObject> wrapper = tags_wrappers_[exp.index];
        if (wrapper.is_null()) {
          DirectHandle<HeapObject> tag_object(
              Cast<HeapObject>(
                  trusted_instance_data->tags_table()->get(exp.index)),
              isolate_);
          uint32_t canonical_sig_index =
              module_->isorecursive_canonical_type_ids[tag.sig_index];
<<<<<<< HEAD
          Handle<WasmInstanceObject> instance =
              handle(trusted_instance_data->instance_object(), isolate_);
          wrapper = WasmTagObject::New(isolate_, tag.sig, canonical_sig_index,
                                       tag_object, instance);
=======
          // TODO(42204563): Support shared tags.
          wrapper = WasmTagObject::New(isolate_, tag.sig, canonical_sig_index,
                                       tag_object, trusted_instance_data);
>>>>>>> 56d087b1
          tags_wrappers_[exp.index] = wrapper;
        }
        value = wrapper;
        break;
      }
      default:
        UNREACHABLE();
    }

    uint32_t index;
    if (V8_UNLIKELY(name->AsArrayIndex(&index))) {
      // Add a data element.
      JSObject::AddDataElement(exports_object, index, value,
                               details.attributes());
    } else {
      // Add a property to the dictionary.
      JSObject::SetNormalizedProperty(exports_object, name, value, details);
    }
  }

  // Switch back to fast properties if possible.
  JSObject::MigrateSlowToFast(exports_object, 0, "WasmExportsObjectFinished");

  if (module_->origin == kWasmOrigin) {
    CHECK(JSReceiver::SetIntegrityLevel(isolate_, exports_object, FROZEN,
                                        kDontThrow)
              .FromMaybe(false));
  }
}

namespace {
V8_INLINE void SetFunctionTablePlaceholder(
    Isolate* isolate, Handle<WasmTrustedInstanceData> trusted_instance_data,
    DirectHandle<WasmTableObject> table_object, uint32_t entry_index,
    uint32_t func_index) {
  const WasmModule* module = trusted_instance_data->module();
  const WasmFunction* function = &module->functions[func_index];
  Tagged<WasmFuncRef> func_ref;
  if (trusted_instance_data->try_get_func_ref(func_index, &func_ref)) {
    table_object->entries()->set(entry_index, *func_ref);
  } else {
    WasmTableObject::SetFunctionTablePlaceholder(
        isolate, table_object, entry_index, trusted_instance_data, func_index);
  }
  WasmTableObject::UpdateDispatchTables(isolate, table_object, entry_index,
                                        function, trusted_instance_data);
}

V8_INLINE void SetFunctionTableNullEntry(
    Isolate* isolate, DirectHandle<WasmTableObject> table_object,
    uint32_t entry_index) {
  table_object->entries()->set(entry_index, ReadOnlyRoots{isolate}.wasm_null());
  table_object->ClearDispatchTables(entry_index);
}
}  // namespace

void InstanceBuilder::SetTableInitialValues(
    Handle<WasmTrustedInstanceData> trusted_instance_data,
    Handle<WasmTrustedInstanceData> shared_trusted_instance_data) {
  for (int table_index = 0;
       table_index < static_cast<int>(module_->tables.size()); ++table_index) {
    const WasmTable& table = module_->tables[table_index];
    Handle<WasmTrustedInstanceData> maybe_shared_trusted_instance_data =
        table.shared ? shared_trusted_instance_data : trusted_instance_data;
    if (table.initial_value.is_set()) {
      auto table_object = handle(
          Cast<WasmTableObject>(
              maybe_shared_trusted_instance_data->tables()->get(table_index)),
          isolate_);
      bool is_function_table = IsSubtypeOf(table.type, kWasmFuncRef, module_);
      if (is_function_table &&
          table.initial_value.kind() == ConstantExpression::kRefFunc) {
        for (uint32_t entry_index = 0; entry_index < table.initial_size;
             entry_index++) {
          SetFunctionTablePlaceholder(
              isolate_, maybe_shared_trusted_instance_data, table_object,
              entry_index, table.initial_value.index());
        }
      } else if (is_function_table &&
                 table.initial_value.kind() == ConstantExpression::kRefNull) {
        for (uint32_t entry_index = 0; entry_index < table.initial_size;
             entry_index++) {
          SetFunctionTableNullEntry(isolate_, table_object, entry_index);
        }
      } else {
        ValueOrError result = EvaluateConstantExpression(
            &init_expr_zone_, table.initial_value, table.type, isolate_,
            maybe_shared_trusted_instance_data, shared_trusted_instance_data);
        if (MaybeMarkError(result, thrower_)) return;
        for (uint32_t entry_index = 0; entry_index < table.initial_size;
             entry_index++) {
          WasmTableObject::Set(isolate_, table_object, entry_index,
                               to_value(result).to_ref());
        }
      }
    }
  }
}

namespace {

enum FunctionComputationMode { kLazyFunctionsAndNull, kStrictFunctionsAndNull };

// If {function_mode == kLazyFunctionsAndNull}, may return a function index
// instead of computing a function object, and {WasmValue(-1)} instead of null.
// Assumes the underlying module is verified.
// Resets {zone}, so make sure it contains no useful data.
ValueOrError ConsumeElementSegmentEntry(
    Zone* zone, Isolate* isolate,
    Handle<WasmTrustedInstanceData> trusted_instance_data,
    Handle<WasmTrustedInstanceData> shared_trusted_instance_data,
    const WasmElemSegment& segment, Decoder& decoder,
    FunctionComputationMode function_mode) {
  if (segment.element_type == WasmElemSegment::kFunctionIndexElements) {
    uint32_t function_index = decoder.consume_u32v();
    return function_mode == kStrictFunctionsAndNull
               ? EvaluateConstantExpression(
                     zone, ConstantExpression::RefFunc(function_index),
                     segment.type, isolate, trusted_instance_data,
                     shared_trusted_instance_data)
               : ValueOrError(WasmValue(function_index));
  }

  switch (static_cast<WasmOpcode>(*decoder.pc())) {
    case kExprRefFunc: {
      auto [function_index, length] =
          decoder.read_u32v<Decoder::FullValidationTag>(decoder.pc() + 1,
                                                        "ref.func");
      if (V8_LIKELY(decoder.lookahead(1 + length, kExprEnd))) {
        decoder.consume_bytes(length + 2);
        return function_mode == kStrictFunctionsAndNull
                   ? EvaluateConstantExpression(
                         zone, ConstantExpression::RefFunc(function_index),
                         segment.type, isolate, trusted_instance_data,
                         shared_trusted_instance_data)
                   : ValueOrError(WasmValue(function_index));
      }
      break;
    }
    case kExprRefNull: {
      auto [heap_type, length] =
          value_type_reader::read_heap_type<Decoder::FullValidationTag>(
              &decoder, decoder.pc() + 1, WasmEnabledFeatures::All());
      if (V8_LIKELY(decoder.lookahead(1 + length, kExprEnd))) {
        decoder.consume_bytes(length + 2);
        return function_mode == kStrictFunctionsAndNull
                   ? EvaluateConstantExpression(zone,
                                                ConstantExpression::RefNull(
                                                    heap_type.representation()),
                                                segment.type, isolate,
                                                trusted_instance_data,
                                                shared_trusted_instance_data)
                   : WasmValue(int32_t{-1});
      }
      break;
    }
    default:
      break;
  }

  auto sig = FixedSizeSignature<ValueType>::Returns(segment.type);
  constexpr bool kIsShared = false;  // TODO(14616): Is this correct?
  FunctionBody body(&sig, decoder.pc_offset(), decoder.pc(), decoder.end(),
                    kIsShared);
  WasmDetectedFeatures detected;
  ValueOrError result;
  {
    // We need a scope for the decoder because its destructor resets some Zone
    // elements, which has to be done before we reset the Zone afterwards.
    // We use FullValidationTag so we do not have to create another template
    // instance of WasmFullDecoder, which would cost us >50Kb binary code
    // size.
    WasmFullDecoder<Decoder::FullValidationTag, ConstantExpressionInterface,
                    kConstantExpression>
        full_decoder(zone, trusted_instance_data->module(),
                     WasmEnabledFeatures::All(), &detected, body,
                     trusted_instance_data->module(), isolate,
                     trusted_instance_data, shared_trusted_instance_data);

    full_decoder.DecodeFunctionBody();

    decoder.consume_bytes(static_cast<int>(full_decoder.pc() - decoder.pc()));

    result = full_decoder.interface().has_error()
                 ? ValueOrError(full_decoder.interface().error())
                 : ValueOrError(full_decoder.interface().computed_value());
  }

  zone->Reset();

  return result;
}

}  // namespace

base::Optional<MessageTemplate> InitializeElementSegment(
    Zone* zone, Isolate* isolate,
    Handle<WasmTrustedInstanceData> trusted_instance_data,
    Handle<WasmTrustedInstanceData> shared_trusted_instance_data,
    uint32_t segment_index) {
  bool shared =
      trusted_instance_data->module()->elem_segments[segment_index].shared;
  DirectHandle<WasmTrustedInstanceData> data =
      shared ? shared_trusted_instance_data : trusted_instance_data;
  if (!IsUndefined(data->element_segments()->get(segment_index))) return {};

  const NativeModule* native_module = data->native_module();
  const WasmModule* module = native_module->module();
  const WasmElemSegment& elem_segment = module->elem_segments[segment_index];

  base::Vector<const uint8_t> module_bytes = native_module->wire_bytes();

  Decoder decoder(module_bytes);
  decoder.consume_bytes(elem_segment.elements_wire_bytes_offset);

  DirectHandle<FixedArray> result =
      isolate->factory()->NewFixedArray(elem_segment.element_count);

  for (size_t i = 0; i < elem_segment.element_count; ++i) {
    ValueOrError value = ConsumeElementSegmentEntry(
        zone, isolate, trusted_instance_data, shared_trusted_instance_data,
        elem_segment, decoder, kStrictFunctionsAndNull);
    if (is_error(value)) return {to_error(value)};
    result->set(static_cast<int>(i), *to_value(value).to_ref());
  }

  data->element_segments()->set(segment_index, *result);

  return {};
}

void InstanceBuilder::LoadTableSegments(
    Handle<WasmTrustedInstanceData> trusted_instance_data,
    Handle<WasmTrustedInstanceData> shared_trusted_instance_data) {
  for (uint32_t segment_index = 0;
       segment_index < module_->elem_segments.size(); ++segment_index) {
    const WasmElemSegment& elem_segment = module_->elem_segments[segment_index];
    // Passive segments are not copied during instantiation.
    if (elem_segment.status != WasmElemSegment::kStatusActive) continue;

    const uint32_t table_index = elem_segment.table_index;

    const WasmTable* table = &module_->tables[table_index];
    size_t dest_offset;
    ValueOrError result = EvaluateConstantExpression(
        &init_expr_zone_, elem_segment.offset,
        table->is_table64 ? kWasmI64 : kWasmI32, isolate_,
        trusted_instance_data, shared_trusted_instance_data);
    if (MaybeMarkError(result, thrower_)) return;
    if (table->is_table64) {
      uint64_t dest_offset_64 = to_value(result).to_u64();
      // Clamp to {std::numeric_limits<size_t>::max()}, which is always an
      // invalid offset, so we always fail the bounds check below.
      DCHECK_GT(std::numeric_limits<size_t>::max(),
                v8_flags.wasm_max_table_size);
      dest_offset = static_cast<size_t>(std::min(
          dest_offset_64, uint64_t{std::numeric_limits<size_t>::max()}));
    } else {
      dest_offset = to_value(result).to_u32();
    }

    const size_t count = elem_segment.element_count;

    Handle<WasmTableObject> table_object = handle(
        Cast<WasmTableObject>((table->shared ? shared_trusted_instance_data
                                             : trusted_instance_data)
                                  ->tables()
                                  ->get(table_index)),
        isolate_);
    if (!base::IsInBounds<size_t>(dest_offset, count,
                                  table_object->current_length())) {
      thrower_->RuntimeError("%s",
                             MessageFormatter::TemplateString(
                                 MessageTemplate::kWasmTrapTableOutOfBounds));
      return;
    }

    base::Vector<const uint8_t> module_bytes =
        trusted_instance_data->native_module()->wire_bytes();
    Decoder decoder(module_bytes);
    decoder.consume_bytes(elem_segment.elements_wire_bytes_offset);

    bool is_function_table =
        IsSubtypeOf(module_->tables[table_index].type, kWasmFuncRef, module_);

    if (is_function_table) {
      for (size_t i = 0; i < count; i++) {
        int entry_index = static_cast<int>(dest_offset + i);
        ValueOrError computed_element = ConsumeElementSegmentEntry(
            &init_expr_zone_, isolate_, trusted_instance_data,
            shared_trusted_instance_data, elem_segment, decoder,
            kLazyFunctionsAndNull);
        if (MaybeMarkError(computed_element, thrower_)) return;

        WasmValue computed_value = to_value(computed_element);

        if (computed_value.type() == kWasmI32) {
          if (computed_value.to_i32() >= 0) {
            SetFunctionTablePlaceholder(isolate_, trusted_instance_data,
                                        table_object, entry_index,
                                        computed_value.to_i32());
          } else {
            SetFunctionTableNullEntry(isolate_, table_object, entry_index);
          }
        } else {
          WasmTableObject::Set(isolate_, table_object, entry_index,
                               computed_value.to_ref());
        }
      }
    } else {
      for (size_t i = 0; i < count; i++) {
        int entry_index = static_cast<int>(dest_offset + i);
        ValueOrError computed_element = ConsumeElementSegmentEntry(
            &init_expr_zone_, isolate_, trusted_instance_data,
            shared_trusted_instance_data, elem_segment, decoder,
            kStrictFunctionsAndNull);
        if (MaybeMarkError(computed_element, thrower_)) return;
        WasmTableObject::Set(isolate_, table_object, entry_index,
                             to_value(computed_element).to_ref());
      }
    }
    // Active segment have to be set to empty after instance initialization
    // (much like passive segments after dropping).
    (elem_segment.shared ? shared_trusted_instance_data : trusted_instance_data)
        ->element_segments()
        ->set(segment_index, *isolate_->factory()->empty_fixed_array());
  }
}

void InstanceBuilder::InitializeTags(
    DirectHandle<WasmTrustedInstanceData> trusted_instance_data) {
  DirectHandle<FixedArray> tags_table(trusted_instance_data->tags_table(),
                                      isolate_);
  for (int index = 0; index < tags_table->length(); ++index) {
    if (!IsUndefined(tags_table->get(index), isolate_)) continue;
    DirectHandle<WasmExceptionTag> tag = WasmExceptionTag::New(isolate_, index);
    tags_table->set(index, *tag);
  }
}

}  // namespace v8::internal::wasm

#undef TRACE<|MERGE_RESOLUTION|>--- conflicted
+++ resolved
@@ -2820,16 +2820,9 @@
               isolate_);
           uint32_t canonical_sig_index =
               module_->isorecursive_canonical_type_ids[tag.sig_index];
-<<<<<<< HEAD
-          Handle<WasmInstanceObject> instance =
-              handle(trusted_instance_data->instance_object(), isolate_);
-          wrapper = WasmTagObject::New(isolate_, tag.sig, canonical_sig_index,
-                                       tag_object, instance);
-=======
           // TODO(42204563): Support shared tags.
           wrapper = WasmTagObject::New(isolate_, tag.sig, canonical_sig_index,
                                        tag_object, trusted_instance_data);
->>>>>>> 56d087b1
           tags_wrappers_[exp.index] = wrapper;
         }
         value = wrapper;
