// Copyright 2015 the V8 project authors. All rights reserved.
// Use of this source code is governed by a BSD-style license that can be
// found in the LICENSE file.

#include "src/wasm/wasm-objects.h"

#include "src/base/iterator.h"
#include "src/base/vector.h"
#include "src/builtins/builtins-inl.h"
#include "src/compiler/wasm-compiler.h"
#include "src/debug/debug.h"
#include "src/logging/counters.h"
#include "src/objects/managed-inl.h"
#include "src/objects/objects-inl.h"
#include "src/objects/oddball.h"
#include "src/objects/shared-function-info.h"
#include "src/utils/utils.h"
#include "src/wasm/code-space-access.h"
#include "src/wasm/compilation-environment-inl.h"
#include "src/wasm/module-compiler.h"
#include "src/wasm/module-decoder.h"
#include "src/wasm/module-instantiate.h"
#include "src/wasm/serialized-signature-inl.h"
#include "src/wasm/signature-hashing.h"
#include "src/wasm/stacks.h"
#include "src/wasm/value-type.h"
#include "src/wasm/wasm-code-manager.h"
#include "src/wasm/wasm-engine.h"
#include "src/wasm/wasm-limits.h"
#include "src/wasm/wasm-module.h"
#include "src/wasm/wasm-objects-inl.h"
#include "src/wasm/wasm-subtyping.h"
#include "src/wasm/wasm-value.h"

// Needs to be last so macros do not get undefined.
#include "src/objects/object-macros.h"

#define TRACE_IFT(...)              \
  do {                              \
    if (false) PrintF(__VA_ARGS__); \
  } while (false)

namespace v8 {
namespace internal {

// Import a few often used types from the wasm namespace.
using WasmFunction = wasm::WasmFunction;
using WasmModule = wasm::WasmModule;

namespace {

// The WasmTableObject::uses field holds pairs of <instance, index>. This enum
// helps compute the respective offset.
enum TableUses : int {
  kInstanceOffset,
  kIndexOffset,
  // Marker:
  kNumElements
};

}  // namespace

// static
Handle<WasmModuleObject> WasmModuleObject::New(
    Isolate* isolate, std::shared_ptr<wasm::NativeModule> native_module,
    DirectHandle<Script> script) {
  DirectHandle<Managed<wasm::NativeModule>> managed_native_module;
  if (script->type() == Script::Type::kWasm) {
    managed_native_module = direct_handle(
        Cast<Managed<wasm::NativeModule>>(script->wasm_managed_native_module()),
        isolate);
  } else {
    const WasmModule* module = native_module->module();
    size_t memory_estimate =
        native_module->committed_code_space() +
        wasm::WasmCodeManager::EstimateNativeModuleMetaDataSize(module);
    managed_native_module = Managed<wasm::NativeModule>::From(
        isolate, memory_estimate, std::move(native_module));
  }
  Handle<WasmModuleObject> module_object = Cast<WasmModuleObject>(
      isolate->factory()->NewJSObject(isolate->wasm_module_constructor()));
  module_object->set_managed_native_module(*managed_native_module);
  module_object->set_script(*script);
  return module_object;
}

Handle<String> WasmModuleObject::ExtractUtf8StringFromModuleBytes(
    Isolate* isolate, DirectHandle<WasmModuleObject> module_object,
    wasm::WireBytesRef ref, InternalizeString internalize) {
  base::Vector<const uint8_t> wire_bytes =
      module_object->native_module()->wire_bytes();
  return ExtractUtf8StringFromModuleBytes(isolate, wire_bytes, ref,
                                          internalize);
}

Handle<String> WasmModuleObject::ExtractUtf8StringFromModuleBytes(
    Isolate* isolate, base::Vector<const uint8_t> wire_bytes,
    wasm::WireBytesRef ref, InternalizeString internalize) {
  base::Vector<const uint8_t> name_vec =
      wire_bytes.SubVector(ref.offset(), ref.end_offset());
  // UTF8 validation happens at decode time.
  DCHECK(unibrow::Utf8::ValidateEncoding(name_vec.begin(), name_vec.length()));
  auto* factory = isolate->factory();
  return internalize
             ? factory->InternalizeUtf8String(
                   base::Vector<const char>::cast(name_vec))
             : factory
                   ->NewStringFromUtf8(base::Vector<const char>::cast(name_vec))
                   .ToHandleChecked();
}

MaybeHandle<String> WasmModuleObject::GetModuleNameOrNull(
    Isolate* isolate, DirectHandle<WasmModuleObject> module_object) {
  const WasmModule* module = module_object->module();
  if (!module->name.is_set()) return {};
  return ExtractUtf8StringFromModuleBytes(isolate, module_object, module->name,
                                          kNoInternalize);
}

MaybeHandle<String> WasmModuleObject::GetFunctionNameOrNull(
    Isolate* isolate, DirectHandle<WasmModuleObject> module_object,
    uint32_t func_index) {
  DCHECK_LT(func_index, module_object->module()->functions.size());
  wasm::WireBytesRef name =
      module_object->module()->lazily_generated_names.LookupFunctionName(
          wasm::ModuleWireBytes(module_object->native_module()->wire_bytes()),
          func_index);
  if (!name.is_set()) return {};
  return ExtractUtf8StringFromModuleBytes(isolate, module_object, name,
                                          kNoInternalize);
}

base::Vector<const uint8_t> WasmModuleObject::GetRawFunctionName(
    int func_index) {
  if (func_index == wasm::kAnonymousFuncIndex) {
    return base::Vector<const uint8_t>({nullptr, 0});
  }
  DCHECK_GT(module()->functions.size(), func_index);
  wasm::ModuleWireBytes wire_bytes(native_module()->wire_bytes());
  wasm::WireBytesRef name_ref =
      module()->lazily_generated_names.LookupFunctionName(wire_bytes,
                                                          func_index);
  wasm::WasmName name = wire_bytes.GetNameOrNull(name_ref);
  return base::Vector<const uint8_t>::cast(name);
}

Handle<WasmTableObject> WasmTableObject::New(
    Isolate* isolate, Handle<WasmTrustedInstanceData> trusted_data,
    wasm::ValueType type, uint32_t initial, bool has_maximum, uint32_t maximum,
    DirectHandle<Object> initial_value, WasmTableFlag table_type) {
  CHECK(type.is_object_reference());

  DCHECK_LE(initial, v8_flags.wasm_max_table_size);
  DirectHandle<FixedArray> entries = isolate->factory()->NewFixedArray(initial);
  for (int i = 0; i < static_cast<int>(initial); ++i) {
    entries->set(i, *initial_value);
  }

  DirectHandle<UnionOf<Number, Undefined>> max;
  if (has_maximum) {
    max = isolate->factory()->NewNumberFromUint(maximum);
  } else {
    max = isolate->factory()->undefined_value();
  }

  Handle<JSFunction> table_ctor(
      isolate->native_context()->wasm_table_constructor(), isolate);
  auto table_obj =
      Cast<WasmTableObject>(isolate->factory()->NewJSObject(table_ctor));
  DisallowGarbageCollection no_gc;

  if (!trusted_data.is_null()) {
    table_obj->set_trusted_data(*trusted_data);
  } else {
    table_obj->clear_trusted_data();
  }
  table_obj->set_entries(*entries);
  table_obj->set_current_length(initial);
  table_obj->set_maximum_length(*max);
  table_obj->set_raw_type(static_cast<int>(type.raw_bit_field()));
  table_obj->set_is_table64(table_type == WasmTableFlag::kTable64);

  table_obj->set_uses(ReadOnlyRoots(isolate).empty_fixed_array());
  return table_obj;
}

void WasmTableObject::AddUse(Isolate* isolate,
                             DirectHandle<WasmTableObject> table_obj,
                             Handle<WasmInstanceObject> instance_object,
                             int table_index) {
  DirectHandle<FixedArray> old_uses(table_obj->uses(), isolate);
  int old_length = old_uses->length();
  DCHECK_EQ(0, old_length % TableUses::kNumElements);

  if (instance_object.is_null()) return;
  // TODO(titzer): use weak cells here to avoid leaking instances.

  // Grow the uses table and add a new entry at the end.
  DirectHandle<FixedArray> new_uses = isolate->factory()->CopyFixedArrayAndGrow(
      old_uses, TableUses::kNumElements);

  new_uses->set(old_length + TableUses::kInstanceOffset, *instance_object);
  new_uses->set(old_length + TableUses::kIndexOffset,
                Smi::FromInt(table_index));

  table_obj->set_uses(*new_uses);
}

int WasmTableObject::Grow(Isolate* isolate, Handle<WasmTableObject> table,
                          uint32_t count, DirectHandle<Object> init_value) {
  uint32_t old_size = table->current_length();
  if (count == 0) return old_size;  // Degenerate case: nothing to do.

  // Check if growing by {count} is valid.
  uint32_t max_size;
  if (!Object::ToUint32(table->maximum_length(), &max_size)) {
    max_size = v8_flags.wasm_max_table_size;
  }
  max_size = std::min(max_size, v8_flags.wasm_max_table_size.value());
  DCHECK_LE(old_size, max_size);
  if (max_size - old_size < count) return -1;

  uint32_t new_size = old_size + count;
  // Even with 2x over-allocation, there should not be an integer overflow.
  static_assert(wasm::kV8MaxWasmTableSize <= kMaxInt / 2);
  DCHECK_GE(kMaxInt, new_size);
  int old_capacity = table->entries()->length();
  if (new_size > static_cast<uint32_t>(old_capacity)) {
    int grow = static_cast<int>(new_size) - old_capacity;
    // Grow at least by the old capacity, to implement exponential growing.
    grow = std::max(grow, old_capacity);
    // Never grow larger than the max size.
    grow = std::min(grow, static_cast<int>(max_size - old_capacity));
    auto new_store = isolate->factory()->CopyFixedArrayAndGrow(
        handle(table->entries(), isolate), grow);
    table->set_entries(*new_store, WriteBarrierMode::UPDATE_WRITE_BARRIER);
  }
  table->set_current_length(new_size);

  DirectHandle<FixedArray> uses(table->uses(), isolate);
  DCHECK_EQ(0, uses->length() % TableUses::kNumElements);
  // Tables are stored in the instance object, no code patching is
  // necessary. We simply have to grow the raw tables in each instance
  // that has imported this table.

  // TODO(titzer): replace the dispatch table with a weak list of all
  // the instances that import a given table.
  for (int i = 0; i < uses->length(); i += TableUses::kNumElements) {
    int table_index = Cast<Smi>(uses->get(i + TableUses::kIndexOffset)).value();

    DirectHandle<WasmTrustedInstanceData> non_shared_trusted_instance_data{
        Cast<WasmInstanceObject>(uses->get(i + TableUses::kInstanceOffset))
            ->trusted_data(isolate),
        isolate};

    bool is_shared =
        non_shared_trusted_instance_data->module()->tables[table_index].shared;

    DirectHandle<WasmTrustedInstanceData> trusted_instance_data =
        is_shared
            ? handle(non_shared_trusted_instance_data->shared_part(), isolate)
            : non_shared_trusted_instance_data;

    DCHECK_EQ(old_size,
              trusted_instance_data->dispatch_table(table_index)->length());
    WasmTrustedInstanceData::EnsureMinimumDispatchTableSize(
        isolate, trusted_instance_data, table_index, new_size);
  }

  for (uint32_t entry = old_size; entry < new_size; ++entry) {
    WasmTableObject::Set(isolate, table, entry, init_value);
  }
  return old_size;
}

bool WasmTableObject::is_in_bounds(uint32_t entry_index) {
  return entry_index < static_cast<uint32_t>(current_length());
}

MaybeHandle<Object> WasmTableObject::JSToWasmElement(
    Isolate* isolate, DirectHandle<WasmTableObject> table, Handle<Object> entry,
    const char** error_message) {
  const WasmModule* module = !table->has_trusted_data()
                                 ? nullptr
                                 : table->trusted_data(isolate)->module();
  return wasm::JSToWasmObject(isolate, module, entry, table->type(),
                              error_message);
}

void WasmTableObject::SetFunctionTableEntry(Isolate* isolate,
                                            DirectHandle<WasmTableObject> table,
                                            int entry_index,
                                            DirectHandle<Object> entry) {
  if (IsWasmNull(*entry, isolate)) {
    table->ClearDispatchTables(entry_index);  // Degenerate case.
    table->entries()->set(entry_index, ReadOnlyRoots(isolate).wasm_null());
    return;
  }
  DCHECK(IsWasmFuncRef(*entry));
  DirectHandle<Object> external = WasmInternalFunction::GetOrCreateExternal(
      direct_handle(Cast<WasmFuncRef>(*entry)->internal(isolate), isolate));

  if (WasmExportedFunction::IsWasmExportedFunction(*external)) {
    auto exported_function = Cast<WasmExportedFunction>(external);
    auto func_data = exported_function->shared()->wasm_exported_function_data();
    Handle<WasmTrustedInstanceData> target_instance_data(
        func_data->instance_data(), isolate);
    int func_index = func_data->function_index();
    const WasmModule* module = target_instance_data->module();
    SBXCHECK_BOUNDS(func_index, module->functions.size());
    auto* wasm_function = module->functions.data() + func_index;
    UpdateDispatchTables(isolate, table, entry_index, wasm_function,
                         target_instance_data);
  } else if (WasmJSFunction::IsWasmJSFunction(*external)) {
    UpdateDispatchTables(isolate, table, entry_index,
                         Cast<WasmJSFunction>(external));
  } else {
    DCHECK(WasmCapiFunction::IsWasmCapiFunction(*external));
    UpdateDispatchTables(isolate, table, entry_index,
                         Cast<WasmCapiFunction>(external));
  }
  table->entries()->set(entry_index, *entry);
}

// Note: This needs to be handlified because it transitively calls
// {ImportWasmJSFunctionIntoTable} which calls {NewWasmApiFunctionRef}.
void WasmTableObject::Set(Isolate* isolate, DirectHandle<WasmTableObject> table,
                          uint32_t index, DirectHandle<Object> entry) {
  // Callers need to perform bounds checks, type check, and error handling.
  DCHECK(table->is_in_bounds(index));

  DirectHandle<FixedArray> entries(table->entries(), isolate);
  // The FixedArray is addressed with int's.
  int entry_index = static_cast<int>(index);

  switch (table->type().heap_representation_non_shared()) {
    case wasm::HeapType::kExtern:
    case wasm::HeapType::kString:
    case wasm::HeapType::kStringViewWtf8:
    case wasm::HeapType::kStringViewWtf16:
    case wasm::HeapType::kStringViewIter:
    case wasm::HeapType::kEq:
    case wasm::HeapType::kStruct:
    case wasm::HeapType::kArray:
    case wasm::HeapType::kAny:
    case wasm::HeapType::kI31:
    case wasm::HeapType::kNone:
    case wasm::HeapType::kNoFunc:
    case wasm::HeapType::kNoExtern:
    case wasm::HeapType::kExn:
    case wasm::HeapType::kNoExn:
      entries->set(entry_index, *entry);
      return;
    case wasm::HeapType::kFunc:
      SetFunctionTableEntry(isolate, table, entry_index, entry);
      return;
    case wasm::HeapType::kBottom:
      UNREACHABLE();
    default:
      DCHECK(table->has_trusted_data());
      if (table->trusted_data(isolate)->module()->has_signature(
              table->type().ref_index())) {
        SetFunctionTableEntry(isolate, table, entry_index, entry);
        return;
      }
      entries->set(entry_index, *entry);
      return;
  }
}

Handle<Object> WasmTableObject::Get(Isolate* isolate,
                                    DirectHandle<WasmTableObject> table,
                                    uint32_t index) {
  DirectHandle<FixedArray> entries(table->entries(), isolate);
  // Callers need to perform bounds checks and error handling.
  DCHECK(table->is_in_bounds(index));

  // The FixedArray is addressed with int's.
  int entry_index = static_cast<int>(index);

  Handle<Object> entry(entries->get(entry_index), isolate);

  if (IsWasmNull(*entry, isolate)) return entry;
  if (IsWasmFuncRef(*entry)) return entry;

  switch (table->type().heap_representation_non_shared()) {
    case wasm::HeapType::kStringViewWtf8:
    case wasm::HeapType::kStringViewWtf16:
    case wasm::HeapType::kStringViewIter:
    case wasm::HeapType::kExtern:
    case wasm::HeapType::kString:
    case wasm::HeapType::kEq:
    case wasm::HeapType::kI31:
    case wasm::HeapType::kStruct:
    case wasm::HeapType::kArray:
    case wasm::HeapType::kAny:
    case wasm::HeapType::kNone:
    case wasm::HeapType::kNoFunc:
    case wasm::HeapType::kNoExtern:
    case wasm::HeapType::kExn:
    case wasm::HeapType::kNoExn:
      return entry;
    case wasm::HeapType::kFunc:
      // Placeholder; handled below.
      break;
    case wasm::HeapType::kBottom:
      UNREACHABLE();
    default:
      DCHECK(table->has_trusted_data());
      const WasmModule* module = table->trusted_data(isolate)->module();
      if (module->has_array(table->type().ref_index()) ||
          module->has_struct(table->type().ref_index())) {
        return entry;
      }
      DCHECK(module->has_signature(table->type().ref_index()));
      break;
  }

  // {entry} is not a valid entry in the table. It has to be a placeholder
  // for lazy initialization.
  DirectHandle<Tuple2> tuple = Cast<Tuple2>(entry);
  auto trusted_instance_data =
      handle(Cast<WasmInstanceObject>(tuple->value1())->trusted_data(isolate),
             isolate);
  int function_index = Cast<Smi>(tuple->value2()).value();

  // Create a WasmInternalFunction and WasmFuncRef for the function if it does
  // not exist yet, and store it in the table.
  Handle<WasmFuncRef> func_ref = WasmTrustedInstanceData::GetOrCreateFuncRef(
      isolate, trusted_instance_data, function_index);
  entries->set(entry_index, *func_ref);
  return func_ref;
}

void WasmTableObject::Fill(Isolate* isolate, Handle<WasmTableObject> table,
                           uint32_t start, DirectHandle<Object> entry,
                           uint32_t count) {
  // Bounds checks must be done by the caller.
  DCHECK_LE(start, table->current_length());
  DCHECK_LE(count, table->current_length());
  DCHECK_LE(start + count, table->current_length());

  for (uint32_t i = 0; i < count; i++) {
    WasmTableObject::Set(isolate, table, start + i, entry);
  }
}

#if V8_ENABLE_SANDBOX || DEBUG
bool FunctionSigMatchesTable(uint32_t canonical_sig_id,
                             const WasmModule* module, int table_index) {
  wasm::ValueType table_type = module->tables[table_index].type;
  DCHECK(table_type.is_object_reference());
  // When in-sandbox data is corrupted, we can't trust the statically
  // checked types; to prevent sandbox escapes, we have to verify actual
  // types before installing the dispatch table entry. There are three
  // alternative success conditions:
  // (1) Generic "funcref" tables can hold any function entry.
  if (table_type.heap_representation_non_shared() == wasm::HeapType::kFunc) {
    return true;
  }
  // (2) Most function types are expected to be final, so they can be compared
  //     cheaply by canonicalized index equality.
  uint32_t canonical_table_type =
      module->isorecursive_canonical_type_ids[table_type.ref_index()];
  if (V8_LIKELY(canonical_sig_id == canonical_table_type)) return true;
  // (3) In the remaining cases, perform the full subtype check.
  return wasm::GetWasmEngine()->type_canonicalizer()->IsCanonicalSubtype(
      canonical_sig_id, canonical_table_type);
}
#endif  // V8_ENABLE_SANDBOX || DEBUG

// static
void WasmTableObject::UpdateDispatchTables(
    Isolate* isolate, DirectHandle<WasmTableObject> table, int entry_index,
    const wasm::WasmFunction* func,
    DirectHandle<WasmTrustedInstanceData> target_instance_data) {
  // We simply need to update the IFTs for each instance that imports
  // this table.
  DirectHandle<FixedArray> uses(table->uses(), isolate);
  DCHECK_EQ(0, uses->length() % TableUses::kNumElements);

  DirectHandle<TrustedObject> call_ref =
      func->imported
          // The function in the target instance was imported. Use its imports
          // table to look up the ref.
          ? direct_handle(
                Cast<TrustedObject>(
                    target_instance_data->dispatch_table_for_imports()->ref(
                        func->func_index)),
                isolate)
          // For wasm functions, just pass the target instance data.
          : target_instance_data;
  Address call_target = target_instance_data->GetCallTarget(func->func_index);

  const WasmModule* target_module = target_instance_data->module();
  uint32_t canonical_sig_id =
      target_module->isorecursive_canonical_type_ids[func->sig_index];

  for (int i = 0, len = uses->length(); i < len; i += TableUses::kNumElements) {
    int table_index = Cast<Smi>(uses->get(i + TableUses::kIndexOffset)).value();
    DirectHandle<WasmInstanceObject> instance_object(
        Cast<WasmInstanceObject>(uses->get(i + TableUses::kInstanceOffset)),
        isolate);
    if (v8_flags.wasm_to_js_generic_wrapper &&
        IsWasmApiFunctionRef(*call_ref)) {
      auto orig_ref = Cast<WasmApiFunctionRef>(call_ref);
      DirectHandle<WasmApiFunctionRef> new_ref =
          isolate->factory()->NewWasmApiFunctionRef(orig_ref);
      if (new_ref->instance_data() == instance_object->trusted_data(isolate)) {
        WasmApiFunctionRef::SetIndexInTableAsCallOrigin(new_ref, entry_index);
      } else {
        WasmApiFunctionRef::SetCrossInstanceTableIndexAsCallOrigin(
            isolate, new_ref, instance_object, entry_index);
      }
      call_ref = new_ref;
    }
    Tagged<WasmTrustedInstanceData> non_shared_instance_data =
        instance_object->trusted_data(isolate);
    bool is_shared = instance_object->module()->tables[table_index].shared;
    Tagged<WasmTrustedInstanceData> target_instance_data =
        is_shared ? non_shared_instance_data->shared_part()
                  : non_shared_instance_data;
    SBXCHECK(FunctionSigMatchesTable(
        canonical_sig_id, target_instance_data->module(), table_index));
    target_instance_data->dispatch_table(table_index)
        ->Set(entry_index, *call_ref, call_target, canonical_sig_id);
  }
}

// static
void WasmTableObject::UpdateDispatchTables(
    Isolate* isolate, DirectHandle<WasmTableObject> table, int entry_index,
    DirectHandle<WasmJSFunction> function) {
  DirectHandle<FixedArray> uses(table->uses(), isolate);
  DCHECK_EQ(0, uses->length() % TableUses::kNumElements);

  // Update the dispatch table for each instance that imports this table.
  for (int i = 0; i < uses->length(); i += TableUses::kNumElements) {
    int table_index = Cast<Smi>(uses->get(i + TableUses::kIndexOffset)).value();
    DirectHandle<WasmTrustedInstanceData> trusted_instance_data(
        Cast<WasmInstanceObject>(uses->get(i + TableUses::kInstanceOffset))
            ->trusted_data(isolate),
        isolate);
    WasmTrustedInstanceData::ImportWasmJSFunctionIntoTable(
        isolate, trusted_instance_data, table_index, entry_index, function);
  }
}

// static
void WasmTableObject::UpdateDispatchTables(
    Isolate* isolate, DirectHandle<WasmTableObject> table, int entry_index,
    DirectHandle<WasmCapiFunction> capi_function) {
  DirectHandle<FixedArray> uses(table->uses(), isolate);
  DCHECK_EQ(0, uses->length() % TableUses::kNumElements);

  // Reconstruct signature.
  std::unique_ptr<wasm::ValueType[]> reps;
  wasm::FunctionSig sig = wasm::SerializedSignatureHelper::DeserializeSignature(
      capi_function->GetSerializedSignature(), &reps);

  // Update the dispatch table for each instance that imports this table.
  for (int i = 0; i < uses->length(); i += TableUses::kNumElements) {
    int table_index = Cast<Smi>(uses->get(i + TableUses::kIndexOffset)).value();
    DirectHandle<WasmTrustedInstanceData> trusted_instance_data(
        Cast<WasmInstanceObject>(uses->get(i + TableUses::kInstanceOffset))
            ->trusted_data(isolate),
        isolate);
    wasm::NativeModule* native_module = trusted_instance_data->native_module();
    wasm::WasmImportWrapperCache* cache = native_module->import_wrapper_cache();
    auto kind = wasm::ImportCallKind::kWasmToCapi;
    uint32_t canonical_type_index =
        wasm::GetTypeCanonicalizer()->AddRecursiveGroup(&sig);
    int param_count = static_cast<int>(sig.parameter_count());
    wasm::WasmCode* wasm_code = cache->MaybeGet(kind, canonical_type_index,
                                                param_count, wasm::kNoSuspend);
    if (wasm_code == nullptr) {
      wasm::WasmCodeRefScope code_ref_scope;
      wasm::WasmImportWrapperCache::ModificationScope cache_scope(cache);
      wasm_code = compiler::CompileWasmCapiCallWrapper(native_module, &sig);
      wasm::WasmImportWrapperCache::CacheKey key(kind, canonical_type_index,
                                                 param_count, wasm::kNoSuspend);
      cache_scope[key] = wasm_code;
      wasm_code->IncRef();
      isolate->counters()->wasm_generated_code_size()->Increment(
          wasm_code->instructions().length());
      isolate->counters()->wasm_reloc_size()->Increment(
          wasm_code->reloc_info().length());
    }
    Tagged<HeapObject> ref =
        capi_function->shared()->wasm_capi_function_data()->internal()->ref();
    Address call_target = wasm_code->instruction_start();
    trusted_instance_data->dispatch_table(table_index)
        ->Set(entry_index, ref, call_target, canonical_type_index);
  }
}

void WasmTableObject::ClearDispatchTables(int index) {
  DisallowGarbageCollection no_gc;
  Isolate* isolate = GetIsolate();
  Tagged<FixedArray> uses = this->uses();
  DCHECK_EQ(0, uses->length() % TableUses::kNumElements);
  for (int i = 0, e = uses->length(); i < e; i += TableUses::kNumElements) {
    int table_index = Cast<Smi>(uses->get(i + TableUses::kIndexOffset)).value();
    Tagged<WasmInstanceObject> target_instance_object =
        Cast<WasmInstanceObject>(uses->get(i + TableUses::kInstanceOffset));
    Tagged<WasmTrustedInstanceData> non_shared_instance_data =
        target_instance_object->trusted_data(isolate);
    bool is_shared =
        target_instance_object->module()->tables[table_index].shared;
    Tagged<WasmTrustedInstanceData> target_instance_data =
        is_shared ? non_shared_instance_data->shared_part()
                  : non_shared_instance_data;
    target_instance_data->dispatch_table(table_index)->Clear(index);
  }
}

// static
void WasmTableObject::SetFunctionTablePlaceholder(
    Isolate* isolate, DirectHandle<WasmTableObject> table, int entry_index,
    DirectHandle<WasmTrustedInstanceData> trusted_instance_data,
    int func_index) {
  // Put (instance, func_index) as a Tuple2 into the entry_index.
  // The {WasmExportedFunction} will be created lazily.
  // Allocate directly in old space as the tuples are typically long-lived, and
  // we create many of them, which would result in lots of GC when initializing
  // large tables.
  // TODO(42204563): Avoid crashing if the instance object is not available.
  CHECK(trusted_instance_data->has_instance_object());
  DirectHandle<Tuple2> tuple = isolate->factory()->NewTuple2(
      handle(trusted_instance_data->instance_object(), isolate),
      handle(Smi::FromInt(func_index), isolate), AllocationType::kOld);
  table->entries()->set(entry_index, *tuple);
}

// static
void WasmTableObject::GetFunctionTableEntry(
    Isolate* isolate, const WasmModule* module,
    DirectHandle<WasmTableObject> table, int entry_index, bool* is_valid,
    bool* is_null, MaybeHandle<WasmTrustedInstanceData>* instance_data,
    int* function_index, MaybeDirectHandle<WasmJSFunction>* maybe_js_function) {
  DCHECK(wasm::IsSubtypeOf(table->type(), wasm::kWasmFuncRef, module));
  DCHECK_LT(entry_index, table->current_length());
  // We initialize {is_valid} with {true}. We may change it later.
  *is_valid = true;
  DirectHandle<Object> element(table->entries()->get(entry_index), isolate);

  *is_null = IsWasmNull(*element, isolate);
  if (*is_null) return;

  if (IsWasmFuncRef(*element)) {
    DirectHandle<WasmInternalFunction> internal{
        Cast<WasmFuncRef>(*element)->internal(isolate), isolate};
    element = WasmInternalFunction::GetOrCreateExternal(internal);
  }
  if (WasmExportedFunction::IsWasmExportedFunction(*element)) {
    auto target_func = Cast<WasmExportedFunction>(element);
    auto func_data = Cast<WasmExportedFunctionData>(
        target_func->shared()->wasm_exported_function_data());
    *instance_data = handle(func_data->instance_data(), isolate);
    *function_index = func_data->function_index();
    *maybe_js_function = MaybeHandle<WasmJSFunction>();
    return;
  }
  if (WasmJSFunction::IsWasmJSFunction(*element)) {
    *instance_data = MaybeHandle<WasmTrustedInstanceData>();
    *maybe_js_function = Cast<WasmJSFunction>(element);
    return;
  }
  if (IsTuple2(*element)) {
    auto tuple = Cast<Tuple2>(element);
    *instance_data =
        handle(Cast<WasmInstanceObject>(tuple->value1())->trusted_data(isolate),
               isolate);
    *function_index = Cast<Smi>(tuple->value2()).value();
    *maybe_js_function = MaybeDirectHandle<WasmJSFunction>();
    return;
  }
  *is_valid = false;
}

Handle<WasmSuspendingObject> WasmSuspendingObject::New(
    Isolate* isolate, DirectHandle<JSReceiver> callable) {
  Handle<JSFunction> suspending_ctor(
      isolate->native_context()->wasm_suspending_constructor(), isolate);
  auto suspending_obj = Cast<WasmSuspendingObject>(
      isolate->factory()->NewJSObject(suspending_ctor));
  suspending_obj->set_callable(*callable);
  return suspending_obj;
}

namespace {

void SetInstanceMemory(Tagged<WasmTrustedInstanceData> trusted_instance_data,
                       Tagged<JSArrayBuffer> buffer, int memory_index) {
  DisallowHeapAllocation no_gc;
  const WasmModule* module = trusted_instance_data->module();
  const wasm::WasmMemory& memory = module->memories[memory_index];

  bool is_wasm_module = module->origin == wasm::kWasmOrigin;
  bool use_trap_handler = memory.bounds_checks == wasm::kTrapHandler;
  // Asm.js does not use trap handling.
  CHECK_IMPLIES(use_trap_handler, is_wasm_module);
  // ArrayBuffers allocated for Wasm do always have a BackingStore.
  std::shared_ptr<BackingStore> backing_store = buffer->GetBackingStore();
  CHECK_IMPLIES(is_wasm_module, backing_store);
  CHECK_IMPLIES(is_wasm_module, backing_store->is_wasm_memory());
  // Wasm modules compiled to use the trap handler don't have bounds checks,
  // so they must have a memory that has guard regions.
  // Note: This CHECK can fail when in-sandbox corruption modified a
  // WasmMemoryObject. We currently believe that this would at worst
  // corrupt the contents of other Wasm memories or ArrayBuffers, but having
  // this CHECK in release mode is nice as an additional layer of defense.
  CHECK_IMPLIES(use_trap_handler, backing_store->has_guard_regions());
  // We checked this before, but a malicious worker thread with an in-sandbox
  // corruption primitive could have modified it since then.
  size_t byte_length = buffer->byte_length();
  SBXCHECK_GE(byte_length, memory.min_memory_size);

  trusted_instance_data->SetRawMemory(
      memory_index, reinterpret_cast<uint8_t*>(buffer->backing_store()),
      byte_length);
}

}  // namespace

Handle<WasmMemoryObject> WasmMemoryObject::New(Isolate* isolate,
                                               Handle<JSArrayBuffer> buffer,
                                               int maximum,
                                               WasmMemoryFlag memory_type) {
  Handle<JSFunction> memory_ctor(
      isolate->native_context()->wasm_memory_constructor(), isolate);

  auto memory_object = Cast<WasmMemoryObject>(
      isolate->factory()->NewJSObject(memory_ctor, AllocationType::kOld));
  memory_object->set_array_buffer(*buffer);
  memory_object->set_maximum_pages(maximum);
  memory_object->set_is_memory64(memory_type == WasmMemoryFlag::kWasmMemory64);
  memory_object->set_instances(ReadOnlyRoots{isolate}.empty_weak_array_list());

  std::shared_ptr<BackingStore> backing_store = buffer->GetBackingStore();
  if (buffer->is_shared()) {
    // Only Wasm memory can be shared (in contrast to asm.js memory).
    CHECK(backing_store && backing_store->is_wasm_memory());
    backing_store->AttachSharedWasmMemoryObject(isolate, memory_object);
  } else if (backing_store) {
    CHECK(!backing_store->is_shared());
  }

  // For debugging purposes we memorize a link from the JSArrayBuffer
  // to it's owning WasmMemoryObject instance.
  Handle<Symbol> symbol = isolate->factory()->array_buffer_wasm_memory_symbol();
  Object::SetProperty(isolate, buffer, symbol, memory_object).Check();

  return memory_object;
}

MaybeHandle<WasmMemoryObject> WasmMemoryObject::New(
    Isolate* isolate, int initial, int maximum, SharedFlag shared,
    WasmMemoryFlag memory_type) {
  bool has_maximum = maximum != kNoMaximum;

  int engine_maximum = memory_type == WasmMemoryFlag::kWasmMemory64
                           ? static_cast<int>(wasm::max_mem64_pages())
                           : static_cast<int>(wasm::max_mem32_pages());

  if (initial > engine_maximum) return {};

#ifdef V8_TARGET_ARCH_32_BIT
  // On 32-bit platforms we need an heuristic here to balance overall memory
  // and address space consumption.
  constexpr int kGBPages = 1024 * 1024 * 1024 / wasm::kWasmPageSize;
  // We allocate the smallest of the following sizes, but at least the initial
  // size:
  // 1) the module-defined maximum;
  // 2) 1GB;
  // 3) the engine maximum;
  int allocation_maximum = std::min(kGBPages, engine_maximum);
  int heuristic_maximum;
  if (initial > kGBPages) {
    // We always allocate at least the initial size.
    heuristic_maximum = initial;
  } else if (has_maximum) {
    // We try to reserve the maximum, but at most the allocation_maximum to
    // avoid OOMs.
    heuristic_maximum = std::min(maximum, allocation_maximum);
  } else if (shared == SharedFlag::kShared) {
    // If shared memory has no maximum, we use the allocation_maximum as an
    // implicit maximum.
    heuristic_maximum = allocation_maximum;
  } else {
    // If non-shared memory has no maximum, we only allocate the initial size
    // and then grow with realloc.
    heuristic_maximum = initial;
  }
#else
  int heuristic_maximum =
      has_maximum ? std::min(engine_maximum, maximum) : engine_maximum;
#endif

  std::unique_ptr<BackingStore> backing_store =
      BackingStore::AllocateWasmMemory(isolate, initial, heuristic_maximum,
                                       memory_type, shared);

  if (!backing_store) return {};

  Handle<JSArrayBuffer> buffer =
      shared == SharedFlag::kShared
          ? isolate->factory()->NewJSSharedArrayBuffer(std::move(backing_store))
          : isolate->factory()->NewJSArrayBuffer(std::move(backing_store));

  return New(isolate, buffer, maximum, memory_type);
}

void WasmMemoryObject::UseInInstance(
    Isolate* isolate, DirectHandle<WasmMemoryObject> memory,
    DirectHandle<WasmTrustedInstanceData> trusted_instance_data,
    Handle<WasmTrustedInstanceData> shared_trusted_instance_data,
    int memory_index_in_instance) {
  SetInstanceMemory(*trusted_instance_data, memory->array_buffer(),
                    memory_index_in_instance);
  if (!shared_trusted_instance_data.is_null()) {
    SetInstanceMemory(*shared_trusted_instance_data, memory->array_buffer(),
                      memory_index_in_instance);
  }
  Handle<WeakArrayList> instances{memory->instances(), isolate};
  auto weak_instance_object = MaybeObjectHandle::Weak(
      trusted_instance_data->instance_object(), isolate);
  instances = WeakArrayList::Append(isolate, instances, weak_instance_object);
  memory->set_instances(*instances);
}

void WasmMemoryObject::SetNewBuffer(Tagged<JSArrayBuffer> new_buffer) {
  DisallowGarbageCollection no_gc;
  set_array_buffer(new_buffer);
  Tagged<WeakArrayList> instances = this->instances();
  Isolate* isolate = GetIsolate();
  for (int i = 0, len = instances->length(); i < len; ++i) {
    Tagged<MaybeObject> elem = instances->Get(i);
    if (elem.IsCleared()) continue;
    Tagged<WasmInstanceObject> instance_object =
        Cast<WasmInstanceObject>(elem.GetHeapObjectAssumeWeak());
    Tagged<WasmTrustedInstanceData> trusted_data =
        instance_object->trusted_data(isolate);
    // TODO(clemens): Avoid the iteration by also remembering the memory index
    // if we ever see larger numbers of memories.
    Tagged<FixedArray> memory_objects = trusted_data->memory_objects();
    int num_memories = memory_objects->length();
    for (int mem_idx = 0; mem_idx < num_memories; ++mem_idx) {
      if (memory_objects->get(mem_idx) == *this) {
        SetInstanceMemory(trusted_data, new_buffer, mem_idx);
      }
    }
  }
}

// static
int32_t WasmMemoryObject::Grow(Isolate* isolate,
                               Handle<WasmMemoryObject> memory_object,
                               uint32_t pages) {
  TRACE_EVENT0("v8.wasm", "wasm.GrowMemory");
  DirectHandle<JSArrayBuffer> old_buffer(memory_object->array_buffer(),
                                         isolate);

  std::shared_ptr<BackingStore> backing_store = old_buffer->GetBackingStore();
  // Only Wasm memory can grow, and Wasm memory always has a backing store.
  DCHECK_NOT_NULL(backing_store);

  // Check for maximum memory size.
  // Note: The {wasm::max_mem_pages()} limit is already checked in
  // {BackingStore::CopyWasmMemory}, and is irrelevant for
  // {GrowWasmMemoryInPlace} because memory is never allocated with more
  // capacity than that limit.
  size_t old_size = old_buffer->byte_length();
  DCHECK_EQ(0, old_size % wasm::kWasmPageSize);
  size_t old_pages = old_size / wasm::kWasmPageSize;
  size_t max_pages = memory_object->is_memory64() ? wasm::max_mem64_pages()
                                                  : wasm::max_mem32_pages();
  if (memory_object->has_maximum_pages()) {
    max_pages = std::min(max_pages,
                         static_cast<size_t>(memory_object->maximum_pages()));
  }
  DCHECK_GE(max_pages, old_pages);
  if (pages > max_pages - old_pages) return -1;

  const bool must_grow_in_place =
      old_buffer->is_shared() || backing_store->has_guard_regions();
  const bool try_grow_in_place =
      must_grow_in_place || !v8_flags.stress_wasm_memory_moving;

  base::Optional<size_t> result_inplace =
      try_grow_in_place
          ? backing_store->GrowWasmMemoryInPlace(isolate, pages, max_pages)
          : base::nullopt;
  if (must_grow_in_place && !result_inplace.has_value()) {
    // There are different limits per platform, thus crash if the correctness
    // fuzzer is running.
    if (v8_flags.correctness_fuzzer_suppressions) {
      FATAL("could not grow wasm memory");
    }
    return -1;
  }

  // Handle shared memory first.
  if (old_buffer->is_shared()) {
    DCHECK(result_inplace.has_value());
    backing_store->BroadcastSharedWasmMemoryGrow(isolate);
    // Broadcasting the update should update this memory object too.
    CHECK_NE(*old_buffer, memory_object->array_buffer());
    size_t new_pages = result_inplace.value() + pages;
    // If the allocation succeeded, then this can't possibly overflow:
    size_t new_byte_length = new_pages * wasm::kWasmPageSize;
    // This is a less than check, as it is not guaranteed that the SAB
    // length here will be equal to the stashed length above as calls to
    // grow the same memory object can come in from different workers.
    // It is also possible that a call to Grow was in progress when
    // handling this call.
    CHECK_LE(new_byte_length, memory_object->array_buffer()->byte_length());
    // As {old_pages} was read racefully, we return here the synchronized
    // value provided by {GrowWasmMemoryInPlace}, to provide the atomic
    // read-modify-write behavior required by the spec.
    return static_cast<int32_t>(result_inplace.value());  // success
  }

  // Check if the non-shared memory could grow in-place.
  if (result_inplace.has_value()) {
    // Detach old and create a new one with the grown backing store.
    JSArrayBuffer::Detach(old_buffer, true).Check();
    Handle<JSArrayBuffer> new_buffer =
        isolate->factory()->NewJSArrayBuffer(std::move(backing_store));
    memory_object->SetNewBuffer(*new_buffer);
    // For debugging purposes we memorize a link from the JSArrayBuffer
    // to it's owning WasmMemoryObject instance.
    Handle<Symbol> symbol =
        isolate->factory()->array_buffer_wasm_memory_symbol();
    Object::SetProperty(isolate, new_buffer, symbol, memory_object).Check();
    DCHECK_EQ(result_inplace.value(), old_pages);
    return static_cast<int32_t>(result_inplace.value());  // success
  }

  size_t new_pages = old_pages + pages;
  // Check for overflow (should be excluded via {max_pages} above).
  DCHECK_LE(old_pages, new_pages);
  // Trying to grow in-place without actually growing must always succeed.
  DCHECK_IMPLIES(try_grow_in_place, old_pages < new_pages);

  // Try allocating a new backing store and copying.
  // To avoid overall quadratic complexity of many small grow operations, we
  // grow by at least 0.5 MB + 12.5% of the existing memory size.
  // These numbers are kept small because we must be careful about address
  // space consumption on 32-bit platforms.
  size_t min_growth = old_pages + 8 + (old_pages >> 3);
  // First apply {min_growth}, then {max_pages}. The order is important, because
  // {min_growth} can be bigger than {max_pages}, and in that case we want to
  // cap to {max_pages}.
  size_t new_capacity = std::min(max_pages, std::max(new_pages, min_growth));
  DCHECK_LE(new_pages, new_capacity);
  std::unique_ptr<BackingStore> new_backing_store =
      backing_store->CopyWasmMemory(isolate, new_pages, new_capacity,
                                    memory_object->is_memory64()
                                        ? WasmMemoryFlag::kWasmMemory64
                                        : WasmMemoryFlag::kWasmMemory32);
  if (!new_backing_store) {
    // Crash on out-of-memory if the correctness fuzzer is running.
    if (v8_flags.correctness_fuzzer_suppressions) {
      FATAL("could not grow wasm memory");
    }
    return -1;
  }

  // Detach old and create a new one with the new backing store.
  JSArrayBuffer::Detach(old_buffer, true).Check();
  Handle<JSArrayBuffer> new_buffer =
      isolate->factory()->NewJSArrayBuffer(std::move(new_backing_store));
  memory_object->SetNewBuffer(*new_buffer);
  // For debugging purposes we memorize a link from the JSArrayBuffer
  // to it's owning WasmMemoryObject instance.
  Handle<Symbol> symbol = isolate->factory()->array_buffer_wasm_memory_symbol();
  Object::SetProperty(isolate, new_buffer, symbol, memory_object).Check();
  return static_cast<int32_t>(old_pages);  // success
}

// static
MaybeHandle<WasmGlobalObject> WasmGlobalObject::New(
    Isolate* isolate, Handle<WasmTrustedInstanceData> trusted_data,
    MaybeHandle<JSArrayBuffer> maybe_untagged_buffer,
    MaybeHandle<FixedArray> maybe_tagged_buffer, wasm::ValueType type,
    int32_t offset, bool is_mutable) {
  Handle<JSFunction> global_ctor(
      isolate->native_context()->wasm_global_constructor(), isolate);
  auto global_obj =
      Cast<WasmGlobalObject>(isolate->factory()->NewJSObject(global_ctor));
  {
    // Disallow GC until all fields have acceptable types.
    DisallowGarbageCollection no_gc;
    if (!trusted_data.is_null()) {
      global_obj->set_trusted_data(*trusted_data);
    } else {
      global_obj->clear_trusted_data();
    }
    global_obj->set_type(type);
    global_obj->set_offset(offset);
    global_obj->set_is_mutable(is_mutable);
  }

  if (type.is_reference()) {
    DCHECK(maybe_untagged_buffer.is_null());
    Handle<FixedArray> tagged_buffer;
    if (!maybe_tagged_buffer.ToHandle(&tagged_buffer)) {
      // If no buffer was provided, create one.
      tagged_buffer =
          isolate->factory()->NewFixedArray(1, AllocationType::kOld);
      CHECK_EQ(offset, 0);
    }
    global_obj->set_tagged_buffer(*tagged_buffer);
  } else {
    DCHECK(maybe_tagged_buffer.is_null());
    uint32_t type_size = type.value_kind_size();

    Handle<JSArrayBuffer> untagged_buffer;
    if (!maybe_untagged_buffer.ToHandle(&untagged_buffer)) {
      MaybeHandle<JSArrayBuffer> result =
          isolate->factory()->NewJSArrayBufferAndBackingStore(
              offset + type_size, InitializedFlag::kZeroInitialized);

      if (!result.ToHandle(&untagged_buffer)) return {};
    }

    // Check that the offset is in bounds.
    CHECK_LE(offset + type_size, untagged_buffer->byte_length());

    global_obj->set_untagged_buffer(*untagged_buffer);
  }

  return global_obj;
}

FunctionTargetAndRef::FunctionTargetAndRef(
    Isolate* isolate, Handle<WasmTrustedInstanceData> target_instance_data,
    int target_func_index) {
  ref_ = target_instance_data;
  if (target_func_index <
      static_cast<int>(
          target_instance_data->module()->num_imported_functions)) {
    // The function in the target instance was imported. Load the ref from the
    // dispatch table for imports.
    ref_ = handle(Cast<TrustedObject>(
                      target_instance_data->dispatch_table_for_imports()->ref(
                          target_func_index)),
                  isolate);
  } else {
    // The function in the target instance was not imported.
  }
  call_target_ = target_instance_data->GetCallTarget(target_func_index);
}

void ImportedFunctionEntry::SetWasmToJs(Isolate* isolate,
                                        DirectHandle<JSReceiver> callable,
                                        wasm::Suspend suspend,
                                        const wasm::FunctionSig* sig) {
  Address wrapper_entry;
  if (wasm::IsJSCompatibleSignature(sig)) {
    DCHECK(
        UseGenericWasmToJSWrapper(wasm::kDefaultImportCallKind, sig, suspend));
    wrapper_entry = Builtins::EntryOf(Builtin::kWasmToJsWrapperAsm, isolate);
  } else {
    wrapper_entry =
        Builtins::EntryOf(Builtin::kWasmToJsWrapperInvalidSig, isolate);
  }
  TRACE_IFT("Import callable 0x%" PRIxPTR "[%d] = {callable=0x%" PRIxPTR
            ", target=0x%" PRIxPTR "}\n",
            instance_data_->ptr(), index_, callable->ptr(), wrapper_entry);
  DirectHandle<WasmApiFunctionRef> ref =
      isolate->factory()->NewWasmApiFunctionRef(
          callable, suspend, instance_data_,
          wasm::SerializedSignatureHelper::SerializeSignature(isolate, sig));
  WasmApiFunctionRef::SetImportIndexAsCallOrigin(ref, index_);
  DisallowGarbageCollection no_gc;

  instance_data_->dispatch_table_for_imports()->SetForImport(index_, *ref,
                                                             wrapper_entry);
}

void ImportedFunctionEntry::SetWasmToJs(
    Isolate* isolate, DirectHandle<JSReceiver> callable,
    const wasm::WasmCode* wasm_to_js_wrapper, wasm::Suspend suspend,
    const wasm::FunctionSig* sig) {
  TRACE_IFT("Import callable 0x%" PRIxPTR "[%d] = {callable=0x%" PRIxPTR
            ", target=%p}\n",
            instance_data_->ptr(), index_, callable->ptr(),
            wasm_to_js_wrapper->instructions().begin());
  DCHECK(wasm_to_js_wrapper->kind() == wasm::WasmCode::kWasmToJsWrapper ||
         wasm_to_js_wrapper->kind() == wasm::WasmCode::kWasmToCapiWrapper);
  DirectHandle<WasmApiFunctionRef> ref =
      isolate->factory()->NewWasmApiFunctionRef(
          callable, suspend, instance_data_,
          wasm::SerializedSignatureHelper::SerializeSignature(isolate, sig));
  // The wasm-to-js wrapper is already optimized, the call_origin should never
  // be accessed.
  ref->set_call_origin(Smi::FromInt(WasmApiFunctionRef::kInvalidCallOrigin));
  DisallowGarbageCollection no_gc;
  Tagged<WasmDispatchTable> dispatch_table =
      instance_data_->dispatch_table_for_imports();
  dispatch_table->SetForImport(index_, *ref,
                               wasm_to_js_wrapper->instruction_start());
}

void ImportedFunctionEntry::SetWasmToWasm(
    Tagged<WasmTrustedInstanceData> target_instance_data, Address call_target) {
  TRACE_IFT("Import Wasm 0x%" PRIxPTR "[%d] = {instance_data=0x%" PRIxPTR
            ", target=0x%" PRIxPTR "}\n",
            instance_data_->ptr(), index_, target_instance_data.ptr(),
            call_target);
  DisallowGarbageCollection no_gc;
  Tagged<WasmDispatchTable> dispatch_table =
      instance_data_->dispatch_table_for_imports();
  dispatch_table->SetForImport(index_, target_instance_data, call_target);
}

// Returns an empty Tagged<Object>() if no callable is available, a JSReceiver
// otherwise.
Tagged<Object> ImportedFunctionEntry::maybe_callable() {
  Tagged<Object> value = object_ref();
  if (!IsWasmApiFunctionRef(value)) return Tagged<Object>();
  return Cast<JSReceiver>(Cast<WasmApiFunctionRef>(value)->callable());
}

Tagged<JSReceiver> ImportedFunctionEntry::callable() {
  return Cast<JSReceiver>(Cast<WasmApiFunctionRef>(object_ref())->callable());
}

Tagged<Object> ImportedFunctionEntry::object_ref() {
  return instance_data_->dispatch_table_for_imports()->ref(index_);
}

Address ImportedFunctionEntry::target() {
  return instance_data_->dispatch_table_for_imports()->target(index_);
}

void ImportedFunctionEntry::set_target(Address new_target) {
  return instance_data_->dispatch_table_for_imports()->SetTarget(index_,
                                                                 new_target);
}

// static
constexpr std::array<uint16_t, 16> WasmTrustedInstanceData::kTaggedFieldOffsets;
// static
constexpr std::array<const char*, 16>
    WasmTrustedInstanceData::kTaggedFieldNames;
// static
constexpr std::array<uint16_t, 6>
    WasmTrustedInstanceData::kProtectedFieldOffsets;
// static
constexpr std::array<const char*, 6>
    WasmTrustedInstanceData::kProtectedFieldNames;

// static
void WasmTrustedInstanceData::EnsureMinimumDispatchTableSize(
    Isolate* isolate,
    DirectHandle<WasmTrustedInstanceData> trusted_instance_data,
    int table_index, int minimum_size) {
  Handle<WasmDispatchTable> old_dispatch_table{
      trusted_instance_data->dispatch_table(table_index), isolate};
  if (old_dispatch_table->length() >= minimum_size) return;
  DirectHandle<WasmDispatchTable> new_dispatch_table =
      WasmDispatchTable::Grow(isolate, old_dispatch_table, minimum_size);

  if (*old_dispatch_table == *new_dispatch_table) return;
  trusted_instance_data->dispatch_tables()->set(table_index,
                                                *new_dispatch_table);
  if (table_index == 0) {
    trusted_instance_data->set_dispatch_table0(*new_dispatch_table);
  }
}

void WasmTrustedInstanceData::SetRawMemory(int memory_index, uint8_t* mem_start,
                                           size_t mem_size) {
  CHECK_LT(memory_index, module()->memories.size());

  CHECK_LE(mem_size, module()->memories[memory_index].is_memory64
                         ? wasm::max_mem64_bytes()
                         : wasm::max_mem32_bytes());
  // All memory bases and sizes are stored in a TrustedFixedAddressArray.
  Tagged<TrustedFixedAddressArray> bases_and_sizes = memory_bases_and_sizes();
  bases_and_sizes->set(memory_index * 2, reinterpret_cast<Address>(mem_start));
  bases_and_sizes->set(memory_index * 2 + 1, mem_size);
  // Memory 0 has fast-access fields.
  if (memory_index == 0) {
    set_memory0_start(mem_start);
    set_memory0_size(mem_size);
  }
}

Handle<WasmTrustedInstanceData> WasmTrustedInstanceData::New(
    Isolate* isolate, DirectHandle<WasmModuleObject> module_object,
    bool shared) {
  // Read the link to the {std::shared_ptr<NativeModule>} once from the
  // `module_object` and use it to initialize the fields of the
  // `WasmTrustedInstanceData`. It will then be stored in a `TrustedManaged` in
  // the `WasmTrustedInstanceData` where it is safe from manipulation.
  std::shared_ptr<wasm::NativeModule> native_module =
      module_object->shared_native_module();

  // Do first allocate all objects that will be stored in instance fields,
  // because otherwise we would have to allocate when the instance is not fully
  // initialized yet, which can lead to heap verification errors.
  const WasmModule* module = native_module->module();

  int num_imported_functions = module->num_imported_functions;
  DirectHandle<WasmDispatchTable> dispatch_table_for_imports =
      isolate->factory()->NewWasmDispatchTable(num_imported_functions);
  DirectHandle<FixedArray> well_known_imports =
      isolate->factory()->NewFixedArray(num_imported_functions);

  DirectHandle<FixedArray> func_refs =
      isolate->factory()->NewFixedArrayWithZeroes(
          static_cast<int>(module->functions.size()));

  int num_imported_mutable_globals = module->num_imported_mutable_globals;
  // The imported_mutable_globals is essentially a FixedAddressArray (storing
  // sandboxed pointers), but some entries (the indices for reference-type
  // globals) are accessed as 32-bit integers which is more convenient with a
  // raw ByteArray.
  DirectHandle<FixedAddressArray> imported_mutable_globals =
      FixedAddressArray::New(isolate, num_imported_mutable_globals);

  int num_data_segments = module->num_declared_data_segments;
  DirectHandle<FixedAddressArray> data_segment_starts =
      FixedAddressArray::New(isolate, num_data_segments);
  DirectHandle<FixedUInt32Array> data_segment_sizes =
      FixedUInt32Array::New(isolate, num_data_segments);

  static_assert(wasm::kV8MaxWasmMemories < kMaxInt / 2);
  int num_memories = static_cast<int>(module->memories.size());
  DirectHandle<FixedArray> memory_objects =
      isolate->factory()->NewFixedArray(num_memories);
  DirectHandle<TrustedFixedAddressArray> memory_bases_and_sizes =
      TrustedFixedAddressArray::New(isolate, 2 * num_memories);

  // TODO(clemensb): Should we have singleton empty dispatch table in the
  // trusted space?
  DirectHandle<WasmDispatchTable> empty_dispatch_table =
      isolate->factory()->NewWasmDispatchTable(0);
  DirectHandle<ProtectedFixedArray> empty_protected_fixed_array =
      isolate->factory()->empty_protected_fixed_array();

  // Use the same memory estimate as the (untrusted) Managed in
  // WasmModuleObject. This is not security critical, and we at least always
  // read the memory estimation of *some* NativeModule here.
  size_t estimated_size =
      module_object->managed_native_module()->estimated_size();
  DirectHandle<TrustedManaged<wasm::NativeModule>>
      trusted_managed_native_module = TrustedManaged<wasm::NativeModule>::From(
          isolate, estimated_size, native_module);

  // Now allocate the WasmTrustedInstanceData.
  // During this step, no more allocations should happen because the instance is
  // incomplete yet, so we should not trigger heap verification at this point.
  Handle<WasmTrustedInstanceData> trusted_data =
      isolate->factory()->NewWasmTrustedInstanceData();
  {
    DisallowHeapAllocation no_gc;

    // Some constants:
    uint8_t* empty_backing_store_buffer =
        reinterpret_cast<uint8_t*>(EmptyBackingStoreBuffer());
    ReadOnlyRoots ro_roots{isolate};
    Tagged<FixedArray> empty_fixed_array = ro_roots.empty_fixed_array();

    trusted_data->set_dispatch_table_for_imports(*dispatch_table_for_imports);
    trusted_data->set_imported_mutable_globals(*imported_mutable_globals);
    trusted_data->set_dispatch_table0(*empty_dispatch_table);
    trusted_data->set_dispatch_tables(*empty_protected_fixed_array);
    trusted_data->set_shared_part(*trusted_data);  // TODO(14616): Good enough?
    trusted_data->set_data_segment_starts(*data_segment_starts);
    trusted_data->set_data_segment_sizes(*data_segment_sizes);
    trusted_data->set_element_segments(empty_fixed_array);
    trusted_data->set_managed_native_module(*trusted_managed_native_module);
    trusted_data->set_new_allocation_limit_address(
        isolate->heap()->NewSpaceAllocationLimitAddress());
    trusted_data->set_new_allocation_top_address(
        isolate->heap()->NewSpaceAllocationTopAddress());
    trusted_data->set_old_allocation_limit_address(
        isolate->heap()->OldSpaceAllocationLimitAddress());
    trusted_data->set_old_allocation_top_address(
        isolate->heap()->OldSpaceAllocationTopAddress());
    trusted_data->set_globals_start(empty_backing_store_buffer);
    trusted_data->set_native_context(*isolate->native_context());
    trusted_data->set_jump_table_start(native_module->jump_table_start());
    trusted_data->set_hook_on_function_call_address(
        isolate->debug()->hook_on_function_call_address());
    trusted_data->set_managed_object_maps(
        *isolate->factory()->empty_fixed_array());
    trusted_data->set_well_known_imports(*well_known_imports);
    trusted_data->set_func_refs(*func_refs);
    trusted_data->set_feedback_vectors(
        *isolate->factory()->empty_fixed_array());
    trusted_data->set_tiering_budget_array(
        native_module->tiering_budget_array());
    trusted_data->set_break_on_entry(module_object->script()->break_on_entry());
    trusted_data->InitDataSegmentArrays(native_module.get());
    trusted_data->set_memory0_start(empty_backing_store_buffer);
    trusted_data->set_memory0_size(0);
    trusted_data->set_memory_objects(*memory_objects);
    trusted_data->set_memory_bases_and_sizes(*memory_bases_and_sizes);

    for (int i = 0; i < num_memories; ++i) {
      memory_bases_and_sizes->set(
          2 * i, reinterpret_cast<Address>(empty_backing_store_buffer));
      memory_bases_and_sizes->set(2 * i + 1, 0);
    }
  }

  // Allocate the exports object, to be store in the instance object.
  DirectHandle<JSObject> exports_object =
      isolate->factory()->NewJSObjectWithNullProto();

  Handle<WasmInstanceObject> instance_object;

  if (!shared) {
    // Allocate the WasmInstanceObject (JS wrapper).
    Handle<JSFunction> instance_cons(
        isolate->native_context()->wasm_instance_constructor(), isolate);
    instance_object = Cast<WasmInstanceObject>(
        isolate->factory()->NewJSObject(instance_cons, AllocationType::kOld));
    instance_object->set_trusted_data(*trusted_data);
    instance_object->set_module_object(*module_object);
    instance_object->set_exports_object(*exports_object);
    trusted_data->set_instance_object(*instance_object);
  }

  // Insert the new instance into the scripts weak list of instances. This list
  // is used for breakpoints affecting all instances belonging to the script.
  if (module_object->script()->type() == Script::Type::kWasm &&
      !instance_object.is_null()) {
    Handle<WeakArrayList> weak_instance_list(
        module_object->script()->wasm_weak_instance_list(), isolate);
    weak_instance_list = WeakArrayList::Append(
        isolate, weak_instance_list, MaybeObjectHandle::Weak(instance_object));
    module_object->script()->set_wasm_weak_instance_list(*weak_instance_list);
  }

  return trusted_data;
}

void WasmTrustedInstanceData::InitDataSegmentArrays(
    const wasm::NativeModule* native_module) {
  const WasmModule* module = native_module->module();
  base::Vector<const uint8_t> wire_bytes = native_module->wire_bytes();
  uint32_t num_data_segments = module->num_declared_data_segments;
  // The number of declared data segments will be zero if there is no DataCount
  // section. These arrays will not be allocated nor initialized in that case,
  // since they cannot be used (since the validator checks that number of
  // declared data segments when validating the memory.init and memory.drop
  // instructions).
  DCHECK(num_data_segments == 0 ||
         num_data_segments == module->data_segments.size());
  for (uint32_t i = 0; i < num_data_segments; ++i) {
    const wasm::WasmDataSegment& segment = module->data_segments[i];
    // Initialize the pointer and size of passive segments.
    auto source_bytes = wire_bytes.SubVector(segment.source.offset(),
                                             segment.source.end_offset());
    data_segment_starts()->set(i,
                               reinterpret_cast<Address>(source_bytes.begin()));
    // Set the active segments to being already dropped, since memory.init on
    // a dropped passive segment and an active segment have the same
    // behavior.
    data_segment_sizes()->set(static_cast<int>(i),
                              segment.active ? 0 : source_bytes.length());
  }
}

Address WasmTrustedInstanceData::GetCallTarget(uint32_t func_index) {
  wasm::NativeModule* native_module = this->native_module();
  SBXCHECK_BOUNDS(func_index, native_module->num_functions());
  if (func_index < native_module->num_imported_functions()) {
    return dispatch_table_for_imports()->target(func_index);
  }
  return jump_table_start() +
         JumpTableOffset(native_module->module(), func_index);
}

// static
bool WasmTrustedInstanceData::CopyTableEntries(
    Isolate* isolate,
    DirectHandle<WasmTrustedInstanceData> trusted_instance_data,
    uint32_t table_dst_index, uint32_t table_src_index, uint32_t dst,
    uint32_t src, uint32_t count) {
  CHECK_LT(table_dst_index, trusted_instance_data->tables()->length());
  CHECK_LT(table_src_index, trusted_instance_data->tables()->length());
  auto table_dst =
      direct_handle(Cast<WasmTableObject>(
                        trusted_instance_data->tables()->get(table_dst_index)),
                    isolate);
  auto table_src =
      direct_handle(Cast<WasmTableObject>(
                        trusted_instance_data->tables()->get(table_src_index)),
                    isolate);
  uint32_t max_dst = table_dst->current_length();
  uint32_t max_src = table_src->current_length();
  bool copy_backward = src < dst;
  if (!base::IsInBounds(dst, count, max_dst) ||
      !base::IsInBounds(src, count, max_src)) {
    return false;
  }

  // no-op
  if ((dst == src && table_dst_index == table_src_index) || count == 0) {
    return true;
  }

  for (uint32_t i = 0; i < count; ++i) {
    uint32_t src_index = copy_backward ? (src + count - i - 1) : src + i;
    uint32_t dst_index = copy_backward ? (dst + count - i - 1) : dst + i;
    auto value = WasmTableObject::Get(isolate, table_src, src_index);
    WasmTableObject::Set(isolate, table_dst, dst_index, value);
  }
  return true;
}

// static
base::Optional<MessageTemplate> WasmTrustedInstanceData::InitTableEntries(
    Isolate* isolate, Handle<WasmTrustedInstanceData> trusted_instance_data,
    Handle<WasmTrustedInstanceData> shared_trusted_instance_data,
    uint32_t table_index, uint32_t segment_index, uint32_t dst, uint32_t src,
    uint32_t count) {
  AccountingAllocator allocator;
  // This {Zone} will be used only by the temporary WasmFullDecoder allocated
  // down the line from this call. Therefore it is safe to stack-allocate it
  // here.
  Zone zone(&allocator, "LoadElemSegment");

  const WasmModule* module = trusted_instance_data->module();

  bool table_is_shared = module->tables[table_index].shared;
  bool segment_is_shared = module->elem_segments[segment_index].shared;

  Handle<WasmTableObject> table_object(
      Cast<WasmTableObject>((table_is_shared ? shared_trusted_instance_data
                                             : trusted_instance_data)
                                ->tables()
                                ->get(table_index)),
      isolate);

  // If needed, try to lazily initialize the element segment.
  base::Optional<MessageTemplate> opt_error = wasm::InitializeElementSegment(
      &zone, isolate, trusted_instance_data, shared_trusted_instance_data,
      segment_index);
  if (opt_error.has_value()) return opt_error;

  DirectHandle<FixedArray> elem_segment(
      Cast<FixedArray>((segment_is_shared ? shared_trusted_instance_data
                                          : trusted_instance_data)
                           ->element_segments()
                           ->get(segment_index)),
      isolate);
  if (!base::IsInBounds<uint64_t>(dst, count, table_object->current_length())) {
    return {MessageTemplate::kWasmTrapTableOutOfBounds};
  }
  if (!base::IsInBounds<uint64_t>(src, count, elem_segment->length())) {
    return {MessageTemplate::kWasmTrapElementSegmentOutOfBounds};
  }

  for (size_t i = 0; i < count; i++) {
    WasmTableObject::Set(
        isolate, table_object, static_cast<int>(dst + i),
        direct_handle(elem_segment->get(static_cast<int>(src + i)), isolate));
  }

  return {};
}

bool WasmTrustedInstanceData::try_get_func_ref(int index,
                                               Tagged<WasmFuncRef>* result) {
  Tagged<Object> val = func_refs()->get(index);
  if (IsSmi(val)) return false;
  *result = Cast<WasmFuncRef>(val);
  return true;
}

Handle<WasmFuncRef> WasmTrustedInstanceData::GetOrCreateFuncRef(
    Isolate* isolate,
    DirectHandle<WasmTrustedInstanceData> trusted_instance_data,
    int function_index) {
  Tagged<WasmFuncRef> existing_func_ref;
  if (trusted_instance_data->try_get_func_ref(function_index,
                                              &existing_func_ref)) {
    return handle(existing_func_ref, isolate);
  }

  const WasmModule* module = trusted_instance_data->module();
  bool is_import =
      function_index < static_cast<int>(module->num_imported_functions);
  uint32_t sig_index = module->functions[function_index].sig_index;
  const wasm::FunctionSig* sig = module->signature(sig_index);
  DirectHandle<TrustedObject> ref =
      is_import
          ? direct_handle(
                Cast<TrustedObject>(
                    trusted_instance_data->dispatch_table_for_imports()->ref(
                        function_index)),
                isolate)
          : trusted_instance_data;

  bool setup_new_ref_with_generic_wrapper = false;
  if (v8_flags.wasm_generic_wrapper && IsWasmApiFunctionRef(*ref)) {
    // Only set up the generic wrapper if it is compatible with the import call
    // kind, which we compute below.
    auto wafr = Cast<WasmApiFunctionRef>(ref);
    const wasm::WellKnownImportsList& preknown_imports =
        module->type_feedback.well_known_imports;
    uint32_t canonical_type_index =
        module->isorecursive_canonical_type_ids[sig_index];
    auto callable =
        handle<JSReceiver>(Cast<JSReceiver>(wafr->callable()), isolate);
    wasm::WasmImportData resolved(trusted_instance_data, function_index,
                                  callable, sig, canonical_type_index,
                                  preknown_imports.get(function_index));
    setup_new_ref_with_generic_wrapper =
        UseGenericWasmToJSWrapper(resolved.kind(), sig, resolved.suspend());
  }

  if (setup_new_ref_with_generic_wrapper) {
    auto wafr = Cast<WasmApiFunctionRef>(ref);
    ref = isolate->factory()->NewWasmApiFunctionRef(
        direct_handle(wafr->callable(), isolate),
        static_cast<wasm::Suspend>(wafr->suspend()),
        direct_handle(wafr->instance_data(), isolate),
        direct_handle(wafr->sig(), isolate));
  }

  // TODO(14034): Create funcref RTTs lazily?
  DirectHandle<Map> rtt{
      Cast<Map>(trusted_instance_data->managed_object_maps()->get(sig_index)),
      isolate};

#if V8_ENABLE_SANDBOX
  uint64_t signature_hash =
      wasm::SignatureHasher::Hash(module->functions[function_index].sig);
#else
  uintptr_t signature_hash = 0;
#endif

  DirectHandle<WasmInternalFunction> internal_function =
      isolate->factory()->NewWasmInternalFunction(ref, function_index,
                                                  signature_hash);
  Handle<WasmFuncRef> func_ref =
      isolate->factory()->NewWasmFuncRef(internal_function, rtt);
  trusted_instance_data->func_refs()->set(function_index, *func_ref);

  if (setup_new_ref_with_generic_wrapper) {
    auto wafr = Cast<WasmApiFunctionRef>(ref);
    const wasm::FunctionSig* sig = module->signature(sig_index);
    Address wrapper_entry;
    if (wasm::IsJSCompatibleSignature(sig)) {
      DCHECK(UseGenericWasmToJSWrapper(wasm::kDefaultImportCallKind, sig,
                                       wasm::Suspend::kNoSuspend));
      WasmApiFunctionRef::SetFuncRefAsCallOrigin(wafr, func_ref);
      wrapper_entry = Builtins::EntryOf(Builtin::kWasmToJsWrapperAsm, isolate);
    } else {
      wrapper_entry =
          Builtins::EntryOf(Builtin::kWasmToJsWrapperInvalidSig, isolate);
    }
    // Wrapper code does not move, so we store the call target directly in the
    // internal function.
    internal_function->set_call_target(wrapper_entry);
  } else {
    internal_function->set_call_target(
        trusted_instance_data->GetCallTarget(function_index));
  }

  return func_ref;
}

bool WasmInternalFunction::try_get_external(Tagged<JSFunction>* result) {
  if (IsUndefined(external())) return false;
  *result = Cast<JSFunction>(external());
  return true;
}

// static
Handle<JSFunction> WasmInternalFunction::GetOrCreateExternal(
    DirectHandle<WasmInternalFunction> internal) {
  Isolate* isolate = GetIsolateFromWritableObject(*internal);

  Tagged<JSFunction> existing_external;
  if (internal->try_get_external(&existing_external)) {
    return handle(existing_external, isolate);
  }

  // {this} can either be:
  // - a declared function, i.e. {ref()} is a WasmTrustedInstanceData,
  // - or an imported callable, i.e. {ref()} is a WasmApiFunctionRef which
  //   refers to the imported instance.
  // It cannot be a JS/C API function as for those, the external function is set
  // at creation.
  DirectHandle<TrustedObject> ref{internal->ref(), isolate};
  DirectHandle<WasmTrustedInstanceData> instance_data =
      IsWasmTrustedInstanceData(*ref)
          ? Cast<WasmTrustedInstanceData>(ref)
          : direct_handle(Cast<WasmApiFunctionRef>(*ref)->instance_data(),
                          isolate);
  const WasmModule* module = instance_data->module();
  const WasmFunction& function = module->functions[internal->function_index()];
  uint32_t canonical_sig_index =
      module->isorecursive_canonical_type_ids[function.sig_index];
  isolate->heap()->EnsureWasmCanonicalRttsSize(canonical_sig_index + 1);
  int wrapper_index = canonical_sig_index;

  Tagged<MaybeObject> entry =
      isolate->heap()->js_to_wasm_wrappers()->Get(wrapper_index);

  DirectHandle<Code> wrapper_code;
  // {entry} can be cleared, {undefined}, or a ready {CodeWrapper}.
  DCHECK(entry.IsCleared() || IsUndefined(entry.GetHeapObject()) ||
         IsCodeWrapper(entry.GetHeapObject()));
  if (entry.IsStrongOrWeak() && IsCodeWrapper(entry.GetHeapObject())) {
    wrapper_code = direct_handle(
        Cast<CodeWrapper>(entry.GetHeapObject())->code(isolate), isolate);
  } else if (CanUseGenericJsToWasmWrapper(module, function.sig)) {
    wrapper_code = isolate->builtins()->code_handle(Builtin::kJSToWasmWrapper);
  } else {
    // The wrapper may not exist yet if no function in the exports section has
    // this signature. We compile it and store the wrapper in the module for
    // later use.
    wrapper_code = wasm::JSToWasmWrapperCompilationUnit::CompileJSToWasmWrapper(
        isolate, function.sig, canonical_sig_index, module);
  }
  if (!wrapper_code->is_builtin()) {
    // Store the wrapper in the isolate, or make its reference weak now that we
    // have a function referencing it.
    isolate->heap()->js_to_wasm_wrappers()->Set(
        wrapper_index, MakeWeak(wrapper_code->wrapper()));
  }
  DirectHandle<WasmFuncRef> func_ref{
      Cast<WasmFuncRef>(
          instance_data->func_refs()->get(internal->function_index())),
      isolate};
  DCHECK_EQ(func_ref->internal(isolate), *internal);
  auto result = WasmExportedFunction::New(
      isolate, instance_data, func_ref, internal,
      static_cast<int>(function.sig->parameter_count()), wrapper_code);

  internal->set_external(*result);
  return result;
}

// static
void WasmApiFunctionRef::SetImportIndexAsCallOrigin(
    DirectHandle<WasmApiFunctionRef> ref, int entry_index) {
  ref->set_call_origin(Smi::FromInt(-entry_index - 1));
}

// static
void WasmApiFunctionRef::SetIndexInTableAsCallOrigin(
    DirectHandle<WasmApiFunctionRef> ref, int entry_index) {
  ref->set_call_origin(Smi::FromInt(entry_index + 1));
}

// static
bool WasmApiFunctionRef::CallOriginIsImportIndex(
    DirectHandle<Object> call_origin) {
  return Cast<Smi>(*call_origin).value() < 0;
}

// static
bool WasmApiFunctionRef::CallOriginIsIndexInTable(
    DirectHandle<Object> call_origin) {
  return Cast<Smi>(*call_origin).value() > 0;
}

// static
int WasmApiFunctionRef::CallOriginAsIndex(DirectHandle<Object> call_origin) {
  int raw_index = Cast<Smi>(*call_origin).value();
  CHECK_NE(raw_index, kInvalidCallOrigin);
  if (raw_index < 0) {
    raw_index = -raw_index;
  }
  return raw_index - 1;
}

// static
void WasmApiFunctionRef::SetCrossInstanceTableIndexAsCallOrigin(
    Isolate* isolate, DirectHandle<WasmApiFunctionRef> ref,
    DirectHandle<WasmInstanceObject> instance_object, int entry_index) {
  DirectHandle<Tuple2> tuple = isolate->factory()->NewTuple2(
      instance_object, direct_handle(Smi::FromInt(entry_index + 1), isolate),
      AllocationType::kOld);
  ref->set_call_origin(*tuple);
}

// static
void WasmApiFunctionRef::SetFuncRefAsCallOrigin(
    DirectHandle<WasmApiFunctionRef> ref, DirectHandle<WasmFuncRef> func_ref) {
  ref->set_call_origin(*func_ref);
}

// static
void WasmTrustedInstanceData::ImportWasmJSFunctionIntoTable(
    Isolate* isolate,
    DirectHandle<WasmTrustedInstanceData> trusted_instance_data,
    int table_index, int entry_index,
    DirectHandle<WasmJSFunction> js_function) {
  Tagged<WasmJSFunctionData> function_data =
      js_function->shared()->wasm_js_function_data();
  // Get the function's canonical signature index. Note that the function's
  // signature may not be present in the importing module.
  uint32_t canonical_sig_index = function_data->canonical_sig_index();
  const wasm::FunctionSig* sig =
      wasm::GetWasmEngine()->type_canonicalizer()->LookupSignature(
          canonical_sig_index);

  Handle<JSReceiver> callable(function_data->GetCallable(), isolate);
  wasm::Suspend suspend = function_data->GetSuspend();
  wasm::WasmCodeRefScope code_ref_scope;

  const wasm::WasmModule* module = trusted_instance_data->module();
  SBXCHECK(FunctionSigMatchesTable(canonical_sig_index, module, table_index));
  auto module_canonical_ids = module->isorecursive_canonical_type_ids;
  // TODO(manoskouk): Consider adding a set of canonical indices to the module
  // to avoid this linear search.
  auto sig_in_module =
      std::find(module_canonical_ids.begin(), module_canonical_ids.end(),
                canonical_sig_index);

  if (sig_in_module == module_canonical_ids.end()) {
    trusted_instance_data->dispatch_table(table_index)->Clear(entry_index);
    return;
  }

  wasm::NativeModule* native_module = trusted_instance_data->native_module();
  wasm::WasmImportData resolved({}, -1, callable, sig, canonical_sig_index,
                                wasm::WellKnownImport::kUninstantiated);
  wasm::ImportCallKind kind = resolved.kind();
  callable = resolved.callable();  // Update to ultimate target.
  DCHECK_NE(wasm::ImportCallKind::kLinkError, kind);
  int num_suspender = resolved.suspend() == wasm::kSuspendWithSuspender ? 1 : 0;
  int expected_arity = static_cast<int>(sig->parameter_count()) - num_suspender;
  if (kind == wasm::ImportCallKind ::kJSFunctionArityMismatch) {
    expected_arity = Cast<JSFunction>(callable)
                         ->shared()
                         ->internal_formal_parameter_count_without_receiver();
  }

  wasm::WasmImportWrapperCache* cache = native_module->import_wrapper_cache();
  wasm::WasmCode* wasm_code =
      cache->MaybeGet(kind, canonical_sig_index, expected_arity, suspend);
  Address call_target;
  if (wasm_code) {
    call_target = wasm_code->instruction_start();
  } else if (UseGenericWasmToJSWrapper(kind, sig, resolved.suspend())) {
    call_target = Builtins::EntryOf(Builtin::kWasmToJsWrapperAsm, isolate);
  } else {
    wasm::CompilationEnv env = wasm::CompilationEnv::ForModule(native_module);
    wasm::WasmCompilationResult result = compiler::CompileWasmImportCallWrapper(
        &env, kind, sig, false, expected_arity, suspend);
    std::unique_ptr<wasm::WasmCode> compiled_code = native_module->AddCode(
        result.func_index, result.code_desc, result.frame_slot_count,
        result.ool_spill_count, result.tagged_parameter_slots,
        result.protected_instructions_data.as_vector(),
        result.source_positions.as_vector(),
        result.inlining_positions.as_vector(), result.deopt_data.as_vector(),
        GetCodeKind(result), wasm::ExecutionTier::kNone,
        wasm::kNotForDebugging);
    wasm_code = native_module->PublishCode(std::move(compiled_code));
    isolate->counters()->wasm_generated_code_size()->Increment(
        wasm_code->instructions().length());
    isolate->counters()->wasm_reloc_size()->Increment(
        wasm_code->reloc_info().length());

    wasm::WasmImportWrapperCache::ModificationScope cache_scope(cache);
    wasm::WasmImportWrapperCache::CacheKey key(kind, canonical_sig_index,
                                               expected_arity, suspend);
    cache_scope[key] = wasm_code;
    call_target = wasm_code->instruction_start();
  }

  // Update the dispatch table.
  int sig_id = static_cast<int>(
      std::distance(module_canonical_ids.begin(), sig_in_module));
  DirectHandle<WasmApiFunctionRef> ref =
      isolate->factory()->NewWasmApiFunctionRef(
          callable, suspend, trusted_instance_data,
          wasm::SerializedSignatureHelper::SerializeSignature(
              isolate, module->signature(sig_id)));

  WasmApiFunctionRef::SetIndexInTableAsCallOrigin(ref, entry_index);
  trusted_instance_data->dispatch_table(table_index)
      ->Set(entry_index, *ref, call_target, canonical_sig_index);
}

uint8_t* WasmTrustedInstanceData::GetGlobalStorage(
    const wasm::WasmGlobal& global) {
  DCHECK(!global.type.is_reference());
  if (global.mutability && global.imported) {
    return reinterpret_cast<uint8_t*>(
        imported_mutable_globals()->get_sandboxed_pointer(global.index));
  }
  return globals_start() + global.offset;
}

std::pair<Tagged<FixedArray>, uint32_t>
WasmTrustedInstanceData::GetGlobalBufferAndIndex(
    const wasm::WasmGlobal& global) {
  DisallowGarbageCollection no_gc;
  DCHECK(global.type.is_reference());
  if (global.mutability && global.imported) {
    Tagged<FixedArray> buffer =
        Cast<FixedArray>(imported_mutable_globals_buffers()->get(global.index));
    Address idx = imported_mutable_globals()->get(global.index);
    DCHECK_LE(idx, std::numeric_limits<uint32_t>::max());
    return {buffer, static_cast<uint32_t>(idx)};
  }
  return {tagged_globals_buffer(), global.offset};
}

wasm::WasmValue WasmTrustedInstanceData::GetGlobalValue(
    Isolate* isolate, const wasm::WasmGlobal& global) {
  DisallowGarbageCollection no_gc;
  if (global.type.is_reference()) {
    Tagged<FixedArray> global_buffer;  // The buffer of the global.
    uint32_t global_index = 0;         // The index into the buffer.
    std::tie(global_buffer, global_index) = GetGlobalBufferAndIndex(global);
    return wasm::WasmValue(handle(global_buffer->get(global_index), isolate),
                           global.type);
  }
  Address ptr = reinterpret_cast<Address>(GetGlobalStorage(global));
  switch (global.type.kind()) {
#define CASE_TYPE(valuetype, ctype) \
  case wasm::valuetype:             \
    return wasm::WasmValue(base::ReadUnalignedValue<ctype>(ptr));
    FOREACH_WASMVALUE_CTYPES(CASE_TYPE)
#undef CASE_TYPE
    default:
      UNREACHABLE();
  }
}

wasm::WasmValue WasmStruct::GetFieldValue(uint32_t index) {
  wasm::ValueType field_type = type()->field(index);
  int field_offset = WasmStruct::kHeaderSize + type()->field_offset(index);
  Address field_address = GetFieldAddress(field_offset);
  switch (field_type.kind()) {
#define CASE_TYPE(valuetype, ctype) \
  case wasm::valuetype:             \
    return wasm::WasmValue(base::ReadUnalignedValue<ctype>(field_address));
    CASE_TYPE(kI8, int8_t)
    CASE_TYPE(kI16, int16_t)
    FOREACH_WASMVALUE_CTYPES(CASE_TYPE)
#undef CASE_TYPE
    case wasm::kF16:
      return wasm::WasmValue(fp16_ieee_to_fp32_value(
          base::ReadUnalignedValue<uint16_t>(field_address)));
    case wasm::kRef:
    case wasm::kRefNull: {
      Handle<Object> ref(TaggedField<Object>::load(*this, field_offset),
                         GetIsolateFromWritableObject(*this));
      return wasm::WasmValue(ref, field_type);
    }
    case wasm::kRtt:
    case wasm::kVoid:
    case wasm::kBottom:
      UNREACHABLE();
  }
}

wasm::WasmValue WasmArray::GetElement(uint32_t index) {
  wasm::ValueType element_type = type()->element_type();
  int element_offset =
      WasmArray::kHeaderSize + index * element_type.value_kind_size();
  Address element_address = GetFieldAddress(element_offset);
  switch (element_type.kind()) {
#define CASE_TYPE(value_type, ctype) \
  case wasm::value_type:             \
    return wasm::WasmValue(base::ReadUnalignedValue<ctype>(element_address));
    CASE_TYPE(kI8, int8_t)
    CASE_TYPE(kI16, int16_t)
    FOREACH_WASMVALUE_CTYPES(CASE_TYPE)
#undef CASE_TYPE
    case wasm::kF16:
      return wasm::WasmValue(fp16_ieee_to_fp32_value(
          base::ReadUnalignedValue<uint16_t>(element_address)));
    case wasm::kRef:
    case wasm::kRefNull: {
      Handle<Object> ref(TaggedField<Object>::load(*this, element_offset),
                         GetIsolateFromWritableObject(*this));
      return wasm::WasmValue(ref, element_type);
    }
    case wasm::kRtt:
    case wasm::kVoid:
    case wasm::kBottom:
      UNREACHABLE();
  }
}

void WasmArray::SetTaggedElement(uint32_t index, DirectHandle<Object> value,
                                 WriteBarrierMode mode) {
  DCHECK(type()->element_type().is_reference());
  TaggedField<Object>::store(*this, element_offset(index), *value);
  CONDITIONAL_WRITE_BARRIER(*this, element_offset(index), *value, mode);
}

// static
<<<<<<< HEAD
Handle<WasmTagObject> WasmTagObject::New(Isolate* isolate,
                                         const wasm::FunctionSig* sig,
                                         uint32_t canonical_type_index,
                                         Handle<HeapObject> tag,
                                         Handle<HeapObject> instance) {
=======
Handle<WasmTagObject> WasmTagObject::New(
    Isolate* isolate, const wasm::FunctionSig* sig,
    uint32_t canonical_type_index, DirectHandle<HeapObject> tag,
    DirectHandle<WasmTrustedInstanceData> trusted_data) {
>>>>>>> 56d087b1
  Handle<JSFunction> tag_cons(isolate->native_context()->wasm_tag_constructor(),
                              isolate);

  // Serialize the signature.
  DCHECK_EQ(0, sig->return_count());
  DCHECK_LE(sig->parameter_count(), std::numeric_limits<int>::max());
  int sig_size = static_cast<int>(sig->parameter_count());
  DirectHandle<PodArray<wasm::ValueType>> serialized_sig =
      PodArray<wasm::ValueType>::New(isolate, sig_size, AllocationType::kOld);
  int index = 0;  // Index into the {PodArray} above.
  for (wasm::ValueType param : sig->parameters()) {
    serialized_sig->set(index++, param);
  }

  Handle<JSObject> tag_object =
      isolate->factory()->NewJSObject(tag_cons, AllocationType::kOld);
  Handle<WasmTagObject> tag_wrapper = Cast<WasmTagObject>(tag_object);
  tag_wrapper->set_serialized_signature(*serialized_sig);
  tag_wrapper->set_canonical_type_index(canonical_type_index);
  tag_wrapper->set_tag(*tag);
<<<<<<< HEAD
  tag_wrapper->set_instance(*instance);
=======
  if (!trusted_data.is_null()) {
    tag_wrapper->set_trusted_data(*trusted_data);
  } else {
    tag_wrapper->clear_trusted_data();
  }
>>>>>>> 56d087b1

  return tag_wrapper;
}

bool WasmTagObject::MatchesSignature(uint32_t expected_canonical_type_index) {
  return wasm::GetWasmEngine()->type_canonicalizer()->IsCanonicalSubtype(
      this->canonical_type_index(), expected_canonical_type_index);
}

const wasm::FunctionSig* WasmCapiFunction::GetSignature(Zone* zone) const {
  Tagged<WasmCapiFunctionData> function_data =
      shared()->wasm_capi_function_data();
  return wasm::SerializedSignatureHelper::DeserializeSignature(
      zone, function_data->serialized_signature());
}

void WasmDispatchTable::Set(int index, Tagged<Object> ref, Address call_target,
                            int sig_id) {
  if (ref == Smi::zero()) {
    DCHECK_EQ(kNullAddress, call_target);
    Clear(index);
    return;
  }

  SBXCHECK_BOUNDS(index, length());
  DCHECK(IsWasmApiFunctionRef(ref) || IsWasmTrustedInstanceData(ref));
  DCHECK_EQ(ref == Smi::zero(), call_target == kNullAddress);
  const int offset = OffsetOf(index);
  WriteProtectedPointerField(offset + kRefBias, Cast<TrustedObject>(ref));
  CONDITIONAL_WRITE_BARRIER(*this, offset + kRefBias, ref,
                            UPDATE_WRITE_BARRIER);
  WriteField<Address>(offset + kTargetBias, call_target);
  WriteField<int>(offset + kSigBias, sig_id);
}

void WasmDispatchTable::SetForImport(int index, Tagged<TrustedObject> ref,
                                     Address call_target) {
  SBXCHECK_BOUNDS(index, length());
  DCHECK(IsWasmApiFunctionRef(ref) || IsWasmTrustedInstanceData(ref));
  DCHECK_NE(kNullAddress, call_target);
  const int offset = OffsetOf(index);
  WriteProtectedPointerField(offset + kRefBias, Cast<TrustedObject>(ref));
  CONDITIONAL_WRITE_BARRIER(*this, offset + kRefBias, ref,
                            UPDATE_WRITE_BARRIER);
  WriteField<Address>(offset + kTargetBias, call_target);
  // Leave the signature untouched, it is unused for imports.
  DCHECK_EQ(-1, ReadField<int>(offset + kSigBias));
}

void WasmDispatchTable::Clear(int index) {
  SBXCHECK_BOUNDS(index, length());
  const int offset = OffsetOf(index);
  ClearProtectedPointerField(offset + kRefBias);
  WriteField<Address>(offset + kTargetBias, kNullAddress);
  WriteField<int>(offset + kSigBias, -1);
}

void WasmDispatchTable::SetTarget(int index, Address call_target) {
  SBXCHECK_BOUNDS(index, length());
  const int offset = OffsetOf(index) + kTargetBias;
  WriteField<Address>(offset, call_target);
}

// static
Handle<WasmDispatchTable> WasmDispatchTable::New(Isolate* isolate, int length) {
  return isolate->factory()->NewWasmDispatchTable(length);
}

// static
Handle<WasmDispatchTable> WasmDispatchTable::Grow(
    Isolate* isolate, Handle<WasmDispatchTable> old_table, int new_length) {
  int old_length = old_table->length();
  // This method should only be called if we actually grow.
  DCHECK_LT(old_length, new_length);

  int old_capacity = old_table->capacity();
  if (new_length < old_table->capacity()) {
    RELEASE_WRITE_INT32_FIELD(*old_table, kLengthOffset, new_length);
    // All fields within the old capacity are already cleared (see below).
    return old_table;
  }

  // Grow table exponentially to guarantee amortized constant allocation and gc
  // time.
  int max_grow = WasmDispatchTable::kMaxLength - old_length;
  int min_grow = new_length - old_capacity;
  CHECK_LE(min_grow, max_grow);
  // Grow by old capacity, and at least by 8. Clamp to min_grow and max_grow.
  int exponential_grow = std::max(old_capacity, 8);
  int grow = std::clamp(exponential_grow, min_grow, max_grow);
  int new_capacity = old_capacity + grow;
  Handle<WasmDispatchTable> new_table =
      WasmDispatchTable::New(isolate, new_capacity);

  // Writing non-atomically is fine here because this is a freshly allocated
  // object.
  new_table->WriteField<int>(kLengthOffset, new_length);
  for (int i = 0; i < old_length; ++i) {
    new_table->Set(i, old_table->ref(i), old_table->target(i),
                   old_table->sig(i));
  }
  return new_table;
}

bool WasmCapiFunction::MatchesSignature(
    uint32_t other_canonical_sig_index) const {
  AccountingAllocator allocator;
  Zone zone(&allocator, ZONE_NAME);
  const wasm::FunctionSig* sig = GetSignature(&zone);
#if DEBUG
  // TODO(14034): Change this if indexed types are allowed.
  for (wasm::ValueType type : sig->all()) CHECK(!type.has_index());
#endif
  // TODO(14034): Check for subtyping instead if C API functions can define
  // signature supertype.
  return wasm::GetWasmEngine()->type_canonicalizer()->AddRecursiveGroup(sig) ==
         other_canonical_sig_index;
}

// static
Handle<WasmExceptionPackage> WasmExceptionPackage::New(
    Isolate* isolate, DirectHandle<WasmExceptionTag> exception_tag, int size) {
  DirectHandle<FixedArray> values = isolate->factory()->NewFixedArray(size);
  return New(isolate, exception_tag, values);
}

Handle<WasmExceptionPackage> WasmExceptionPackage::New(
    Isolate* isolate, DirectHandle<WasmExceptionTag> exception_tag,
    DirectHandle<FixedArray> values) {
  Handle<JSFunction> exception_cons(
      isolate->native_context()->wasm_exception_constructor(), isolate);
  Handle<JSObject> exception = isolate->factory()->NewJSObject(exception_cons);
  exception->InObjectPropertyAtPut(kTagIndex, *exception_tag);
  exception->InObjectPropertyAtPut(kValuesIndex, *values);
  return Cast<WasmExceptionPackage>(exception);
}

// static
Handle<Object> WasmExceptionPackage::GetExceptionTag(
    Isolate* isolate, Handle<WasmExceptionPackage> exception_package) {
  Handle<Object> tag;
  if (JSReceiver::GetProperty(isolate, exception_package,
                              isolate->factory()->wasm_exception_tag_symbol())
          .ToHandle(&tag)) {
    return tag;
  }
  return ReadOnlyRoots(isolate).undefined_value_handle();
}

// static
Handle<Object> WasmExceptionPackage::GetExceptionValues(
    Isolate* isolate, Handle<WasmExceptionPackage> exception_package) {
  Handle<Object> values;
  if (JSReceiver::GetProperty(
          isolate, exception_package,
          isolate->factory()->wasm_exception_values_symbol())
          .ToHandle(&values)) {
    DCHECK_IMPLIES(!IsUndefined(*values), IsFixedArray(*values));
    return values;
  }
  return ReadOnlyRoots(isolate).undefined_value_handle();
}

void EncodeI32ExceptionValue(DirectHandle<FixedArray> encoded_values,
                             uint32_t* encoded_index, uint32_t value) {
  encoded_values->set((*encoded_index)++, Smi::FromInt(value >> 16));
  encoded_values->set((*encoded_index)++, Smi::FromInt(value & 0xffff));
}

void EncodeI64ExceptionValue(DirectHandle<FixedArray> encoded_values,
                             uint32_t* encoded_index, uint64_t value) {
  EncodeI32ExceptionValue(encoded_values, encoded_index,
                          static_cast<uint32_t>(value >> 32));
  EncodeI32ExceptionValue(encoded_values, encoded_index,
                          static_cast<uint32_t>(value));
}

void DecodeI32ExceptionValue(DirectHandle<FixedArray> encoded_values,
                             uint32_t* encoded_index, uint32_t* value) {
  uint32_t msb = Cast<Smi>(encoded_values->get((*encoded_index)++)).value();
  uint32_t lsb = Cast<Smi>(encoded_values->get((*encoded_index)++)).value();
  *value = (msb << 16) | (lsb & 0xffff);
}

void DecodeI64ExceptionValue(DirectHandle<FixedArray> encoded_values,
                             uint32_t* encoded_index, uint64_t* value) {
  uint32_t lsb = 0, msb = 0;
  DecodeI32ExceptionValue(encoded_values, encoded_index, &msb);
  DecodeI32ExceptionValue(encoded_values, encoded_index, &lsb);
  *value = (static_cast<uint64_t>(msb) << 32) | static_cast<uint64_t>(lsb);
}

// static
Handle<WasmContinuationObject> WasmContinuationObject::New(
    Isolate* isolate, wasm::StackMemory* stack,
    wasm::JumpBuffer::StackState state, DirectHandle<HeapObject> parent,
    AllocationType allocation_type) {
  stack->jmpbuf()->stack_limit = stack->jslimit();
  stack->jmpbuf()->sp = stack->base();
  stack->jmpbuf()->fp = kNullAddress;
  stack->jmpbuf()->state = state;
  wasm::JumpBuffer* jmpbuf = stack->jmpbuf();
  Handle<WasmContinuationObject> result =
      isolate->factory()->NewWasmContinuationObject(
          reinterpret_cast<Address>(jmpbuf), stack, parent, allocation_type);
  return result;
}

bool UseGenericWasmToJSWrapper(wasm::ImportCallKind kind,
                               const wasm::FunctionSig* sig,
                               wasm::Suspend suspend) {
  if (kind != wasm::ImportCallKind::kJSFunctionArityMatch &&
      kind != wasm::ImportCallKind::kJSFunctionArityMismatch) {
    return false;
  }
  DCHECK(wasm::IsJSCompatibleSignature(sig));
#if !V8_TARGET_ARCH_X64 && !V8_TARGET_ARCH_ARM64 && !V8_TARGET_ARCH_ARM && \
    !V8_TARGET_ARCH_IA32 && !V8_TARGET_ARCH_RISCV64 &&                     \
    !V8_TARGET_ARCH_RISCV32 && !V8_TARGET_ARCH_PPC64 &&                    \
    !V8_TARGET_ARCH_S390X && !V8_TARGET_ARCH_LOONG64 && !V8_TARGET_ARCH_MIPS64
  return false;
#else
  if (suspend != wasm::Suspend::kNoSuspend) return false;

  return v8_flags.wasm_to_js_generic_wrapper;
#endif
}

// static
Handle<WasmContinuationObject> WasmContinuationObject::New(
    Isolate* isolate, wasm::StackMemory* stack,
    wasm::JumpBuffer::StackState state, AllocationType allocation_type) {
  auto parent = ReadOnlyRoots(isolate).undefined_value();
  return New(isolate, stack, state, handle(parent, isolate), allocation_type);
}

// static
Handle<WasmSuspenderObject> WasmSuspenderObject::New(Isolate* isolate) {
  Handle<JSFunction> suspender_cons(
      isolate->native_context()->wasm_suspender_constructor(), isolate);
  DirectHandle<JSPromise> promise = isolate->factory()->NewJSPromise();
  auto suspender = Cast<WasmSuspenderObject>(
      isolate->factory()->NewJSObject(suspender_cons));
  // Fields are pre-initialized to undefined, but undefined is not a valid value
  // for has_js_frames (Smi), state (Smi) and promise (JSPromise). Ensure
  // that they are initialized before the allocation below.
  suspender->set_has_js_frames(0);
  suspender->set_promise(*promise);
  suspender->set_state(kInactive);
  // Instantiate the callable object which resumes this Suspender. This will be
  // used implicitly as the onFulfilled callback of the returned JS promise.
  DirectHandle<WasmResumeData> resume_data =
      isolate->factory()->NewWasmResumeData(suspender,
                                            wasm::OnResume::kContinue);
  Handle<SharedFunctionInfo> resume_sfi =
      isolate->factory()->NewSharedFunctionInfoForWasmResume(resume_data);
  Handle<Context> context(isolate->native_context());
  DirectHandle<JSObject> resume =
      Factory::JSFunctionBuilder{isolate, resume_sfi, context}.Build();

  DirectHandle<WasmResumeData> reject_data =
      isolate->factory()->NewWasmResumeData(suspender, wasm::OnResume::kThrow);
  Handle<SharedFunctionInfo> reject_sfi =
      isolate->factory()->NewSharedFunctionInfoForWasmResume(reject_data);
  DirectHandle<JSObject> reject =
      Factory::JSFunctionBuilder{isolate, reject_sfi, context}.Build();
  suspender->set_resume(*resume);
  suspender->set_reject(*reject);
  return suspender;
}

#ifdef DEBUG

namespace {

constexpr uint32_t kBytesPerExceptionValuesArrayElement = 2;

size_t ComputeEncodedElementSize(wasm::ValueType type) {
  size_t byte_size = type.value_kind_size();
  DCHECK_EQ(byte_size % kBytesPerExceptionValuesArrayElement, 0);
  DCHECK_LE(1, byte_size / kBytesPerExceptionValuesArrayElement);
  return byte_size / kBytesPerExceptionValuesArrayElement;
}

}  // namespace

#endif  // DEBUG

// static
uint32_t WasmExceptionPackage::GetEncodedSize(const wasm::WasmTag* tag) {
  return GetEncodedSize(tag->sig);
}

// static
uint32_t WasmExceptionPackage::GetEncodedSize(const wasm::WasmTagSig* sig) {
  uint32_t encoded_size = 0;
  for (size_t i = 0; i < sig->parameter_count(); ++i) {
    switch (sig->GetParam(i).kind()) {
      case wasm::kI32:
      case wasm::kF32:
        DCHECK_EQ(2, ComputeEncodedElementSize(sig->GetParam(i)));
        encoded_size += 2;
        break;
      case wasm::kI64:
      case wasm::kF64:
        DCHECK_EQ(4, ComputeEncodedElementSize(sig->GetParam(i)));
        encoded_size += 4;
        break;
      case wasm::kS128:
        DCHECK_EQ(8, ComputeEncodedElementSize(sig->GetParam(i)));
        encoded_size += 8;
        break;
      case wasm::kRef:
      case wasm::kRefNull:
        encoded_size += 1;
        break;
      case wasm::kRtt:
      case wasm::kVoid:
      case wasm::kBottom:
      case wasm::kI8:
      case wasm::kI16:
      case wasm::kF16:
        UNREACHABLE();
    }
  }
  return encoded_size;
}

bool WasmExportedFunction::IsWasmExportedFunction(Tagged<Object> object) {
  if (!IsJSFunction(object)) return false;
  Tagged<JSFunction> js_function = Cast<JSFunction>(object);
  Tagged<Code> code = js_function->code(GetIsolateForSandbox(js_function));
  if (CodeKind::JS_TO_WASM_FUNCTION != code->kind() &&
      code->builtin_id() != Builtin::kJSToWasmWrapper &&
      code->builtin_id() != Builtin::kWasmPromising &&
      code->builtin_id() != Builtin::kWasmPromisingWithSuspender) {
    return false;
  }
  DCHECK(js_function->shared()->HasWasmExportedFunctionData());
  return true;
}

bool WasmCapiFunction::IsWasmCapiFunction(Tagged<Object> object) {
  if (!IsJSFunction(object)) return false;
  Tagged<JSFunction> js_function = Cast<JSFunction>(object);
  // TODO(jkummerow): Enable this when there is a JavaScript wrapper
  // able to call this function.
  // if (js_function->code()->kind() != CodeKind::WASM_TO_CAPI_FUNCTION) {
  //   return false;
  // }
  // DCHECK(js_function->shared()->HasWasmCapiFunctionData());
  // return true;
  return js_function->shared()->HasWasmCapiFunctionData();
}

Handle<WasmCapiFunction> WasmCapiFunction::New(
    Isolate* isolate, Address call_target, DirectHandle<Foreign> embedder_data,
    DirectHandle<PodArray<wasm::ValueType>> serialized_signature,
    uintptr_t signature_hash) {
  // TODO(jkummerow): Install a JavaScript wrapper. For now, calling
  // these functions directly is unsupported; they can only be called
  // from Wasm code.

  // To support simulator builds, we potentially have to redirect the
  // call target (which is an address pointing into the C++ binary).
  call_target = ExternalReference::Create(call_target).address();

  DirectHandle<Map> rtt = isolate->factory()->wasm_func_ref_map();
  DirectHandle<WasmCapiFunctionData> fun_data =
      isolate->factory()->NewWasmCapiFunctionData(
          call_target, embedder_data, BUILTIN_CODE(isolate, Illegal), rtt,
          serialized_signature, signature_hash);
  Handle<SharedFunctionInfo> shared =
      isolate->factory()->NewSharedFunctionInfoForWasmCapiFunction(fun_data);
  Handle<JSFunction> result =
      Factory::JSFunctionBuilder{isolate, shared, isolate->native_context()}
          .Build();
  fun_data->internal()->set_external(*result);
  return Cast<WasmCapiFunction>(result);
}

Handle<WasmExportedFunction> WasmExportedFunction::New(
    Isolate* isolate, DirectHandle<WasmTrustedInstanceData> instance_data,
    DirectHandle<WasmFuncRef> func_ref,
    DirectHandle<WasmInternalFunction> internal_function, int arity,
    DirectHandle<Code> export_wrapper) {
  DCHECK(
      CodeKind::JS_TO_WASM_FUNCTION == export_wrapper->kind() ||
      (export_wrapper->is_builtin() &&
       (export_wrapper->builtin_id() == Builtin::kJSToWasmWrapper ||
        export_wrapper->builtin_id() == Builtin::kWasmPromising ||
        export_wrapper->builtin_id() == Builtin::kWasmPromisingWithSuspender)));
  int func_index = internal_function->function_index();
  Factory* factory = isolate->factory();
  const wasm::WasmModule* module = instance_data->module();
  const wasm::FunctionSig* sig = module->functions[func_index].sig;
  DirectHandle<Map> rtt;
  wasm::Promise promise =
      export_wrapper->builtin_id() == Builtin::kWasmPromising ? wasm::kPromise
      : export_wrapper->builtin_id() == Builtin::kWasmPromisingWithSuspender
          ? wasm::kPromiseWithSuspender
          : wasm::kNoPromise;
  uint32_t sig_index = module->functions[func_index].sig_index;
  uint32_t canonical_type_index =
      module->isorecursive_canonical_type_ids[sig_index];
  DirectHandle<WasmExportedFunctionData> function_data =
      factory->NewWasmExportedFunctionData(
          export_wrapper, instance_data, func_ref, internal_function, sig,
          canonical_type_index, v8_flags.wasm_wrapper_tiering_budget, promise);

  MaybeHandle<String> maybe_name;
  bool is_asm_js_module = is_asmjs_module(module);
  if (is_asm_js_module) {
    // We can use the function name only for asm.js. For WebAssembly, the
    // function name is specified as the function_index.toString().
    maybe_name = WasmModuleObject::GetFunctionNameOrNull(
        isolate, handle(instance_data->module_object(), isolate), func_index);
  }
  Handle<String> name;
  if (!maybe_name.ToHandle(&name)) {
    base::EmbeddedVector<char, 16> buffer;
    int length = SNPrintF(buffer, "%d", func_index);
    name = factory
               ->NewStringFromOneByte(
                   base::Vector<uint8_t>::cast(buffer.SubVector(0, length)))
               .ToHandleChecked();
  }
  Handle<Map> function_map;
  switch (module->origin) {
    case wasm::kWasmOrigin:
      function_map = isolate->wasm_exported_function_map();
      break;
    case wasm::kAsmJsSloppyOrigin:
      function_map = isolate->sloppy_function_map();
      break;
    case wasm::kAsmJsStrictOrigin:
      function_map = isolate->strict_function_map();
      break;
  }

  Handle<NativeContext> context(isolate->native_context());
  Handle<SharedFunctionInfo> shared =
      factory->NewSharedFunctionInfoForWasmExportedFunction(name,
                                                            function_data);
  Handle<JSFunction> js_function =
      Factory::JSFunctionBuilder{isolate, shared, context}
          .set_map(function_map)
          .Build();

  // According to the spec, exported functions should not have a [[Construct]]
  // method. This does not apply to functions exported from asm.js however.
  DCHECK_EQ(is_asm_js_module, IsConstructor(*js_function));
  shared->set_length(arity);
  shared->set_internal_formal_parameter_count(JSParameterCount(arity));
  if (instance_data->has_instance_object()) {
    shared->set_script(instance_data->module_object()->script(), kReleaseStore);
  } else {
    shared->set_script(*isolate->factory()->undefined_value(), kReleaseStore);
  }
  function_data->internal()->set_external(*js_function);
  return Cast<WasmExportedFunction>(js_function);
}

bool WasmExportedFunctionData::MatchesSignature(
    uint32_t other_canonical_type_index) {
  return wasm::GetWasmEngine()->type_canonicalizer()->IsCanonicalSubtype(
      canonical_type_index(), other_canonical_type_index);
}

// static
std::unique_ptr<char[]> WasmExportedFunction::GetDebugName(
    const wasm::FunctionSig* sig) {
  constexpr const char kPrefix[] = "js-to-wasm:";
  // prefix + parameters + delimiter + returns + zero byte
  size_t len = strlen(kPrefix) + sig->all().size() + 2;
  auto buffer = base::OwnedVector<char>::New(len);
  memcpy(buffer.begin(), kPrefix, strlen(kPrefix));
  PrintSignature(buffer.as_vector() + strlen(kPrefix), sig);
  return buffer.ReleaseData();
}

// static
bool WasmJSFunction::IsWasmJSFunction(Tagged<Object> object) {
  if (!IsJSFunction(object)) return false;
  Tagged<JSFunction> js_function = Cast<JSFunction>(object);
  return js_function->shared()->HasWasmJSFunctionData();
}

Handle<Map> CreateFuncRefMap(Isolate* isolate, Handle<Map> opt_rtt_parent) {
  const int inobject_properties = 0;
  const InstanceType instance_type = WASM_FUNC_REF_TYPE;
  const ElementsKind elements_kind = TERMINAL_FAST_ELEMENTS_KIND;
  constexpr uint32_t kNoIndex = ~0u;
  DirectHandle<WasmTypeInfo> type_info = isolate->factory()->NewWasmTypeInfo(
      kNullAddress, opt_rtt_parent, Handle<WasmTrustedInstanceData>(),
      kNoIndex);
  constexpr int kInstanceSize = WasmFuncRef::kSize;
  DCHECK_EQ(
      kInstanceSize,
      Cast<Map>(isolate->root(RootIndex::kWasmFuncRefMap))->instance_size());
  Handle<Map> map = isolate->factory()->NewContextlessMap(
      instance_type, kInstanceSize, elements_kind, inobject_properties);
  map->set_wasm_type_info(*type_info);
  return map;
}

Handle<WasmJSFunction> WasmJSFunction::New(Isolate* isolate,
                                           const wasm::FunctionSig* sig,
                                           Handle<JSReceiver> callable,
                                           wasm::Suspend suspend) {
  DCHECK_LE(sig->all().size(), kMaxInt);
  int parameter_count = static_cast<int>(sig->parameter_count());
  DirectHandle<PodArray<wasm::ValueType>> serialized_sig =
      wasm::SerializedSignatureHelper::SerializeSignature(isolate, sig);
  Factory* factory = isolate->factory();

  Handle<Map> rtt;
  Handle<NativeContext> context(isolate->native_context());

  uint32_t canonical_type_index =
      wasm::GetWasmEngine()->type_canonicalizer()->AddRecursiveGroup(sig);

  isolate->heap()->EnsureWasmCanonicalRttsSize(canonical_type_index + 1);

  DirectHandle<WeakArrayList> canonical_rtts(
      isolate->heap()->wasm_canonical_rtts(), isolate);

  Tagged<MaybeObject> maybe_canonical_map =
      canonical_rtts->Get(canonical_type_index);

  if (maybe_canonical_map.IsStrongOrWeak() &&
      IsMap(maybe_canonical_map.GetHeapObject())) {
    rtt = handle(Cast<Map>(maybe_canonical_map.GetHeapObject()), isolate);
  } else {
    rtt = CreateFuncRefMap(isolate, Handle<Map>());
    canonical_rtts->Set(canonical_type_index, MakeWeak(*rtt));
  }

  DirectHandle<Code> js_to_js_wrapper_code =
      wasm::IsJSCompatibleSignature(sig)
          ? isolate->builtins()->code_handle(Builtin::kJSToJSWrapper)
          : isolate->builtins()->code_handle(Builtin::kJSToJSWrapperInvalidSig);

#if V8_ENABLE_SANDBOX
  uint64_t signature_hash = wasm::SignatureHasher::Hash(sig);
#else
  uintptr_t signature_hash = 0;
#endif

  DirectHandle<WasmJSFunctionData> function_data =
      factory->NewWasmJSFunctionData(canonical_type_index, callable,
                                     serialized_sig, js_to_js_wrapper_code, rtt,
                                     suspend, wasm::kNoPromise, signature_hash);
  DirectHandle<WasmInternalFunction> internal_function{
      function_data->internal(), isolate};

  if (!wasm::IsJSCompatibleSignature(sig)) {
    internal_function->set_call_target(
        Builtins::EntryOf(Builtin::kWasmToJsWrapperInvalidSig, isolate));
  } else if (UseGenericWasmToJSWrapper(wasm::kDefaultImportCallKind, sig,
                                       suspend)) {
    internal_function->set_call_target(
        Builtins::EntryOf(Builtin::kWasmToJsWrapperAsm, isolate));
  } else {
    int suspender_count = suspend == wasm::kSuspendWithSuspender ? 1 : 0;
    int expected_arity = parameter_count - suspender_count;
    wasm::ImportCallKind kind = wasm::kDefaultImportCallKind;
    if (IsJSFunction(*callable)) {
      Tagged<SharedFunctionInfo> shared = Cast<JSFunction>(callable)->shared();
      expected_arity =
          shared->internal_formal_parameter_count_without_receiver();
      if (expected_arity != parameter_count - suspender_count) {
        kind = wasm::ImportCallKind::kJSFunctionArityMismatch;
      }
    }
    // TODO(wasm): Think about caching and sharing the wasm-to-JS wrappers per
    // signature instead of compiling a new one for every instantiation.
    if (UseGenericWasmToJSWrapper(kind, sig, suspend)) {
      internal_function->set_call_target(
          Builtins::EntryOf(Builtin::kWasmToJsWrapperAsm, isolate));
    } else {
      // The Code object can be moved during compaction, so do not store a
      // call_target directly but load the target from the code object at
      // runtime.
      DirectHandle<Code> wrapper_code =
          compiler::CompileWasmToJSWrapper(isolate, nullptr, sig, kind,
                                           expected_arity, suspend)
              .ToHandleChecked();
      DirectHandle<WasmApiFunctionRef> api_function_ref{
          Cast<WasmApiFunctionRef>(internal_function->ref()), isolate};
      api_function_ref->set_code(*wrapper_code);
      internal_function->set_call_target(
          Builtins::EntryOf(Builtin::kWasmToOnHeapWasmToJsTrampoline, isolate));
    }
  }

  Handle<String> name = factory->Function_string();
  if (IsJSFunction(*callable)) {
    name = JSFunction::GetDebugName(Cast<JSFunction>(callable));
    name = String::Flatten(isolate, name);
  }
  Handle<SharedFunctionInfo> shared =
      factory->NewSharedFunctionInfoForWasmJSFunction(name, function_data);
  Handle<JSFunction> js_function =
      Factory::JSFunctionBuilder{isolate, shared, context}
          .set_map(isolate->wasm_exported_function_map())
          .Build();
  js_function->shared()->set_internal_formal_parameter_count(
      JSParameterCount(parameter_count));
  internal_function->set_external(*js_function);
  return Cast<WasmJSFunction>(js_function);
}

Tagged<JSReceiver> WasmJSFunctionData::GetCallable() const {
  return Cast<JSReceiver>(
      Cast<WasmApiFunctionRef>(internal()->ref())->callable());
}

wasm::Suspend WasmJSFunctionData::GetSuspend() const {
  return static_cast<wasm::Suspend>(
      Cast<WasmApiFunctionRef>(internal()->ref())->suspend());
}

const wasm::FunctionSig* WasmJSFunctionData::GetSignature() const {
  return wasm::GetWasmEngine()->type_canonicalizer()->LookupSignature(
      canonical_sig_index());
}

bool WasmJSFunctionData::MatchesSignature(
    uint32_t other_canonical_sig_index) const {
#if DEBUG
  // TODO(14034): Change this if indexed types are allowed.
  const wasm::FunctionSig* sig = GetSignature();
  for (wasm::ValueType type : sig->all()) CHECK(!type.has_index());
#endif
  // TODO(14034): Check for subtyping instead if WebAssembly.Function can define
  // signature supertype.
  return static_cast<uint32_t>(canonical_sig_index()) ==
         other_canonical_sig_index;
}

Tagged<PodArray<wasm::ValueType>> WasmCapiFunction::GetSerializedSignature()
    const {
  return shared()->wasm_capi_function_data()->serialized_signature();
}

bool WasmExternalFunction::IsWasmExternalFunction(Tagged<Object> object) {
  return WasmExportedFunction::IsWasmExportedFunction(object) ||
         WasmJSFunction::IsWasmJSFunction(object) ||
         WasmCapiFunction::IsWasmCapiFunction(object);
}

Handle<WasmExceptionTag> WasmExceptionTag::New(Isolate* isolate, int index) {
  auto result = Cast<WasmExceptionTag>(isolate->factory()->NewStruct(
      WASM_EXCEPTION_TAG_TYPE, AllocationType::kOld));
  result->set_index(index);
  return result;
}

Handle<AsmWasmData> AsmWasmData::New(
    Isolate* isolate, std::shared_ptr<wasm::NativeModule> native_module,
    DirectHandle<HeapNumber> uses_bitset) {
  const WasmModule* module = native_module->module();
  const bool kUsesLiftoff = false;
  size_t memory_estimate =
      wasm::WasmCodeManager::EstimateNativeModuleCodeSize(
          module, kUsesLiftoff, wasm::kNoDynamicTiering) +
      wasm::WasmCodeManager::EstimateNativeModuleMetaDataSize(module);
  DirectHandle<Managed<wasm::NativeModule>> managed_native_module =
      Managed<wasm::NativeModule>::From(isolate, memory_estimate,
                                        std::move(native_module));
  auto result = Cast<AsmWasmData>(
      isolate->factory()->NewStruct(ASM_WASM_DATA_TYPE, AllocationType::kOld));
  result->set_managed_native_module(*managed_native_module);
  result->set_uses_bitset(*uses_bitset);
  return result;
}

namespace {
constexpr int32_t kInt31MaxValue = 0x3fffffff;
constexpr int32_t kInt31MinValue = -kInt31MaxValue - 1;

// Tries to canonicalize a HeapNumber to an i31ref Smi. Returns the original
// HeapNumber if it fails.
Handle<Object> CanonicalizeHeapNumber(Handle<Object> number, Isolate* isolate) {
  double double_value = Cast<HeapNumber>(number)->value();
  if (double_value >= kInt31MinValue && double_value <= kInt31MaxValue &&
      !IsMinusZero(double_value) &&
      double_value == FastI2D(FastD2I(double_value))) {
    return handle(Smi::FromInt(FastD2I(double_value)), isolate);
  }
  return number;
}

// Tries to canonicalize a Smi into an i31 Smi. Returns a HeapNumber if it
// fails.
Handle<Object> CanonicalizeSmi(Handle<Object> smi, Isolate* isolate) {
  if constexpr (SmiValuesAre31Bits()) return smi;

  int32_t value = Cast<Smi>(*smi).value();

  if (value <= kInt31MaxValue && value >= kInt31MinValue) {
    return smi;
  } else {
    return isolate->factory()->NewHeapNumber(value);
  }
}
}  // namespace

namespace wasm {
MaybeHandle<Object> JSToWasmObject(Isolate* isolate, Handle<Object> value,
                                   ValueType expected, uint32_t canonical_index,
                                   const char** error_message) {
  DCHECK(expected.is_object_reference());
  if (expected.kind() == kRefNull && IsNull(*value, isolate)) {
    switch (expected.heap_representation()) {
      case HeapType::kStringViewWtf8:
        *error_message = "stringview_wtf8 has no JS representation";
        return {};
      case HeapType::kStringViewWtf16:
        *error_message = "stringview_wtf16 has no JS representation";
        return {};
      case HeapType::kStringViewIter:
        *error_message = "stringview_iter has no JS representation";
        return {};
      case HeapType::kExn:
        *error_message = "invalid type (ref null exn)";
        return {};
      case HeapType::kNoExn:
        *error_message = "invalid type (ref null noexn)";
        return {};
      default: {
        HeapType::Representation repr =
            expected.heap_representation_non_shared();
        bool is_extern_subtype =
            repr == HeapType::kExtern || repr == HeapType::kNoExtern ||
            repr == HeapType::kExn || repr == HeapType::kNoExn;
        return is_extern_subtype ? value : isolate->factory()->wasm_null();
      }
    }
  }

  switch (expected.heap_representation_non_shared()) {
    case HeapType::kFunc: {
      if (!(WasmExternalFunction::IsWasmExternalFunction(*value) ||
            WasmCapiFunction::IsWasmCapiFunction(*value))) {
        *error_message =
            "function-typed object must be null (if nullable) or a Wasm "
            "function object";
        return {};
      }
      return handle(
          Cast<JSFunction>(*value)->shared()->wasm_function_data()->func_ref(),
          isolate);
    }
    case HeapType::kExtern: {
      if (!IsNull(*value, isolate)) return value;
      *error_message = "null is not allowed for (ref extern)";
      return {};
    }
    case HeapType::kAny: {
      if (IsSmi(*value)) return CanonicalizeSmi(value, isolate);
      if (IsHeapNumber(*value)) {
        return CanonicalizeHeapNumber(value, isolate);
      }
      if (!IsNull(*value, isolate)) return value;
      *error_message = "null is not allowed for (ref any)";
      return {};
    }
    case HeapType::kExn:
      *error_message = "invalid type (ref exn)";
      return {};
    case HeapType::kStruct: {
      if (IsWasmStruct(*value)) {
        return value;
      }
      *error_message =
          "structref object must be null (if nullable) or a wasm struct";
      return {};
    }
    case HeapType::kArray: {
      if (IsWasmArray(*value)) {
        return value;
      }
      *error_message =
          "arrayref object must be null (if nullable) or a wasm array";
      return {};
    }
    case HeapType::kEq: {
      if (IsSmi(*value)) {
        Handle<Object> truncated = CanonicalizeSmi(value, isolate);
        if (IsSmi(*truncated)) return truncated;
      } else if (IsHeapNumber(*value)) {
        Handle<Object> truncated = CanonicalizeHeapNumber(value, isolate);
        if (IsSmi(*truncated)) return truncated;
      } else if (IsWasmStruct(*value) || IsWasmArray(*value)) {
        return value;
      }
      *error_message =
          "eqref object must be null (if nullable), or a wasm "
          "struct/array, or a Number that fits in i31ref range";
      return {};
    }
    case HeapType::kI31: {
      if (IsSmi(*value)) {
        Handle<Object> truncated = CanonicalizeSmi(value, isolate);
        if (IsSmi(*truncated)) return truncated;
      } else if (IsHeapNumber(*value)) {
        Handle<Object> truncated = CanonicalizeHeapNumber(value, isolate);
        if (IsSmi(*truncated)) return truncated;
      }
      *error_message =
          "i31ref object must be null (if nullable) or a Number that fits "
          "in i31ref range";
      return {};
    }
    case HeapType::kString:
      if (IsString(*value)) return value;
      *error_message = "wrong type (expected a string)";
      return {};
    case HeapType::kStringViewWtf8:
      *error_message = "stringview_wtf8 has no JS representation";
      return {};
    case HeapType::kStringViewWtf16:
      *error_message = "stringview_wtf16 has no JS representation";
      return {};
    case HeapType::kStringViewIter:
      *error_message = "stringview_iter has no JS representation";
      return {};
    case HeapType::kNoFunc:
    case HeapType::kNoExtern:
    case HeapType::kNoExn:
    case HeapType::kNone: {
      *error_message = "only null allowed for null types";
      return {};
    }
    default: {
      auto type_canonicalizer = GetWasmEngine()->type_canonicalizer();
      DCHECK_NE(canonical_index, kInvalidCanonicalIndex);

      if (WasmExportedFunction::IsWasmExportedFunction(*value)) {
        Tagged<WasmExportedFunction> function =
            Cast<WasmExportedFunction>(*value);
        uint32_t real_type_index = function->shared()
                                       ->wasm_exported_function_data()
                                       ->canonical_type_index();
        if (!type_canonicalizer->IsCanonicalSubtype(real_type_index,
                                                    canonical_index)) {
          *error_message =
              "assigned exported function has to be a subtype of the "
              "expected type";
          return {};
        }
        return handle(Cast<WasmExternalFunction>(*value)->func_ref(), isolate);
      } else if (WasmJSFunction::IsWasmJSFunction(*value)) {
        if (!Cast<WasmJSFunction>(*value)
                 ->shared()
                 ->wasm_js_function_data()
                 ->MatchesSignature(canonical_index)) {
          *error_message =
              "assigned WebAssembly.Function has to be a subtype of the "
              "expected type";
          return {};
        }
        return handle(Cast<WasmExternalFunction>(*value)->func_ref(), isolate);
      } else if (WasmCapiFunction::IsWasmCapiFunction(*value)) {
        if (!Cast<WasmCapiFunction>(*value)->MatchesSignature(
                canonical_index)) {
          *error_message =
              "assigned C API function has to be a subtype of the expected "
              "type";
          return {};
        }
        return handle(Cast<WasmExternalFunction>(*value)->func_ref(), isolate);
      } else if (IsWasmStruct(*value) || IsWasmArray(*value)) {
        auto wasm_obj = Cast<WasmObject>(value);
        Tagged<WasmTypeInfo> type_info = wasm_obj->map()->wasm_type_info();
        uint32_t real_idx = type_info->type_index();
        const WasmModule* real_module =
            type_info->trusted_data(isolate)->module();
        uint32_t real_canonical_index =
            real_module->isorecursive_canonical_type_ids[real_idx];
        if (!type_canonicalizer->IsCanonicalSubtype(real_canonical_index,
                                                    canonical_index)) {
          *error_message = "object is not a subtype of expected type";
          return {};
        }
        return value;
      } else {
        *error_message = "JS object does not match expected wasm type";
        return {};
      }
    }
  }
}

// Utility which canonicalizes {expected} in addition.
MaybeHandle<Object> JSToWasmObject(Isolate* isolate, const WasmModule* module,
                                   Handle<Object> value, ValueType expected,
                                   const char** error_message) {
  uint32_t canonical_index = kInvalidCanonicalIndex;
  if (expected.has_index()) {
    canonical_index =
        module->isorecursive_canonical_type_ids[expected.ref_index()];
  }
  return JSToWasmObject(isolate, value, expected, canonical_index,
                        error_message);
}

Handle<Object> WasmToJSObject(Isolate* isolate, Handle<Object> value) {
  if (IsWasmNull(*value)) {
    return isolate->factory()->null_value();
  } else if (IsWasmFuncRef(*value)) {
    return i::WasmInternalFunction::GetOrCreateExternal(
        i::handle(i::Cast<i::WasmFuncRef>(*value)->internal(isolate), isolate));
  } else {
    return value;
  }
}

}  // namespace wasm

}  // namespace internal
}  // namespace v8

#include "src/objects/object-macros-undef.h"
#undef TRACE_IFT<|MERGE_RESOLUTION|>--- conflicted
+++ resolved
@@ -1900,18 +1900,10 @@
 }
 
 // static
-<<<<<<< HEAD
-Handle<WasmTagObject> WasmTagObject::New(Isolate* isolate,
-                                         const wasm::FunctionSig* sig,
-                                         uint32_t canonical_type_index,
-                                         Handle<HeapObject> tag,
-                                         Handle<HeapObject> instance) {
-=======
 Handle<WasmTagObject> WasmTagObject::New(
     Isolate* isolate, const wasm::FunctionSig* sig,
     uint32_t canonical_type_index, DirectHandle<HeapObject> tag,
     DirectHandle<WasmTrustedInstanceData> trusted_data) {
->>>>>>> 56d087b1
   Handle<JSFunction> tag_cons(isolate->native_context()->wasm_tag_constructor(),
                               isolate);
 
@@ -1932,15 +1924,11 @@
   tag_wrapper->set_serialized_signature(*serialized_sig);
   tag_wrapper->set_canonical_type_index(canonical_type_index);
   tag_wrapper->set_tag(*tag);
-<<<<<<< HEAD
-  tag_wrapper->set_instance(*instance);
-=======
   if (!trusted_data.is_null()) {
     tag_wrapper->set_trusted_data(*trusted_data);
   } else {
     tag_wrapper->clear_trusted_data();
   }
->>>>>>> 56d087b1
 
   return tag_wrapper;
 }
