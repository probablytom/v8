--- conflicted
+++ resolved
@@ -23,14 +23,9 @@
   // Enter the frame here, since CallBuiltin will override lr.
   __ masm()->EnterFrame(StackFrame::BASELINE, MacroAssembler::builtinCall);
   DCHECK_EQ(kJSFunctionRegister, kJavaScriptCallTargetRegister);
-<<<<<<< HEAD
-  int max_frame_size =
-      bytecode_->frame_size() + max_call_args_ * kSystemPointerSize;
+  int max_frame_size = bytecode_->max_frame_size();
 #ifdef CHERI_HYBRID
   __ masm()->ExitCompartment(x20, x21, true);
-=======
-  int max_frame_size = bytecode_->max_frame_size();
->>>>>>> 56d087b1
   CallBuiltin<Builtin::kBaselineOutOfLinePrologue>(
       kContextRegister, kJSFunctionRegister, kJavaScriptCallArgCountRegister,
       max_frame_size, kJavaScriptCallNewTargetRegister, bytecode_);
