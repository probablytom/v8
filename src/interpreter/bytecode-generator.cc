// Copyright 2015 the V8 project authors. All rights reserved.
// Use of this source code is governed by a BSD-style license that can be
// found in the LICENSE file.

#include "src/interpreter/bytecode-generator.h"

#include <map>
#include <unordered_map>
#include <unordered_set>

#include "include/v8-extension.h"
#include "src/api/api-inl.h"
#include "src/ast/ast-source-ranges.h"
#include "src/ast/ast.h"
#include "src/ast/scopes.h"
#include "src/builtins/builtins-constructor.h"
#include "src/codegen/compiler.h"
#include "src/codegen/unoptimized-compilation-info.h"
#include "src/common/globals.h"
#include "src/compiler-dispatcher/lazy-compile-dispatcher.h"
#include "src/heap/parked-scope.h"
#include "src/interpreter/bytecode-array-builder.h"
#include "src/interpreter/bytecode-flags-and-tokens.h"
#include "src/interpreter/bytecode-jump-table.h"
#include "src/interpreter/bytecode-label.h"
#include "src/interpreter/bytecode-register-allocator.h"
#include "src/interpreter/bytecode-register-optimizer.h"
#include "src/interpreter/bytecode-register.h"
#include "src/interpreter/control-flow-builders.h"
#include "src/logging/local-logger.h"
#include "src/logging/log.h"
#include "src/numbers/conversions.h"
#include "src/objects/debug-objects.h"
#include "src/objects/js-disposable-stack.h"
#include "src/objects/objects.h"
#include "src/objects/smi.h"
#include "src/objects/template-objects.h"
#include "src/parsing/parse-info.h"
#include "src/parsing/token.h"
#include "src/utils/ostreams.h"

namespace v8 {
namespace internal {
namespace interpreter {

// Scoped class tracking context objects created by the visitor. Represents
// mutations of the context chain within the function body, allowing pushing and
// popping of the current {context_register} during visitation.
class V8_NODISCARD BytecodeGenerator::ContextScope {
 public:
  ContextScope(BytecodeGenerator* generator, Scope* scope,
               Register outer_context_reg = Register())
      : generator_(generator),
        scope_(scope),
        outer_(generator_->execution_context()),
        register_(Register::current_context()),
        depth_(0) {
    DCHECK(scope->NeedsContext() || outer_ == nullptr);
    if (outer_) {
      depth_ = outer_->depth_ + 1;

      // Push the outer context into a new context register.
      if (!outer_context_reg.is_valid()) {
        outer_context_reg = generator_->register_allocator()->NewRegister();
      }
      outer_->set_register(outer_context_reg);
      generator_->builder()->PushContext(outer_context_reg);
    }
    generator_->set_execution_context(this);
  }

  ~ContextScope() {
    if (outer_) {
      DCHECK_EQ(register_.index(), Register::current_context().index());
      generator_->builder()->PopContext(outer_->reg());
      outer_->set_register(register_);
    }
    generator_->set_execution_context(outer_);
  }

  ContextScope(const ContextScope&) = delete;
  ContextScope& operator=(const ContextScope&) = delete;

  // Returns the depth of the given |scope| for the current execution context.
  int ContextChainDepth(Scope* scope) {
    return scope_->ContextChainLength(scope);
  }

  // Returns the execution context at |depth| in the current context chain if it
  // is a function local execution context, otherwise returns nullptr.
  ContextScope* Previous(int depth) {
    if (depth > depth_) {
      return nullptr;
    }

    ContextScope* previous = this;
    for (int i = depth; i > 0; --i) {
      previous = previous->outer_;
    }
    return previous;
  }

  Register reg() const { return register_; }

 private:
  const BytecodeArrayBuilder* builder() const { return generator_->builder(); }

  void set_register(Register reg) { register_ = reg; }

  BytecodeGenerator* generator_;
  Scope* scope_;
  ContextScope* outer_;
  Register register_;
  int depth_;
};

// Scoped class for tracking control statements entered by the
// visitor.
class V8_NODISCARD BytecodeGenerator::ControlScope {
 public:
  explicit ControlScope(BytecodeGenerator* generator)
      : generator_(generator),
        outer_(generator->execution_control()),
        context_(generator->execution_context()) {
    generator_->set_execution_control(this);
  }
  ~ControlScope() { generator_->set_execution_control(outer()); }
  ControlScope(const ControlScope&) = delete;
  ControlScope& operator=(const ControlScope&) = delete;

  void Break(Statement* stmt) {
    PerformCommand(CMD_BREAK, stmt, kNoSourcePosition);
  }
  void Continue(Statement* stmt) {
    PerformCommand(CMD_CONTINUE, stmt, kNoSourcePosition);
  }
  void ReturnAccumulator(int source_position) {
    PerformCommand(CMD_RETURN, nullptr, source_position);
  }
  void AsyncReturnAccumulator(int source_position) {
    PerformCommand(CMD_ASYNC_RETURN, nullptr, source_position);
  }

  class DeferredCommands;

 protected:
  enum Command {
    CMD_BREAK,
    CMD_CONTINUE,
    CMD_RETURN,
    CMD_ASYNC_RETURN,
    CMD_RETHROW
  };
  static constexpr bool CommandUsesAccumulator(Command command) {
    return command != CMD_BREAK && command != CMD_CONTINUE;
  }

  void PerformCommand(Command command, Statement* statement,
                      int source_position);
  virtual bool Execute(Command command, Statement* statement,
                       int source_position) = 0;

  // Helper to pop the context chain to a depth expected by this control scope.
  // Note that it is the responsibility of each individual {Execute} method to
  // trigger this when commands are handled and control-flow continues locally.
  void PopContextToExpectedDepth();

  BytecodeGenerator* generator() const { return generator_; }
  ControlScope* outer() const { return outer_; }
  ContextScope* context() const { return context_; }

 private:
  BytecodeGenerator* generator_;
  ControlScope* outer_;
  ContextScope* context_;
};

// Helper class for a try-finally control scope. It can record intercepted
// control-flow commands that cause entry into a finally-block, and re-apply
// them after again leaving that block. Special tokens are used to identify
// paths going through the finally-block to dispatch after leaving the block.
class V8_NODISCARD BytecodeGenerator::ControlScope::DeferredCommands final {
 public:

  DeferredCommands(BytecodeGenerator* generator, Register token_register,
                   Register result_register)
      : generator_(generator),
        deferred_(generator->zone()),
        token_register_(token_register),
        result_register_(result_register),
        return_token_(-1),
        async_return_token_(-1) {
    // There's always a rethrow path.
    // TODO(leszeks): We could decouple deferred_ index and token to allow us
    // to still push this lazily.
    static_assert(
        static_cast<int>(TryFinallyContinuationToken::kRethrowToken) == 0);
    deferred_.push_back(
        {CMD_RETHROW, nullptr,
         static_cast<int>(TryFinallyContinuationToken::kRethrowToken)});
  }

  // One recorded control-flow command.
  struct Entry {
    Command command;       // The command type being applied on this path.
    Statement* statement;  // The target statement for the command or {nullptr}.
    int token;             // A token identifying this particular path.
  };

  // Records a control-flow command while entering the finally-block. This also
  // generates a new dispatch token that identifies one particular path. This
  // expects the result to be in the accumulator.
  void RecordCommand(Command command, Statement* statement) {
    int token = GetTokenForCommand(command, statement);

    DCHECK_LT(token, deferred_.size());
    DCHECK_EQ(deferred_[token].command, command);
    DCHECK_EQ(deferred_[token].statement, statement);
    DCHECK_EQ(deferred_[token].token, token);

    if (CommandUsesAccumulator(command)) {
      builder()->StoreAccumulatorInRegister(result_register_);
    }
    builder()->LoadLiteral(Smi::FromInt(token));
    builder()->StoreAccumulatorInRegister(token_register_);
    if (!CommandUsesAccumulator(command)) {
      // If we're not saving the accumulator in the result register, shove a
      // harmless value there instead so that it is still considered "killed" in
      // the liveness analysis. Normally we would LdaUndefined first, but the
      // Smi token value is just as good, and by reusing it we save a bytecode.
      builder()->StoreAccumulatorInRegister(result_register_);
    }
  }

  // Records the dispatch token to be used to identify the re-throw path when
  // the finally-block has been entered through the exception handler. This
  // expects the exception to be in the accumulator.
  void RecordHandlerReThrowPath() {
    // The accumulator contains the exception object.
    RecordCommand(CMD_RETHROW, nullptr);
  }

  // Records the dispatch token to be used to identify the implicit fall-through
  // path at the end of a try-block into the corresponding finally-block.
  void RecordFallThroughPath() {
    builder()->LoadLiteral(Smi::FromInt(
        static_cast<int>(TryFinallyContinuationToken::kFallthroughToken)));
    builder()->StoreAccumulatorInRegister(token_register_);
    // Since we're not saving the accumulator in the result register, shove a
    // harmless value there instead so that it is still considered "killed" in
    // the liveness analysis. Normally we would LdaUndefined first, but the Smi
    // token value is just as good, and by reusing it we save a bytecode.
    builder()->StoreAccumulatorInRegister(result_register_);
  }

  // Applies all recorded control-flow commands after the finally-block again.
  // This generates a dynamic dispatch on the token from the entry point.
  void ApplyDeferredCommands() {
    if (deferred_.empty()) return;

    BytecodeLabel fall_through;

    if (deferred_.size() == 1) {
      // For a single entry, just jump to the fallthrough if we don't match the
      // entry token.
      const Entry& entry = deferred_[0];

      builder()
          ->LoadLiteral(Smi::FromInt(entry.token))
          .CompareReference(token_register_)
          .JumpIfFalse(ToBooleanMode::kAlreadyBoolean, &fall_through);

      if (CommandUsesAccumulator(entry.command)) {
        builder()->LoadAccumulatorWithRegister(result_register_);
      }
      execution_control()->PerformCommand(entry.command, entry.statement,
                                          kNoSourcePosition);
    } else {
      // For multiple entries, build a jump table and switch on the token,
      // jumping to the fallthrough if none of them match.

      BytecodeJumpTable* jump_table =
          builder()->AllocateJumpTable(static_cast<int>(deferred_.size()), 0);
      builder()
          ->LoadAccumulatorWithRegister(token_register_)
          .SwitchOnSmiNoFeedback(jump_table)
          .Jump(&fall_through);
      for (const Entry& entry : deferred_) {
        builder()->Bind(jump_table, entry.token);

        if (CommandUsesAccumulator(entry.command)) {
          builder()->LoadAccumulatorWithRegister(result_register_);
        }
        execution_control()->PerformCommand(entry.command, entry.statement,
                                            kNoSourcePosition);
      }
    }

    builder()->Bind(&fall_through);
  }

  BytecodeArrayBuilder* builder() { return generator_->builder(); }
  ControlScope* execution_control() { return generator_->execution_control(); }

 private:
  int GetTokenForCommand(Command command, Statement* statement) {
    switch (command) {
      case CMD_RETURN:
        return GetReturnToken();
      case CMD_ASYNC_RETURN:
        return GetAsyncReturnToken();
      case CMD_RETHROW:
        return static_cast<int>(TryFinallyContinuationToken::kRethrowToken);
      default:
        // TODO(leszeks): We could also search for entries with the same
        // command and statement.
        return GetNewTokenForCommand(command, statement);
    }
  }

  int GetReturnToken() {
    if (return_token_ == -1) {
      return_token_ = GetNewTokenForCommand(CMD_RETURN, nullptr);
    }
    return return_token_;
  }

  int GetAsyncReturnToken() {
    if (async_return_token_ == -1) {
      async_return_token_ = GetNewTokenForCommand(CMD_ASYNC_RETURN, nullptr);
    }
    return async_return_token_;
  }

  int GetNewTokenForCommand(Command command, Statement* statement) {
    int token = static_cast<int>(deferred_.size());
    deferred_.push_back({command, statement, token});
    return token;
  }

  BytecodeGenerator* generator_;
  ZoneVector<Entry> deferred_;
  Register token_register_;
  Register result_register_;

  // Tokens for commands that don't need a statement.
  int return_token_;
  int async_return_token_;
};

// Scoped class for dealing with control flow reaching the function level.
class BytecodeGenerator::ControlScopeForTopLevel final
    : public BytecodeGenerator::ControlScope {
 public:
  explicit ControlScopeForTopLevel(BytecodeGenerator* generator)
      : ControlScope(generator) {}

 protected:
  bool Execute(Command command, Statement* statement,
               int source_position) override {
    switch (command) {
      case CMD_BREAK:  // We should never see break/continue in top-level.
      case CMD_CONTINUE:
        UNREACHABLE();
      case CMD_RETURN:
        // No need to pop contexts, execution leaves the method body.
        generator()->BuildReturn(source_position);
        return true;
      case CMD_ASYNC_RETURN:
        // No need to pop contexts, execution leaves the method body.
        generator()->BuildAsyncReturn(source_position);
        return true;
      case CMD_RETHROW:
        // No need to pop contexts, execution leaves the method body.
        generator()->BuildReThrow();
        return true;
    }
    return false;
  }
};

// Scoped class for enabling break inside blocks and switch blocks.
class BytecodeGenerator::ControlScopeForBreakable final
    : public BytecodeGenerator::ControlScope {
 public:
  ControlScopeForBreakable(BytecodeGenerator* generator,
                           BreakableStatement* statement,
                           BreakableControlFlowBuilder* control_builder)
      : ControlScope(generator),
        statement_(statement),
        control_builder_(control_builder) {}

 protected:
  bool Execute(Command command, Statement* statement,
               int source_position) override {
    if (statement != statement_) return false;
    switch (command) {
      case CMD_BREAK:
        PopContextToExpectedDepth();
        control_builder_->Break();
        return true;
      case CMD_CONTINUE:
      case CMD_RETURN:
      case CMD_ASYNC_RETURN:
      case CMD_RETHROW:
        break;
    }
    return false;
  }

 private:
  Statement* statement_;
  BreakableControlFlowBuilder* control_builder_;
};

// Scoped class for enabling 'break' and 'continue' in iteration
// constructs, e.g. do...while, while..., for...
class BytecodeGenerator::ControlScopeForIteration final
    : public BytecodeGenerator::ControlScope {
 public:
  ControlScopeForIteration(BytecodeGenerator* generator,
                           IterationStatement* statement,
                           LoopBuilder* loop_builder)
      : ControlScope(generator),
        statement_(statement),
        loop_builder_(loop_builder) {}

 protected:
  bool Execute(Command command, Statement* statement,
               int source_position) override {
    if (statement != statement_) return false;
    switch (command) {
      case CMD_BREAK:
        PopContextToExpectedDepth();
        loop_builder_->Break();
        return true;
      case CMD_CONTINUE:
        PopContextToExpectedDepth();
        loop_builder_->Continue();
        return true;
      case CMD_RETURN:
      case CMD_ASYNC_RETURN:
      case CMD_RETHROW:
        break;
    }
    return false;
  }

 private:
  Statement* statement_;
  LoopBuilder* loop_builder_;
};

// Scoped class for enabling 'throw' in try-catch constructs.
class BytecodeGenerator::ControlScopeForTryCatch final
    : public BytecodeGenerator::ControlScope {
 public:
  ControlScopeForTryCatch(BytecodeGenerator* generator,
                          TryCatchBuilder* try_catch_builder)
      : ControlScope(generator) {}

 protected:
  bool Execute(Command command, Statement* statement,
               int source_position) override {
    switch (command) {
      case CMD_BREAK:
      case CMD_CONTINUE:
      case CMD_RETURN:
      case CMD_ASYNC_RETURN:
        break;
      case CMD_RETHROW:
        // No need to pop contexts, execution re-enters the method body via the
        // stack unwinding mechanism which itself restores contexts correctly.
        generator()->BuildReThrow();
        return true;
    }
    return false;
  }
};

// Scoped class for enabling control flow through try-finally constructs.
class BytecodeGenerator::ControlScopeForTryFinally final
    : public BytecodeGenerator::ControlScope {
 public:
  ControlScopeForTryFinally(BytecodeGenerator* generator,
                            TryFinallyBuilder* try_finally_builder,
                            DeferredCommands* commands)
      : ControlScope(generator),
        try_finally_builder_(try_finally_builder),
        commands_(commands) {}

 protected:
  bool Execute(Command command, Statement* statement,
               int source_position) override {
    switch (command) {
      case CMD_BREAK:
      case CMD_CONTINUE:
      case CMD_RETURN:
      case CMD_ASYNC_RETURN:
      case CMD_RETHROW:
        PopContextToExpectedDepth();
        // We don't record source_position here since we don't generate return
        // bytecode right here and will generate it later as part of finally
        // block. Each return bytecode generated in finally block will get own
        // return source position from corresponded return statement or we'll
        // use end of function if no return statement is presented.
        commands_->RecordCommand(command, statement);
        try_finally_builder_->LeaveTry();
        return true;
    }
    return false;
  }

 private:
  TryFinallyBuilder* try_finally_builder_;
  DeferredCommands* commands_;
};

// Scoped class for collecting 'return' statments in a derived constructor.
// Derived constructors can only return undefined or objects, and this check
// must occur right before return (e.g., after `finally` blocks execute).
class BytecodeGenerator::ControlScopeForDerivedConstructor final
    : public BytecodeGenerator::ControlScope {
 public:
  ControlScopeForDerivedConstructor(BytecodeGenerator* generator,
                                    Register result_register,
                                    BytecodeLabels* check_return_value_labels)
      : ControlScope(generator),
        result_register_(result_register),
        check_return_value_labels_(check_return_value_labels) {}

 protected:
  bool Execute(Command command, Statement* statement,
               int source_position) override {
    // Constructors are never async.
    DCHECK_NE(CMD_ASYNC_RETURN, command);
    if (command == CMD_RETURN) {
      PopContextToExpectedDepth();
      generator()->builder()->SetStatementPosition(source_position);
      generator()->builder()->StoreAccumulatorInRegister(result_register_);
      generator()->builder()->Jump(check_return_value_labels_->New());
      return true;
    }
    return false;
  }

 private:
  Register result_register_;
  BytecodeLabels* check_return_value_labels_;
};

// Allocate and fetch the coverage indices tracking NaryLogical Expressions.
class BytecodeGenerator::NaryCodeCoverageSlots {
 public:
  NaryCodeCoverageSlots(BytecodeGenerator* generator, NaryOperation* expr)
      : generator_(generator) {
    if (generator_->block_coverage_builder_ == nullptr) return;
    for (size_t i = 0; i < expr->subsequent_length(); i++) {
      coverage_slots_.push_back(
          generator_->AllocateNaryBlockCoverageSlotIfEnabled(expr, i));
    }
  }

  int GetSlotFor(size_t subsequent_expr_index) const {
    if (generator_->block_coverage_builder_ == nullptr) {
      return BlockCoverageBuilder::kNoCoverageArraySlot;
    }
    DCHECK(coverage_slots_.size() > subsequent_expr_index);
    return coverage_slots_[subsequent_expr_index];
  }

 private:
  BytecodeGenerator* generator_;
  std::vector<int> coverage_slots_;
};

void BytecodeGenerator::ControlScope::PerformCommand(Command command,
                                                     Statement* statement,
                                                     int source_position) {
  ControlScope* current = this;
  do {
    if (current->Execute(command, statement, source_position)) {
      return;
    }
    current = current->outer();
  } while (current != nullptr);
  UNREACHABLE();
}

void BytecodeGenerator::ControlScope::PopContextToExpectedDepth() {
  // Pop context to the expected depth. Note that this can in fact pop multiple
  // contexts at once because the {PopContext} bytecode takes a saved register.
  if (generator()->execution_context() != context()) {
    generator()->builder()->PopContext(context()->reg());
  }
}

class V8_NODISCARD BytecodeGenerator::RegisterAllocationScope final {
 public:
  explicit RegisterAllocationScope(BytecodeGenerator* generator)
      : generator_(generator),
        outer_next_register_index_(
            generator->register_allocator()->next_register_index()) {}

  ~RegisterAllocationScope() {
    generator_->register_allocator()->ReleaseRegisters(
        outer_next_register_index_);
  }

  RegisterAllocationScope(const RegisterAllocationScope&) = delete;
  RegisterAllocationScope& operator=(const RegisterAllocationScope&) = delete;

  BytecodeGenerator* generator() const { return generator_; }

 private:
  BytecodeGenerator* generator_;
  int outer_next_register_index_;
};

class V8_NODISCARD BytecodeGenerator::AccumulatorPreservingScope final {
 public:
  explicit AccumulatorPreservingScope(BytecodeGenerator* generator,
                                      AccumulatorPreservingMode mode)
      : generator_(generator) {
    if (mode == AccumulatorPreservingMode::kPreserve) {
      saved_accumulator_register_ =
          generator_->register_allocator()->NewRegister();
      generator_->builder()->StoreAccumulatorInRegister(
          saved_accumulator_register_);
    }
  }

  ~AccumulatorPreservingScope() {
    if (saved_accumulator_register_.is_valid()) {
      generator_->builder()->LoadAccumulatorWithRegister(
          saved_accumulator_register_);
    }
  }

  AccumulatorPreservingScope(const AccumulatorPreservingScope&) = delete;
  AccumulatorPreservingScope& operator=(const AccumulatorPreservingScope&) =
      delete;

 private:
  BytecodeGenerator* generator_;
  Register saved_accumulator_register_;
};

// Scoped base class for determining how the result of an expression will be
// used.
class V8_NODISCARD BytecodeGenerator::ExpressionResultScope {
 public:
  ExpressionResultScope(BytecodeGenerator* generator, Expression::Context kind)
      : outer_(generator->execution_result()),
        allocator_(generator),
        kind_(kind),
        type_hint_(TypeHint::kUnknown) {
    generator->set_execution_result(this);
  }

  ~ExpressionResultScope() {
    allocator_.generator()->set_execution_result(outer_);
  }

  ExpressionResultScope(const ExpressionResultScope&) = delete;
  ExpressionResultScope& operator=(const ExpressionResultScope&) = delete;

  bool IsEffect() const { return kind_ == Expression::kEffect; }
  bool IsValue() const { return kind_ == Expression::kValue; }
  bool IsTest() const { return kind_ == Expression::kTest; }

  TestResultScope* AsTest() {
    DCHECK(IsTest());
    return reinterpret_cast<TestResultScope*>(this);
  }

  // Specify expression always returns a Boolean result value.
  void SetResultIsBoolean() {
    DCHECK_EQ(type_hint_, TypeHint::kUnknown);
    type_hint_ = TypeHint::kBoolean;
  }

  void SetResultIsString() {
    DCHECK_EQ(type_hint_, TypeHint::kUnknown);
    type_hint_ = TypeHint::kString;
  }

  void SetResultIsInternalizedString() {
    DCHECK_EQ(type_hint_, TypeHint::kUnknown);
    type_hint_ = TypeHint::kInternalizedString;
  }

  TypeHint type_hint() const { return type_hint_; }

 private:
  ExpressionResultScope* outer_;
  RegisterAllocationScope allocator_;
  Expression::Context kind_;
  TypeHint type_hint_;
};

// Scoped class used when the result of the current expression is not
// expected to produce a result.
class BytecodeGenerator::EffectResultScope final
    : public ExpressionResultScope {
 public:
  explicit EffectResultScope(BytecodeGenerator* generator)
      : ExpressionResultScope(generator, Expression::kEffect) {}
};

// Scoped class used when the result of the current expression to be
// evaluated should go into the interpreter's accumulator.
class V8_NODISCARD BytecodeGenerator::ValueResultScope final
    : public ExpressionResultScope {
 public:
  explicit ValueResultScope(BytecodeGenerator* generator)
      : ExpressionResultScope(generator, Expression::kValue) {}
};

// Scoped class used when the result of the current expression to be
// evaluated is only tested with jumps to two branches.
class V8_NODISCARD BytecodeGenerator::TestResultScope final
    : public ExpressionResultScope {
 public:
  TestResultScope(BytecodeGenerator* generator, BytecodeLabels* then_labels,
                  BytecodeLabels* else_labels, TestFallthrough fallthrough)
      : ExpressionResultScope(generator, Expression::kTest),
        result_consumed_by_test_(false),
        fallthrough_(fallthrough),
        then_labels_(then_labels),
        else_labels_(else_labels) {}

  TestResultScope(const TestResultScope&) = delete;
  TestResultScope& operator=(const TestResultScope&) = delete;

  // Used when code special cases for TestResultScope and consumes any
  // possible value by testing and jumping to a then/else label.
  void SetResultConsumedByTest() { result_consumed_by_test_ = true; }
  bool result_consumed_by_test() { return result_consumed_by_test_; }

  // Inverts the control flow of the operation, swapping the then and else
  // labels and the fallthrough.
  void InvertControlFlow() {
    std::swap(then_labels_, else_labels_);
    fallthrough_ = inverted_fallthrough();
  }

  BytecodeLabel* NewThenLabel() { return then_labels_->New(); }
  BytecodeLabel* NewElseLabel() { return else_labels_->New(); }

  BytecodeLabels* then_labels() const { return then_labels_; }
  BytecodeLabels* else_labels() const { return else_labels_; }

  void set_then_labels(BytecodeLabels* then_labels) {
    then_labels_ = then_labels;
  }
  void set_else_labels(BytecodeLabels* else_labels) {
    else_labels_ = else_labels;
  }

  TestFallthrough fallthrough() const { return fallthrough_; }
  TestFallthrough inverted_fallthrough() const {
    switch (fallthrough_) {
      case TestFallthrough::kThen:
        return TestFallthrough::kElse;
      case TestFallthrough::kElse:
        return TestFallthrough::kThen;
      default:
        return TestFallthrough::kNone;
    }
  }
  void set_fallthrough(TestFallthrough fallthrough) {
    fallthrough_ = fallthrough;
  }

 private:
  bool result_consumed_by_test_;
  TestFallthrough fallthrough_;
  BytecodeLabels* then_labels_;
  BytecodeLabels* else_labels_;
};

// Used to build a list of toplevel declaration data.
class BytecodeGenerator::TopLevelDeclarationsBuilder final : public ZoneObject {
 public:
  template <typename IsolateT>
  Handle<FixedArray> AllocateDeclarations(UnoptimizedCompilationInfo* info,
                                          BytecodeGenerator* generator,
                                          Handle<Script> script,
                                          IsolateT* isolate) {
    DCHECK(has_constant_pool_entry_);

    Handle<FixedArray> data =
        isolate->factory()->NewFixedArray(entry_slots_, AllocationType::kOld);

    int array_index = 0;
    if (info->scope()->is_module_scope()) {
      for (Declaration* decl : *info->scope()->declarations()) {
        Variable* var = decl->var();
        if (!var->is_used()) continue;
        if (var->location() != VariableLocation::MODULE) continue;
#ifdef DEBUG
        int start = array_index;
#endif
        if (decl->IsFunctionDeclaration()) {
          FunctionLiteral* f = static_cast<FunctionDeclaration*>(decl)->fun();
          Handle<SharedFunctionInfo> sfi(
              Compiler::GetSharedFunctionInfo(f, script, isolate));
          // Return a null handle if any initial values can't be created. Caller
          // will set stack overflow.
          if (sfi.is_null()) return Handle<FixedArray>();
          data->set(array_index++, *sfi);
          int literal_index = generator->GetCachedCreateClosureSlot(f);
          data->set(array_index++, Smi::FromInt(literal_index));
          DCHECK(var->IsExport());
          data->set(array_index++, Smi::FromInt(var->index()));
          DCHECK_EQ(start + kModuleFunctionDeclarationSize, array_index);
        } else if (var->IsExport() && var->binding_needs_init()) {
          data->set(array_index++, Smi::FromInt(var->index()));
          DCHECK_EQ(start + kModuleVariableDeclarationSize, array_index);
        }
      }
    } else {
      for (Declaration* decl : *info->scope()->declarations()) {
        Variable* var = decl->var();
        if (!var->is_used()) continue;
        if (var->location() != VariableLocation::UNALLOCATED) continue;
#ifdef DEBUG
        int start = array_index;
#endif
        if (decl->IsVariableDeclaration()) {
          data->set(array_index++, *var->raw_name()->string());
          DCHECK_EQ(start + kGlobalVariableDeclarationSize, array_index);
        } else {
          FunctionLiteral* f = static_cast<FunctionDeclaration*>(decl)->fun();
          Handle<SharedFunctionInfo> sfi(
              Compiler::GetSharedFunctionInfo(f, script, isolate));
          // Return a null handle if any initial values can't be created. Caller
          // will set stack overflow.
          if (sfi.is_null()) return Handle<FixedArray>();
          data->set(array_index++, *sfi);
          int literal_index = generator->GetCachedCreateClosureSlot(f);
          data->set(array_index++, Smi::FromInt(literal_index));
          DCHECK_EQ(start + kGlobalFunctionDeclarationSize, array_index);
        }
      }
    }
    DCHECK_EQ(array_index, data->length());
    return data;
  }

  size_t constant_pool_entry() {
    DCHECK(has_constant_pool_entry_);
    return constant_pool_entry_;
  }

  void set_constant_pool_entry(size_t constant_pool_entry) {
    DCHECK(has_top_level_declaration());
    DCHECK(!has_constant_pool_entry_);
    constant_pool_entry_ = constant_pool_entry;
    has_constant_pool_entry_ = true;
  }

  void record_global_variable_declaration() {
    entry_slots_ += kGlobalVariableDeclarationSize;
  }
  void record_global_function_declaration() {
    entry_slots_ += kGlobalFunctionDeclarationSize;
  }
  void record_module_variable_declaration() {
    entry_slots_ += kModuleVariableDeclarationSize;
  }
  void record_module_function_declaration() {
    entry_slots_ += kModuleFunctionDeclarationSize;
  }
  bool has_top_level_declaration() { return entry_slots_ > 0; }
  bool processed() { return processed_; }
  void mark_processed() { processed_ = true; }

 private:
  const int kGlobalVariableDeclarationSize = 1;
  const int kGlobalFunctionDeclarationSize = 2;
  const int kModuleVariableDeclarationSize = 1;
  const int kModuleFunctionDeclarationSize = 3;

  size_t constant_pool_entry_ = 0;
  int entry_slots_ = 0;
  bool has_constant_pool_entry_ = false;
  bool processed_ = false;
};

class V8_NODISCARD BytecodeGenerator::CurrentScope final {
 public:
  CurrentScope(BytecodeGenerator* generator, Scope* scope)
      : generator_(generator), outer_scope_(generator->current_scope()) {
    if (scope != nullptr) {
      DCHECK_EQ(outer_scope_, scope->outer_scope());
      generator_->set_current_scope(scope);
    }
  }
  ~CurrentScope() {
    if (outer_scope_ != generator_->current_scope()) {
      generator_->set_current_scope(outer_scope_);
    }
  }
  CurrentScope(const CurrentScope&) = delete;
  CurrentScope& operator=(const CurrentScope&) = delete;

 private:
  BytecodeGenerator* generator_;
  Scope* outer_scope_;
};

class V8_NODISCARD BytecodeGenerator::MultipleEntryBlockContextScope {
 public:
  MultipleEntryBlockContextScope(BytecodeGenerator* generator, Scope* scope)
      : generator_(generator), scope_(scope), is_in_scope_(false) {
    if (scope) {
      inner_context_ = generator->register_allocator()->NewRegister();
      outer_context_ = generator->register_allocator()->NewRegister();
      generator->BuildNewLocalBlockContext(scope_);
      generator->builder()->StoreAccumulatorInRegister(inner_context_);
    }
  }

  void SetEnteredIf(bool condition) {
    RegisterAllocationScope register_scope(generator_);
    if (condition && scope_ != nullptr && !is_in_scope_) {
      EnterScope();
    } else if (!condition && is_in_scope_) {
      ExitScope();
    }
  }

  ~MultipleEntryBlockContextScope() { DCHECK(!is_in_scope_); }

  MultipleEntryBlockContextScope(const MultipleEntryBlockContextScope&) =
      delete;
  MultipleEntryBlockContextScope& operator=(
      const MultipleEntryBlockContextScope&) = delete;

 private:
  void EnterScope() {
    DCHECK(inner_context_.is_valid());
    DCHECK(outer_context_.is_valid());
    DCHECK(!is_in_scope_);
    generator_->builder()->LoadAccumulatorWithRegister(inner_context_);
    current_scope_.emplace(generator_, scope_);
    context_scope_.emplace(generator_, scope_, outer_context_);
    is_in_scope_ = true;
  }

  void ExitScope() {
    DCHECK(inner_context_.is_valid());
    DCHECK(outer_context_.is_valid());
    DCHECK(is_in_scope_);
    context_scope_ = base::nullopt;
    current_scope_ = base::nullopt;
    is_in_scope_ = false;
  }

  BytecodeGenerator* generator_;
  Scope* scope_;
  Register inner_context_;
  Register outer_context_;
  bool is_in_scope_;
  base::Optional<CurrentScope> current_scope_;
  base::Optional<ContextScope> context_scope_;
};

class BytecodeGenerator::FeedbackSlotCache : public ZoneObject {
 public:
  enum class SlotKind {
    kStoreGlobalSloppy,
    kStoreGlobalStrict,
    kSetNamedStrict,
    kSetNamedSloppy,
    kLoadProperty,
    kLoadSuperProperty,
    kLoadGlobalNotInsideTypeof,
    kLoadGlobalInsideTypeof,
    kClosureFeedbackCell
  };

  explicit FeedbackSlotCache(Zone* zone) : map_(zone) {}

  void Put(SlotKind slot_kind, Variable* variable, int slot_index) {
    PutImpl(slot_kind, 0, variable, slot_index);
  }
  void Put(SlotKind slot_kind, AstNode* node, int slot_index) {
    PutImpl(slot_kind, 0, node, slot_index);
  }
  void Put(SlotKind slot_kind, int variable_index, const AstRawString* name,
           int slot_index) {
    PutImpl(slot_kind, variable_index, name, slot_index);
  }
  void Put(SlotKind slot_kind, const AstRawString* name, int slot_index) {
    PutImpl(slot_kind, 0, name, slot_index);
  }

  int Get(SlotKind slot_kind, Variable* variable) const {
    return GetImpl(slot_kind, 0, variable);
  }
  int Get(SlotKind slot_kind, AstNode* node) const {
    return GetImpl(slot_kind, 0, node);
  }
  int Get(SlotKind slot_kind, int variable_index,
          const AstRawString* name) const {
    return GetImpl(slot_kind, variable_index, name);
  }
  int Get(SlotKind slot_kind, const AstRawString* name) const {
    return GetImpl(slot_kind, 0, name);
  }

 private:
  using Key = std::tuple<SlotKind, int, const void*>;

  void PutImpl(SlotKind slot_kind, int index, const void* node,
               int slot_index) {
    Key key = std::make_tuple(slot_kind, index, node);
    auto entry = std::make_pair(key, slot_index);
    map_.insert(entry);
  }

  int GetImpl(SlotKind slot_kind, int index, const void* node) const {
    Key key = std::make_tuple(slot_kind, index, node);
    auto iter = map_.find(key);
    if (iter != map_.end()) {
      return iter->second;
    }
    return -1;
  }

  ZoneMap<Key, int> map_;
};

// Scoped class to help elide hole checks within a conditionally executed basic
// block. Each conditionally executed basic block must have a scope to emit
// hole checks correctly.
//
// The duration of the scope must correspond to a basic block. Numbered
// Variables (see Variable::HoleCheckBitmap) are remembered in the bitmap when
// the first hole check is emitted. Subsequent hole checks are elided.
//
// On scope exit, the hole check state at construction time is restored.
class V8_NODISCARD BytecodeGenerator::HoleCheckElisionScope {
 public:
  explicit HoleCheckElisionScope(BytecodeGenerator* bytecode_generator)
      : HoleCheckElisionScope(&bytecode_generator->hole_check_bitmap_) {}

  ~HoleCheckElisionScope() { *bitmap_ = prev_bitmap_value_; }

 protected:
  explicit HoleCheckElisionScope(Variable::HoleCheckBitmap* bitmap)
      : bitmap_(bitmap), prev_bitmap_value_(*bitmap) {}

  Variable::HoleCheckBitmap* bitmap_;
  Variable::HoleCheckBitmap prev_bitmap_value_;
};

// Scoped class to help elide hole checks within control flow that branch and
// merge.
//
// Each such control flow construct (e.g., if-else, ternary expressions) must
// have a scope to emit hole checks correctly. Additionally, each branch must
// have a Branch.
//
// The Merge or MergeIf method must be called to merge variables that have been
// hole-checked along every branch are marked as no longer needing a hole check.
//
// Example:
//
//   HoleCheckElisionMergeScope merge_elider(this);
//   {
//      HoleCheckElisionMergeScope::Branch branch_elider(merge_elider);
//      Visit(then_branch);
//   }
//   {
//      HoleCheckElisionMergeScope::Branch branch_elider(merge_elider);
//      Visit(else_branch);
//   }
//   merge_elider.Merge();
//
// Conversely, it is incorrect to use this class for control flow constructs
// that do not merge (e.g., if without else). HoleCheckElisionScope should be
// used for those cases.
class V8_NODISCARD BytecodeGenerator::HoleCheckElisionMergeScope final {
 public:
  explicit HoleCheckElisionMergeScope(BytecodeGenerator* bytecode_generator)
      : bitmap_(&bytecode_generator->hole_check_bitmap_) {}

  ~HoleCheckElisionMergeScope() {
    // Did you forget to call Merge or MergeIf?
    DCHECK(merge_called_);
  }

  void Merge() {
    DCHECK_NE(UINT64_MAX, merge_value_);
    *bitmap_ = merge_value_;
#ifdef DEBUG
    merge_called_ = true;
#endif
  }

  void MergeIf(bool cond) {
    if (cond) Merge();
#ifdef DEBUG
    merge_called_ = true;
#endif
  }

  class V8_NODISCARD Branch final : public HoleCheckElisionScope {
   public:
    explicit Branch(HoleCheckElisionMergeScope& merge_into)
        : HoleCheckElisionScope(merge_into.bitmap_),
          merge_into_bitmap_(&merge_into.merge_value_) {}

    ~Branch() { *merge_into_bitmap_ &= *bitmap_; }

   private:
    Variable::HoleCheckBitmap* merge_into_bitmap_;
  };

 private:
  Variable::HoleCheckBitmap* bitmap_;
  Variable::HoleCheckBitmap merge_value_ = UINT64_MAX;

#ifdef DEBUG
  bool merge_called_ = false;
#endif
};

class BytecodeGenerator::IteratorRecord final {
 public:
  IteratorRecord(Register object_register, Register next_register,
                 IteratorType type = IteratorType::kNormal)
      : type_(type), object_(object_register), next_(next_register) {
    DCHECK(object_.is_valid() && next_.is_valid());
  }

  inline IteratorType type() const { return type_; }
  inline Register object() const { return object_; }
  inline Register next() const { return next_; }

 private:
  IteratorType type_;
  Register object_;
  Register next_;
};

class V8_NODISCARD BytecodeGenerator::OptionalChainNullLabelScope final {
 public:
  explicit OptionalChainNullLabelScope(BytecodeGenerator* bytecode_generator)
      : bytecode_generator_(bytecode_generator),
        labels_(bytecode_generator->zone()) {
    prev_ = bytecode_generator_->optional_chaining_null_labels_;
    bytecode_generator_->optional_chaining_null_labels_ = &labels_;
  }

  ~OptionalChainNullLabelScope() {
    bytecode_generator_->optional_chaining_null_labels_ = prev_;
  }

  BytecodeLabels* labels() { return &labels_; }

 private:
  BytecodeGenerator* bytecode_generator_;
  BytecodeLabels labels_;
  BytecodeLabels* prev_;
};

// LoopScope delimits the scope of {loop}, from its header to its final jump.
// It should be constructed iff a (conceptual) back edge should be produced. In
// the case of creating a LoopBuilder but never emitting the loop, it is valid
// to skip the creation of LoopScope.
class V8_NODISCARD BytecodeGenerator::LoopScope final {
 public:
  explicit LoopScope(BytecodeGenerator* bytecode_generator, LoopBuilder* loop)
      : bytecode_generator_(bytecode_generator),
        parent_loop_scope_(bytecode_generator_->current_loop_scope()),
        loop_builder_(loop) {
    loop_builder_->LoopHeader();
    bytecode_generator_->set_current_loop_scope(this);
    bytecode_generator_->loop_depth_++;
  }

  ~LoopScope() {
    bytecode_generator_->loop_depth_--;
    bytecode_generator_->set_current_loop_scope(parent_loop_scope_);
    DCHECK_GE(bytecode_generator_->loop_depth_, 0);
    loop_builder_->JumpToHeader(
        bytecode_generator_->loop_depth_,
        parent_loop_scope_ ? parent_loop_scope_->loop_builder_ : nullptr);
  }

 private:
  BytecodeGenerator* const bytecode_generator_;
  LoopScope* const parent_loop_scope_;
  LoopBuilder* const loop_builder_;
};

class V8_NODISCARD BytecodeGenerator::ForInScope final {
 public:
  explicit ForInScope(BytecodeGenerator* bytecode_generator,
                      ForInStatement* stmt, Register enum_index,
                      Register cache_type)
      : bytecode_generator_(bytecode_generator),
        parent_for_in_scope_(bytecode_generator_->current_for_in_scope()),
        each_var_(nullptr),
        enum_index_(enum_index),
        cache_type_(cache_type) {
    if (v8_flags.enable_enumerated_keyed_access_bytecode) {
      Expression* each = stmt->each();
      if (each->IsVariableProxy()) {
        Variable* each_var = each->AsVariableProxy()->var();
        if (each_var->IsStackLocal()) {
          each_var_ = each_var;
          bytecode_generator_->SetVariableInRegister(
              each_var_,
              bytecode_generator_->builder()->Local(each_var_->index()));
        }
      }
      bytecode_generator_->set_current_for_in_scope(this);
    }
  }

  ~ForInScope() {
    if (v8_flags.enable_enumerated_keyed_access_bytecode) {
      bytecode_generator_->set_current_for_in_scope(parent_for_in_scope_);
    }
  }

  // Get corresponding {ForInScope} for a given {each} variable.
  ForInScope* GetForInScope(Variable* each) {
    DCHECK(v8_flags.enable_enumerated_keyed_access_bytecode);
    ForInScope* scope = this;
    do {
      if (each == scope->each_var_) break;
      scope = scope->parent_for_in_scope_;
    } while (scope != nullptr);
    return scope;
  }

  Register enum_index() { return enum_index_; }
  Register cache_type() { return cache_type_; }

 private:
  BytecodeGenerator* const bytecode_generator_;
  ForInScope* const parent_for_in_scope_;
  Variable* each_var_;
  Register enum_index_;
  Register cache_type_;
};

class V8_NODISCARD BytecodeGenerator::DisposablesStackScope final {
 public:
  explicit DisposablesStackScope(BytecodeGenerator* bytecode_generator)
      : bytecode_generator_(bytecode_generator),
        prev_disposables_stack_(
            bytecode_generator_->current_disposables_stack()) {
    bytecode_generator_->current_disposables_stack_ =
        bytecode_generator->register_allocator()->NewRegister();
    bytecode_generator->builder()->CallRuntime(
        Runtime::kInitializeDisposableStack);
    bytecode_generator->builder()->StoreAccumulatorInRegister(
        bytecode_generator_->current_disposables_stack_);
  }

  ~DisposablesStackScope() {
    bytecode_generator_->set_current_disposables_stack(prev_disposables_stack_);
  }

 private:
  BytecodeGenerator* const bytecode_generator_;
  Register prev_disposables_stack_;
};

namespace {

template <typename PropertyT>
struct Accessors : public ZoneObject {
  Accessors() : getter(nullptr), setter(nullptr) {}
  PropertyT* getter;
  PropertyT* setter;
};

// A map from property names to getter/setter pairs allocated in the zone that
// also provides a way of accessing the pairs in the order they were first
// added so that the generated bytecode is always the same.
template <typename PropertyT>
class AccessorTable
    : public base::TemplateHashMap<Literal, Accessors<PropertyT>,
                                   bool (*)(void*, void*),
                                   ZoneAllocationPolicy> {
 public:
  explicit AccessorTable(Zone* zone)
      : base::TemplateHashMap<Literal, Accessors<PropertyT>,
                              bool (*)(void*, void*), ZoneAllocationPolicy>(
            Literal::Match, ZoneAllocationPolicy(zone)),
        zone_(zone) {}

  Accessors<PropertyT>* LookupOrInsert(Literal* key) {
    auto it = this->find(key, true);
    if (it->second == nullptr) {
      it->second = zone_->New<Accessors<PropertyT>>();
      ordered_accessors_.push_back({key, it->second});
    }
    return it->second;
  }

  const std::vector<std::pair<Literal*, Accessors<PropertyT>*>>&
  ordered_accessors() {
    return ordered_accessors_;
  }

 private:
  std::vector<std::pair<Literal*, Accessors<PropertyT>*>> ordered_accessors_;

  Zone* zone_;
};

}  // namespace

#ifdef DEBUG

static bool IsInEagerLiterals(
    FunctionLiteral* literal,
    const std::vector<FunctionLiteral*>& eager_literals) {
  for (FunctionLiteral* eager_literal : eager_literals) {
    if (literal == eager_literal) return true;
  }
  return false;
}

#endif  // DEBUG

BytecodeGenerator::BytecodeGenerator(
    LocalIsolate* local_isolate, Zone* compile_zone,
    UnoptimizedCompilationInfo* info,
    const AstStringConstants* ast_string_constants,
    std::vector<FunctionLiteral*>* eager_inner_literals, Handle<Script> script)
    : local_isolate_(local_isolate),
      zone_(compile_zone),
      builder_(zone(), info->num_parameters_including_this(),
               info->scope()->num_stack_slots(), info->feedback_vector_spec(),
               info->SourcePositionRecordingMode()),
      info_(info),
      ast_string_constants_(ast_string_constants),
      closure_scope_(info->scope()),
      current_scope_(info->scope()),
      eager_inner_literals_(eager_inner_literals),
      script_(script),
      feedback_slot_cache_(zone()->New<FeedbackSlotCache>(zone())),
      top_level_builder_(zone()->New<TopLevelDeclarationsBuilder>()),
      block_coverage_builder_(nullptr),
      function_literals_(0, zone()),
      native_function_literals_(0, zone()),
      object_literals_(0, zone()),
      array_literals_(0, zone()),
      class_literals_(0, zone()),
      template_objects_(0, zone()),
      vars_in_hole_check_bitmap_(0, zone()),
      execution_control_(nullptr),
      execution_context_(nullptr),
      execution_result_(nullptr),
      incoming_new_target_or_generator_(),
      current_disposables_stack_(),
      optional_chaining_null_labels_(nullptr),
      dummy_feedback_slot_(feedback_spec(), FeedbackSlotKind::kCompareOp),
      generator_jump_table_(nullptr),
      suspend_count_(0),
      loop_depth_(0),
      hole_check_bitmap_(0),
      current_loop_scope_(nullptr),
      current_for_in_scope_(nullptr),
      catch_prediction_(HandlerTable::UNCAUGHT) {
  DCHECK_EQ(closure_scope(), closure_scope()->GetClosureScope());
  if (info->has_source_range_map()) {
    block_coverage_builder_ = zone()->New<BlockCoverageBuilder>(
        zone(), builder(), info->source_range_map());
  }
}

namespace {

template <typename Isolate>
struct NullContextScopeHelper;

template <>
struct NullContextScopeHelper<Isolate> {
  using Type = NullContextScope;
};

template <>
struct NullContextScopeHelper<LocalIsolate> {
  class V8_NODISCARD DummyNullContextScope {
   public:
    explicit DummyNullContextScope(LocalIsolate*) {}
  };
  using Type = DummyNullContextScope;
};

template <typename Isolate>
using NullContextScopeFor = typename NullContextScopeHelper<Isolate>::Type;

}  // namespace

template <typename IsolateT>
Handle<BytecodeArray> BytecodeGenerator::FinalizeBytecode(
    IsolateT* isolate, Handle<Script> script) {
  DCHECK_EQ(ThreadId::Current(), isolate->thread_id());
#ifdef DEBUG
  // Unoptimized compilation should be context-independent. Verify that we don't
  // access the native context by nulling it out during finalization.
  NullContextScopeFor<IsolateT> null_context_scope(isolate);
#endif

  AllocateDeferredConstants(isolate, script);

  if (block_coverage_builder_) {
    Handle<CoverageInfo> coverage_info =
        isolate->factory()->NewCoverageInfo(block_coverage_builder_->slots());
    info()->set_coverage_info(coverage_info);
    if (v8_flags.trace_block_coverage) {
      StdoutStream os;
      coverage_info->CoverageInfoPrint(os, info()->literal()->GetDebugName());
    }
  }

  if (HasStackOverflow()) return Handle<BytecodeArray>();
  Handle<BytecodeArray> bytecode_array = builder()->ToBytecodeArray(isolate);

  if (incoming_new_target_or_generator_.is_valid()) {
    bytecode_array->set_incoming_new_target_or_generator_register(
        incoming_new_target_or_generator_);
  }

  return bytecode_array;
}

template Handle<BytecodeArray> BytecodeGenerator::FinalizeBytecode(
    Isolate* isolate, Handle<Script> script);
template Handle<BytecodeArray> BytecodeGenerator::FinalizeBytecode(
    LocalIsolate* isolate, Handle<Script> script);

template <typename IsolateT>
Handle<TrustedByteArray> BytecodeGenerator::FinalizeSourcePositionTable(
    IsolateT* isolate) {
  DCHECK_EQ(ThreadId::Current(), isolate->thread_id());
#ifdef DEBUG
  // Unoptimized compilation should be context-independent. Verify that we don't
  // access the native context by nulling it out during finalization.
  NullContextScopeFor<IsolateT> null_context_scope(isolate);
#endif

  Handle<TrustedByteArray> source_position_table =
      builder()->ToSourcePositionTable(isolate);

  LOG_CODE_EVENT(isolate,
                 CodeLinePosInfoRecordEvent(
                     info_->bytecode_array()->GetFirstBytecodeAddress(),
                     *source_position_table, JitCodeEvent::BYTE_CODE));

  return source_position_table;
}

template Handle<TrustedByteArray>
BytecodeGenerator::FinalizeSourcePositionTable(Isolate* isolate);
template Handle<TrustedByteArray>
BytecodeGenerator::FinalizeSourcePositionTable(LocalIsolate* isolate);

#ifdef DEBUG
int BytecodeGenerator::CheckBytecodeMatches(Tagged<BytecodeArray> bytecode) {
  return builder()->CheckBytecodeMatches(bytecode);
}
#endif

template <typename IsolateT>
void BytecodeGenerator::AllocateDeferredConstants(IsolateT* isolate,
                                                  Handle<Script> script) {
  if (top_level_builder()->has_top_level_declaration()) {
    // Build global declaration pair array.
    Handle<FixedArray> declarations = top_level_builder()->AllocateDeclarations(
        info(), this, script, isolate);
    if (declarations.is_null()) return SetStackOverflow();
    builder()->SetDeferredConstantPoolEntry(
        top_level_builder()->constant_pool_entry(), declarations);
  }

  // Find or build shared function infos.
  for (std::pair<FunctionLiteral*, size_t> literal : function_literals_) {
    FunctionLiteral* expr = literal.first;
    Handle<SharedFunctionInfo> shared_info =
        Compiler::GetSharedFunctionInfo(expr, script, isolate);
    if (shared_info.is_null()) return SetStackOverflow();
    builder()->SetDeferredConstantPoolEntry(literal.second, shared_info);
  }

  // Find or build shared function infos for the native function templates.
  for (std::pair<NativeFunctionLiteral*, size_t> literal :
       native_function_literals_) {
    // This should only happen for main-thread compilations.
    DCHECK((std::is_same<Isolate, v8::internal::Isolate>::value));

    NativeFunctionLiteral* expr = literal.first;
    v8::Isolate* v8_isolate = reinterpret_cast<v8::Isolate*>(isolate);

    // Compute the function template for the native function.
    v8::Local<v8::FunctionTemplate> info =
        expr->extension()->GetNativeFunctionTemplate(
            v8_isolate, Utils::ToLocal(expr->name()));
    DCHECK(!info.IsEmpty());

    Handle<SharedFunctionInfo> shared_info =
        FunctionTemplateInfo::GetOrCreateSharedFunctionInfo(
            isolate, Utils::OpenHandle(*info), expr->name());
    DCHECK(!shared_info.is_null());
    builder()->SetDeferredConstantPoolEntry(literal.second, shared_info);
  }

  // Build object literal constant properties
  for (std::pair<ObjectLiteralBoilerplateBuilder*, size_t> literal :
       object_literals_) {
    ObjectLiteralBoilerplateBuilder* object_literal_builder = literal.first;
    if (object_literal_builder->properties_count() > 0) {
      // If constant properties is an empty fixed array, we've already added it
      // to the constant pool when visiting the object literal.
      Handle<ObjectBoilerplateDescription> constant_properties =
          object_literal_builder->GetOrBuildBoilerplateDescription(isolate);

      builder()->SetDeferredConstantPoolEntry(literal.second,
                                              constant_properties);
    }
  }

  // Build array literal constant elements
  for (std::pair<ArrayLiteralBoilerplateBuilder*, size_t> literal :
       array_literals_) {
    ArrayLiteralBoilerplateBuilder* array_literal_builder = literal.first;
    Handle<ArrayBoilerplateDescription> constant_elements =
        array_literal_builder->GetOrBuildBoilerplateDescription(isolate);
    builder()->SetDeferredConstantPoolEntry(literal.second, constant_elements);
  }

  // Build class literal boilerplates.
  for (std::pair<ClassLiteral*, size_t> literal : class_literals_) {
    ClassLiteral* class_literal = literal.first;
    Handle<ClassBoilerplate> class_boilerplate =
        ClassBoilerplate::New(isolate, class_literal, AllocationType::kOld);
    builder()->SetDeferredConstantPoolEntry(literal.second, class_boilerplate);
  }

  // Build template literals.
  for (std::pair<GetTemplateObject*, size_t> literal : template_objects_) {
    GetTemplateObject* get_template_object = literal.first;
    Handle<TemplateObjectDescription> description =
        get_template_object->GetOrBuildDescription(isolate);
    builder()->SetDeferredConstantPoolEntry(literal.second, description);
  }
}

template void BytecodeGenerator::AllocateDeferredConstants(
    Isolate* isolate, Handle<Script> script);
template void BytecodeGenerator::AllocateDeferredConstants(
    LocalIsolate* isolate, Handle<Script> script);

namespace {
bool NeedsContextInitialization(DeclarationScope* scope) {
  return scope->NeedsContext() && !scope->is_script_scope() &&
         !scope->is_module_scope();
}
}  // namespace

void BytecodeGenerator::GenerateBytecode(uintptr_t stack_limit) {
  InitializeAstVisitor(stack_limit);
  if (v8_flags.stress_lazy_compilation && local_isolate_->is_main_thread()) {
    // Trigger stack overflow with 1/stress_lazy_compilation probability.
    // Do this only for the main thread compilations because querying random
    // numbers from background threads will make the random values dependent
    // on the thread scheduling and thus non-deterministic.
    stack_overflow_ = local_isolate_->fuzzer_rng()->NextInt(
                          v8_flags.stress_lazy_compilation) == 0;
  }

  // Initialize the incoming context.
  ContextScope incoming_context(this, closure_scope());

  // Initialize control scope.
  ControlScopeForTopLevel control(this);

  RegisterAllocationScope register_scope(this);

  AllocateTopLevelRegisters();

  builder()->EmitFunctionStartSourcePosition(
      info()->literal()->start_position());

  if (info()->literal()->CanSuspend()) {
    BuildGeneratorPrologue();
  }

  if (NeedsContextInitialization(closure_scope())) {
    // Push a new inner context scope for the function.
    BuildNewLocalActivationContext();
    ContextScope local_function_context(this, closure_scope());
    BuildLocalActivationContextInitialization();
    GenerateBytecodeBody();
  } else {
    GenerateBytecodeBody();
  }

  // Reset variables with hole check bitmap indices for subsequent compilations
  // in the same parsing zone.
  for (Variable* var : vars_in_hole_check_bitmap_) {
    var->ResetHoleCheckBitmapIndex();
  }

  // Check that we are not falling off the end.
  DCHECK(builder()->RemainderOfBlockIsDead());
}

void BytecodeGenerator::GenerateBytecodeBody() {
  FunctionLiteral* literal = info()->literal();

  if (literal->kind() == FunctionKind::kDerivedConstructor) {
    // Per spec, derived constructors can only return undefined or an object;
    // other primitives trigger an exception in ConstructStub.
    //
    // Since the receiver is popped by the callee, derived constructors return
    // <this> if the original return value was undefined.
    //
    // Also per spec, this return value check is done after all user code (e.g.,
    // finally blocks) are executed. For example, the following code does not
    // throw.
    //
    //   class C extends class {} {
    //     constructor() {
    //       try { throw 42; }
    //       catch(e) { return; }
    //       finally { super(); }
    //     }
    //   }
    //   new C();
    //
    // This check is implemented by jumping to the check instead of emitting a
    // return bytecode in-place inside derived constructors.
    //
    // Note that default derived constructors do not need this check as they
    // just forward a super call.

    BytecodeLabels check_return_value(zone());
    Register result = register_allocator()->NewRegister();
    ControlScopeForDerivedConstructor control(this, result,
                                              &check_return_value);

    {
      HoleCheckElisionScope elider(this);
      GenerateBytecodeBodyWithoutImplicitFinalReturn();
    }

    if (check_return_value.empty()) {
      if (!builder()->RemainderOfBlockIsDead()) {
        BuildThisVariableLoad();
        BuildReturn(literal->return_position());
      }
    } else {
      BytecodeLabels return_this(zone());

      if (!builder()->RemainderOfBlockIsDead()) {
        builder()->Jump(return_this.New());
      }

      check_return_value.Bind(builder());
      builder()->LoadAccumulatorWithRegister(result);
      builder()->JumpIfUndefined(return_this.New());
      BuildReturn(literal->return_position());

      {
        return_this.Bind(builder());
        BuildThisVariableLoad();
        BuildReturn(literal->return_position());
      }
    }
  } else {
    GenerateBytecodeBodyWithoutImplicitFinalReturn();

    // Emit an implicit return instruction in case control flow can fall off the
    // end of the function without an explicit return being present on all
    // paths.
    if (!builder()->RemainderOfBlockIsDead()) {
      builder()->LoadUndefined();
      BuildReturn(literal->return_position());
    }
  }
}

void BytecodeGenerator::GenerateBytecodeBodyWithoutImplicitFinalReturn() {
  if (v8_flags.js_explicit_resource_management && closure_scope() != nullptr &&
      (closure_scope()->has_using_declaration() ||
       closure_scope()->has_await_using_declaration())) {
    BuildDisposeScope(
        [&]() { GenerateBytecodeBodyWithoutImplicitFinalReturnOrDispose(); },
        closure_scope()->has_await_using_declaration());
  } else {
    GenerateBytecodeBodyWithoutImplicitFinalReturnOrDispose();
  }
}

void BytecodeGenerator::
    GenerateBytecodeBodyWithoutImplicitFinalReturnOrDispose() {
  // Build the arguments object if it is used.
  VisitArgumentsObject(closure_scope()->arguments());

  // Build rest arguments array if it is used.
  Variable* rest_parameter = closure_scope()->rest_parameter();
  VisitRestArgumentsArray(rest_parameter);

  // Build assignment to the function name or {.this_function}
  // variables if used.
  VisitThisFunctionVariable(closure_scope()->function_var());
  VisitThisFunctionVariable(closure_scope()->this_function_var());

  // Build assignment to {new.target} variable if it is used.
  VisitNewTargetVariable(closure_scope()->new_target_var());

  // Create a generator object if necessary and initialize the
  // {.generator_object} variable.
  FunctionLiteral* literal = info()->literal();
  if (IsResumableFunction(literal->kind())) {
    BuildGeneratorObjectVariableInitialization();
  }

  // Emit tracing call if requested to do so.
  if (v8_flags.trace) builder()->CallRuntime(Runtime::kTraceEnter);

  // Increment the function-scope block coverage counter.
  BuildIncrementBlockCoverageCounterIfEnabled(literal, SourceRangeKind::kBody);

  // Visit declarations within the function scope.
  if (closure_scope()->is_script_scope()) {
    VisitGlobalDeclarations(closure_scope()->declarations());
  } else if (closure_scope()->is_module_scope()) {
    VisitModuleDeclarations(closure_scope()->declarations());
  } else {
    VisitDeclarations(closure_scope()->declarations());
  }

  // Emit initializing assignments for module namespace imports (if any).
  VisitModuleNamespaceImports();

  // The derived constructor case is handled in VisitCallSuper.
  if (IsBaseConstructor(function_kind())) {
    if (literal->class_scope_has_private_brand()) {
      ClassScope* scope = info()->scope()->outer_scope()->AsClassScope();
      DCHECK_NOT_NULL(scope->brand());
      BuildPrivateBrandInitialization(builder()->Receiver(), scope->brand());
    }

    if (literal->requires_instance_members_initializer()) {
      BuildInstanceMemberInitialization(Register::function_closure(),
                                        builder()->Receiver());
    }
  }

  // Visit statements in the function body.
  VisitStatements(literal->body());
}

void BytecodeGenerator::AllocateTopLevelRegisters() {
  if (IsResumableFunction(info()->literal()->kind())) {
    // Either directly use generator_object_var or allocate a new register for
    // the incoming generator object.
    Variable* generator_object_var = closure_scope()->generator_object_var();
    if (generator_object_var->location() == VariableLocation::LOCAL) {
      incoming_new_target_or_generator_ =
          GetRegisterForLocalVariable(generator_object_var);
    } else {
      incoming_new_target_or_generator_ = register_allocator()->NewRegister();
    }
  } else if (closure_scope()->new_target_var()) {
    // Either directly use new_target_var or allocate a new register for
    // the incoming new target object.
    Variable* new_target_var = closure_scope()->new_target_var();
    if (new_target_var->location() == VariableLocation::LOCAL) {
      incoming_new_target_or_generator_ =
          GetRegisterForLocalVariable(new_target_var);
    } else {
      incoming_new_target_or_generator_ = register_allocator()->NewRegister();
    }
  }
}

void BytecodeGenerator::BuildGeneratorPrologue() {
  DCHECK_GT(info()->literal()->suspend_count(), 0);
  DCHECK(generator_object().is_valid());
  generator_jump_table_ =
      builder()->AllocateJumpTable(info()->literal()->suspend_count(), 0);

  // If the generator is not undefined, this is a resume, so perform state
  // dispatch.
  builder()->SwitchOnGeneratorState(generator_object(), generator_jump_table_);

  // Otherwise, fall-through to the ordinary function prologue, after which we
  // will run into the generator object creation and other extra code inserted
  // by the parser.
}

void BytecodeGenerator::VisitBlock(Block* stmt) {
  // Visit declarations and statements.
  CurrentScope current_scope(this, stmt->scope());
  if (stmt->scope() != nullptr && stmt->scope()->NeedsContext()) {
    BuildNewLocalBlockContext(stmt->scope());
    ContextScope scope(this, stmt->scope());
    VisitBlockMaybeDispose(stmt);
  } else {
    VisitBlockMaybeDispose(stmt);
  }
}

void BytecodeGenerator::VisitBlockMaybeDispose(Block* stmt) {
  if (v8_flags.js_explicit_resource_management && stmt->scope() != nullptr &&
      (stmt->scope()->has_using_declaration() ||
       stmt->scope()->has_await_using_declaration())) {
    BuildDisposeScope([&]() { VisitBlockDeclarationsAndStatements(stmt); },
                      stmt->scope()->has_await_using_declaration());
  } else {
    VisitBlockDeclarationsAndStatements(stmt);
  }
}

void BytecodeGenerator::VisitBlockDeclarationsAndStatements(Block* stmt) {
  BlockBuilder block_builder(builder(), block_coverage_builder_, stmt);
  ControlScopeForBreakable execution_control(this, stmt, &block_builder);
  if (stmt->scope() != nullptr) {
    VisitDeclarations(stmt->scope()->declarations());
  }
  if (V8_UNLIKELY(stmt->is_breakable())) {
    // Loathsome labeled blocks can be the target of break statements, which
    // causes unconditional blocks to act conditionally, and therefore to
    // require their own elision scope.
    //
    // lbl: {
    //   if (cond) break lbl;
    //   x;
    // }
    // x;  <-- Cannot elide TDZ check
    HoleCheckElisionScope elider(this);
    VisitStatements(stmt->statements());
  } else {
    VisitStatements(stmt->statements());
  }
}

void BytecodeGenerator::VisitVariableDeclaration(VariableDeclaration* decl) {
  Variable* variable = decl->var();
  // Unused variables don't need to be visited.
  if (!variable->is_used()) return;

  switch (variable->location()) {
    case VariableLocation::UNALLOCATED:
    case VariableLocation::MODULE:
      UNREACHABLE();
    case VariableLocation::LOCAL:
      if (variable->binding_needs_init()) {
        Register destination(builder()->Local(variable->index()));
        builder()->LoadTheHole().StoreAccumulatorInRegister(destination);
      }
      break;
    case VariableLocation::PARAMETER:
      if (variable->binding_needs_init()) {
        Register destination(builder()->Parameter(variable->index()));
        builder()->LoadTheHole().StoreAccumulatorInRegister(destination);
      }
      break;
    case VariableLocation::REPL_GLOBAL:
      // REPL let's are stored in script contexts. They get initialized
      // with the hole the same way as normal context allocated variables.
    case VariableLocation::CONTEXT:
      if (variable->binding_needs_init()) {
        DCHECK_EQ(0, execution_context()->ContextChainDepth(variable->scope()));
        builder()->LoadTheHole().StoreContextSlot(execution_context()->reg(),
                                                  variable, 0);
      }
      break;
    case VariableLocation::LOOKUP: {
      DCHECK_EQ(VariableMode::kDynamic, variable->mode());
      DCHECK(!variable->binding_needs_init());

      Register name = register_allocator()->NewRegister();

      builder()
          ->LoadLiteral(variable->raw_name())
          .StoreAccumulatorInRegister(name)
          .CallRuntime(Runtime::kDeclareEvalVar, name);
      break;
    }
  }
}

void BytecodeGenerator::VisitFunctionDeclaration(FunctionDeclaration* decl) {
  Variable* variable = decl->var();
  DCHECK(variable->mode() == VariableMode::kLet ||
         variable->mode() == VariableMode::kVar ||
         variable->mode() == VariableMode::kDynamic);
  // Unused variables don't need to be visited.
  if (!variable->is_used()) return;

  switch (variable->location()) {
    case VariableLocation::UNALLOCATED:
    case VariableLocation::MODULE:
      UNREACHABLE();
    case VariableLocation::PARAMETER:
    case VariableLocation::LOCAL: {
      VisitFunctionLiteral(decl->fun());
      BuildVariableAssignment(variable, Token::kInit, HoleCheckMode::kElided);
      break;
    }
    case VariableLocation::REPL_GLOBAL:
    case VariableLocation::CONTEXT: {
      DCHECK_EQ(0, execution_context()->ContextChainDepth(variable->scope()));
      VisitFunctionLiteral(decl->fun());
      builder()->StoreContextSlot(execution_context()->reg(), variable, 0);
      break;
    }
    case VariableLocation::LOOKUP: {
      RegisterList args = register_allocator()->NewRegisterList(2);
      builder()
          ->LoadLiteral(variable->raw_name())
          .StoreAccumulatorInRegister(args[0]);
      VisitFunctionLiteral(decl->fun());
      builder()->StoreAccumulatorInRegister(args[1]).CallRuntime(
          Runtime::kDeclareEvalFunction, args);
      break;
    }
  }
  DCHECK_IMPLIES(
      eager_inner_literals_ != nullptr && decl->fun()->ShouldEagerCompile(),
      IsInEagerLiterals(decl->fun(), *eager_inner_literals_));
}

void BytecodeGenerator::VisitModuleNamespaceImports() {
  if (!closure_scope()->is_module_scope()) return;

  RegisterAllocationScope register_scope(this);
  Register module_request = register_allocator()->NewRegister();

  SourceTextModuleDescriptor* descriptor =
      closure_scope()->AsModuleScope()->module();
  for (auto entry : descriptor->namespace_imports()) {
    builder()
        ->LoadLiteral(Smi::FromInt(entry->module_request))
        .StoreAccumulatorInRegister(module_request)
        .CallRuntime(Runtime::kGetModuleNamespace, module_request);
    Variable* var = closure_scope()->LookupInModule(entry->local_name);
    BuildVariableAssignment(var, Token::kInit, HoleCheckMode::kElided);
  }
}

void BytecodeGenerator::BuildDeclareCall(Runtime::FunctionId id) {
  if (!top_level_builder()->has_top_level_declaration()) return;
  DCHECK(!top_level_builder()->processed());

  top_level_builder()->set_constant_pool_entry(
      builder()->AllocateDeferredConstantPoolEntry());

  // Emit code to declare globals.
  RegisterList args = register_allocator()->NewRegisterList(2);
  builder()
      ->LoadConstantPoolEntry(top_level_builder()->constant_pool_entry())
      .StoreAccumulatorInRegister(args[0])
      .MoveRegister(Register::function_closure(), args[1])
      .CallRuntime(id, args);

  top_level_builder()->mark_processed();
}

void BytecodeGenerator::VisitModuleDeclarations(Declaration::List* decls) {
  RegisterAllocationScope register_scope(this);
  for (Declaration* decl : *decls) {
    Variable* var = decl->var();
    if (!var->is_used()) continue;
    if (var->location() == VariableLocation::MODULE) {
      if (decl->IsFunctionDeclaration()) {
        DCHECK(var->IsExport());
        FunctionDeclaration* f = static_cast<FunctionDeclaration*>(decl);
        AddToEagerLiteralsIfEager(f->fun());
        top_level_builder()->record_module_function_declaration();
      } else if (var->IsExport() && var->binding_needs_init()) {
        DCHECK(decl->IsVariableDeclaration());
        top_level_builder()->record_module_variable_declaration();
      }
    } else {
      RegisterAllocationScope inner_register_scope(this);
      Visit(decl);
    }
  }
  BuildDeclareCall(Runtime::kDeclareModuleExports);
}

void BytecodeGenerator::VisitGlobalDeclarations(Declaration::List* decls) {
  RegisterAllocationScope register_scope(this);
  for (Declaration* decl : *decls) {
    Variable* var = decl->var();
    DCHECK(var->is_used());
    if (var->location() == VariableLocation::UNALLOCATED) {
      // var or function.
      if (decl->IsFunctionDeclaration()) {
        top_level_builder()->record_global_function_declaration();
        FunctionDeclaration* f = static_cast<FunctionDeclaration*>(decl);
        AddToEagerLiteralsIfEager(f->fun());
      } else {
        top_level_builder()->record_global_variable_declaration();
      }
    } else {
      // let or const. Handled in NewScriptContext.
      DCHECK(decl->IsVariableDeclaration());
      DCHECK(IsLexicalVariableMode(var->mode()));
    }
  }

  BuildDeclareCall(Runtime::kDeclareGlobals);
}

void BytecodeGenerator::VisitDeclarations(Declaration::List* declarations) {
  for (Declaration* decl : *declarations) {
    RegisterAllocationScope register_scope(this);
    Visit(decl);
  }
}

void BytecodeGenerator::VisitStatements(
    const ZonePtrList<Statement>* statements) {
  for (int i = 0; i < statements->length(); i++) {
    // Allocate an outer register allocations scope for the statement.
    RegisterAllocationScope allocation_scope(this);
    Statement* stmt = statements->at(i);
    Visit(stmt);
    if (builder()->RemainderOfBlockIsDead()) break;
  }
}

void BytecodeGenerator::VisitExpressionStatement(ExpressionStatement* stmt) {
  builder()->SetStatementPosition(stmt);
  VisitForEffect(stmt->expression());
}

void BytecodeGenerator::VisitEmptyStatement(EmptyStatement* stmt) {}

void BytecodeGenerator::VisitIfStatement(IfStatement* stmt) {
  ConditionalControlFlowBuilder conditional_builder(
      builder(), block_coverage_builder_, stmt);
  builder()->SetStatementPosition(stmt);

  if (stmt->condition()->ToBooleanIsTrue()) {
    // Generate then block unconditionally as always true.
    conditional_builder.Then();
    Visit(stmt->then_statement());
  } else if (stmt->condition()->ToBooleanIsFalse()) {
    // Generate else block unconditionally if it exists.
    if (stmt->HasElseStatement()) {
      conditional_builder.Else();
      Visit(stmt->else_statement());
    }
  } else {
    // TODO(oth): If then statement is BreakStatement or
    // ContinueStatement we can reduce number of generated
    // jump/jump_ifs here. See BasicLoops test.
    VisitForTest(stmt->condition(), conditional_builder.then_labels(),
                 conditional_builder.else_labels(), TestFallthrough::kThen);

    HoleCheckElisionMergeScope merge_elider(this);
    {
      HoleCheckElisionMergeScope::Branch branch(merge_elider);
      conditional_builder.Then();
      Visit(stmt->then_statement());
    }

    {
      HoleCheckElisionMergeScope::Branch branch(merge_elider);
      if (stmt->HasElseStatement()) {
        conditional_builder.JumpToEnd();
        conditional_builder.Else();
        Visit(stmt->else_statement());
      }
    }

    merge_elider.Merge();
  }
}

void BytecodeGenerator::VisitSloppyBlockFunctionStatement(
    SloppyBlockFunctionStatement* stmt) {
  Visit(stmt->statement());
}

void BytecodeGenerator::VisitContinueStatement(ContinueStatement* stmt) {
  AllocateBlockCoverageSlotIfEnabled(stmt, SourceRangeKind::kContinuation);
  builder()->SetStatementPosition(stmt);
  execution_control()->Continue(stmt->target());
}

void BytecodeGenerator::VisitBreakStatement(BreakStatement* stmt) {
  AllocateBlockCoverageSlotIfEnabled(stmt, SourceRangeKind::kContinuation);
  builder()->SetStatementPosition(stmt);
  execution_control()->Break(stmt->target());
}

void BytecodeGenerator::VisitReturnStatement(ReturnStatement* stmt) {
  AllocateBlockCoverageSlotIfEnabled(stmt, SourceRangeKind::kContinuation);
  builder()->SetStatementPosition(stmt);
  VisitForAccumulatorValue(stmt->expression());
  int return_position = stmt->end_position();
  if (return_position == ReturnStatement::kFunctionLiteralReturnPosition) {
    return_position = info()->literal()->return_position();
  }
  if (stmt->is_async_return()) {
    execution_control()->AsyncReturnAccumulator(return_position);
  } else {
    execution_control()->ReturnAccumulator(return_position);
  }
}

void BytecodeGenerator::VisitWithStatement(WithStatement* stmt) {
  builder()->SetStatementPosition(stmt);
  VisitForAccumulatorValue(stmt->expression());
  BuildNewLocalWithContext(stmt->scope());
  VisitInScope(stmt->statement(), stmt->scope());
}

namespace {

bool IsSmiLiteralSwitchCaseValue(Expression* expr) {
  if (expr->IsSmiLiteral() ||
      (expr->IsLiteral() && expr->AsLiteral()->IsNumber() &&
       expr->AsLiteral()->AsNumber() == 0.0)) {
    return true;
#ifdef DEBUG
  } else if (expr->IsLiteral() && expr->AsLiteral()->IsNumber()) {
    DCHECK(!IsSmiDouble(expr->AsLiteral()->AsNumber()));
#endif
  }
  return false;
}

// Precondition: we called IsSmiLiteral to check this.
inline int ReduceToSmiSwitchCaseValue(Expression* expr) {
  if (V8_LIKELY(expr->IsSmiLiteral())) {
    return expr->AsLiteral()->AsSmiLiteral().value();
  } else {
    // Only the zero case is possible otherwise.
    DCHECK(expr->IsLiteral() && expr->AsLiteral()->IsNumber() &&
           expr->AsLiteral()->AsNumber() == -0.0);
    return 0;
  }
}

// Is the range of Smi's small enough relative to number of cases?
inline bool IsSpreadAcceptable(int spread, int ncases) {
  return spread < v8_flags.switch_table_spread_threshold * ncases;
}

struct SwitchInfo {
  static const int kDefaultNotFound = -1;

  std::map<int, CaseClause*> covered_cases;
  int default_case;

  SwitchInfo() { default_case = kDefaultNotFound; }

  bool DefaultExists() { return default_case != kDefaultNotFound; }
  bool CaseExists(int j) {
    return covered_cases.find(j) != covered_cases.end();
  }
  bool CaseExists(Expression* expr) {
    return IsSmiLiteralSwitchCaseValue(expr)
               ? CaseExists(ReduceToSmiSwitchCaseValue(expr))
               : false;
  }
  CaseClause* GetClause(int j) { return covered_cases[j]; }

  bool IsDuplicate(CaseClause* clause) {
    return IsSmiLiteralSwitchCaseValue(clause->label()) &&
           CaseExists(clause->label()) &&
           clause != GetClause(ReduceToSmiSwitchCaseValue(clause->label()));
  }
  int MinCase() {
    return covered_cases.empty() ? INT_MAX : covered_cases.begin()->first;
  }
  int MaxCase() {
    return covered_cases.empty() ? INT_MIN : covered_cases.rbegin()->first;
  }
  void Print() {
    std::cout << "Covered_cases: " << '\n';
    for (auto iter = covered_cases.begin(); iter != covered_cases.end();
         ++iter) {
      std::cout << iter->first << "->" << iter->second << '\n';
    }
    std::cout << "Default_case: " << default_case << '\n';
  }
};

// Checks whether we should use a jump table to implement a switch operation.
bool IsSwitchOptimizable(SwitchStatement* stmt, SwitchInfo* info) {
  ZonePtrList<CaseClause>* cases = stmt->cases();

  for (int i = 0; i < cases->length(); ++i) {
    CaseClause* clause = cases->at(i);
    if (clause->is_default()) {
      continue;
    } else if (!(clause->label()->IsLiteral())) {
      // Don't consider Smi cases after a non-literal, because we
      // need to evaluate the non-literal.
      break;
    } else if (IsSmiLiteralSwitchCaseValue(clause->label())) {
      int value = ReduceToSmiSwitchCaseValue(clause->label());
      info->covered_cases.insert({value, clause});
    }
  }

  // GCC also jump-table optimizes switch statements with 6 cases or more.
  if (static_cast<int>(info->covered_cases.size()) >=
      v8_flags.switch_table_min_cases) {
    // Due to case spread will be used as the size of jump-table,
    // we need to check if it doesn't overflow by casting its
    // min and max bounds to int64_t, and calculate if the difference is less
    // than or equal to INT_MAX.
    int64_t min = static_cast<int64_t>(info->MinCase());
    int64_t max = static_cast<int64_t>(info->MaxCase());
    int64_t spread = max - min + 1;

    DCHECK_GT(spread, 0);

    // Check if casted spread is acceptable and doesn't overflow.
    if (spread <= INT_MAX &&
        IsSpreadAcceptable(static_cast<int>(spread), cases->length())) {
      return true;
    }
  }
  // Invariant- covered_cases has all cases and only cases that will go in the
  // jump table.
  info->covered_cases.clear();
  return false;
}

}  // namespace

// This adds a jump table optimization for switch statements with Smi cases.
// If there are 5+ non-duplicate Smi clauses, and they are sufficiently compact,
// we generate a jump table. In the fall-through path, we put the compare-jumps
// for the non-Smi cases.

// e.g.
//
// switch(x){
//   case -0: out = 10;
//   case 1: out = 11; break;
//   case 0: out = 12; break;
//   case 2: out = 13;
//   case 3: out = 14; break;
//   case 0.5: out = 15; break;
//   case 4: out = 16;
//   case y: out = 17;
//   case 5: out = 18;
//   default: out = 19; break;
// }

// becomes this pseudo-bytecode:

//   lda x
//   star r1
//   test_type number
//   jump_if_false @fallthrough
//   ldar r1
//   test_greater_than_or_equal_to smi_min
//   jump_if_false @fallthrough
//   ldar r1
//   test_less_than_or_equal_to smi_max
//   jump_if_false @fallthrough
//   ldar r1
//   bitwise_or 0
//   star r2
//   test_strict_equal r1
//   jump_if_false @fallthrough
//   ldar r2
//   switch_on_smi {1: @case_1, 2: @case_2, 3: @case_3, 4: @case_4}
// @fallthrough:
//   jump_if_strict_equal -0.0 @case_minus_0.0
//   jump_if_strict_equal 0.5  @case_0.5
//   jump_if_strict_equal y    @case_y
//   jump_if_strict_equal 5    @case_5
//   jump @default
// @case_minus_0.0:
//   <out = 10>
// @case_1
//   <out = 11, break>
// @case_0:
//   <out = 12, break>
// @case_2:
//   <out = 13>
// @case_3:
//   <out = 14, break>
// @case_0.5:
//   <out = 15, break>
// @case_4:
//   <out = 16>
// @case_y:
//   <out = 17>
// @case_5:
//   <out = 18>
// @default:
//   <out = 19, break>

void BytecodeGenerator::VisitSwitchStatement(SwitchStatement* stmt) {
  // We need this scope because we visit for register values. We have to
  // maintain a execution result scope where registers can be allocated.
  ZonePtrList<CaseClause>* clauses = stmt->cases();

  SwitchInfo info;
  BytecodeJumpTable* jump_table = nullptr;
  bool use_jump_table = IsSwitchOptimizable(stmt, &info);

  // N_comp_cases is number of cases we will generate comparison jumps for.
  // Note we ignore duplicate cases, since they are very unlikely.

  int n_comp_cases = clauses->length();
  if (use_jump_table) {
    n_comp_cases -= static_cast<int>(info.covered_cases.size());
    jump_table = builder()->AllocateJumpTable(
        info.MaxCase() - info.MinCase() + 1, info.MinCase());
  }

  // Are we still using any if-else bytecodes to evaluate the switch?
  bool use_jumps = n_comp_cases != 0;

  SwitchBuilder switch_builder(builder(), block_coverage_builder_, stmt,
                               n_comp_cases, jump_table);
  ControlScopeForBreakable scope(this, stmt, &switch_builder);
  builder()->SetStatementPosition(stmt);

  VisitForAccumulatorValue(stmt->tag());

  if (use_jump_table) {
    // Release temps so that they can be reused in clauses.
    RegisterAllocationScope allocation_scope(this);
    // This also fills empty slots in jump table.
    Register r2 = register_allocator()->NewRegister();

    Register r1 = register_allocator()->NewRegister();
    builder()->StoreAccumulatorInRegister(r1);

    builder()->CompareTypeOf(TestTypeOfFlags::LiteralFlag::kNumber);
    switch_builder.JumpToFallThroughIfFalse();
    builder()->LoadAccumulatorWithRegister(r1);

    // TODO(leszeks): Note these are duplicated range checks with the
    // SwitchOnSmi handler for the most part.

    builder()->LoadLiteral(Smi::kMinValue);
    builder()->StoreAccumulatorInRegister(r2);
    builder()->CompareOperation(
        Token::kGreaterThanEq, r1,
        feedback_index(feedback_spec()->AddCompareICSlot()));

    switch_builder.JumpToFallThroughIfFalse();
    builder()->LoadAccumulatorWithRegister(r1);

    builder()->LoadLiteral(Smi::kMaxValue);
    builder()->StoreAccumulatorInRegister(r2);
    builder()->CompareOperation(
        Token::kLessThanEq, r1,
        feedback_index(feedback_spec()->AddCompareICSlot()));

    switch_builder.JumpToFallThroughIfFalse();
    builder()->LoadAccumulatorWithRegister(r1);

    builder()->BinaryOperationSmiLiteral(
        Token::kBitOr, Smi::FromInt(0),
        feedback_index(feedback_spec()->AddBinaryOpICSlot()));

    builder()->StoreAccumulatorInRegister(r2);
    builder()->CompareOperation(
        Token::kEqStrict, r1,
        feedback_index(feedback_spec()->AddCompareICSlot()));

    switch_builder.JumpToFallThroughIfFalse();
    builder()->LoadAccumulatorWithRegister(r2);

    switch_builder.EmitJumpTableIfExists(info.MinCase(), info.MaxCase(),
                                         info.covered_cases);

    if (use_jumps) {
      builder()->LoadAccumulatorWithRegister(r1);
    }
  }

  int case_compare_ctr = 0;
#ifdef DEBUG
  std::unordered_map<int, int> case_ctr_checker;
#endif

  if (use_jumps) {
    Register tag_holder = register_allocator()->NewRegister();
    FeedbackSlot slot = clauses->length() > 0
                            ? feedback_spec()->AddCompareICSlot()
                            : FeedbackSlot::Invalid();
    builder()->StoreAccumulatorInRegister(tag_holder);

    {
      // The comparisons linearly dominate, so no need to open a new elision
      // scope for each one.
      base::Optional<HoleCheckElisionScope> elider;
      bool first_jump_emitted = false;
      for (int i = 0; i < clauses->length(); ++i) {
        CaseClause* clause = clauses->at(i);
        if (clause->is_default()) {
          info.default_case = i;
        } else if (!info.CaseExists(clause->label())) {
          // The first non-default label is
          // unconditionally executed, so we only need to emplace it before
          // visiting the second non-default label.
          if (first_jump_emitted) elider.emplace(this);

          // Perform label comparison as if via '===' with tag.
          VisitForAccumulatorValue(clause->label());
          builder()->CompareOperation(Token::kEqStrict, tag_holder,
                                      feedback_index(slot));
#ifdef DEBUG
          case_ctr_checker[i] = case_compare_ctr;
#endif
          switch_builder.JumpToCaseIfTrue(ToBooleanMode::kAlreadyBoolean,
                                          case_compare_ctr++);
          first_jump_emitted = true;
        }
      }
    }
    register_allocator()->ReleaseRegister(tag_holder);
  }

  // For fall-throughs after comparisons (or out-of-range/non-Smi's for jump
  // tables).
  if (info.DefaultExists()) {
    switch_builder.JumpToDefault();
  } else {
    switch_builder.Break();
  }

  // It is only correct to merge hole check states if there is a default clause,
  // as otherwise it's unknown if the switch is exhaustive.
  HoleCheckElisionMergeScope merge_elider(this);

  case_compare_ctr = 0;
  for (int i = 0; i < clauses->length(); ++i) {
    CaseClause* clause = clauses->at(i);
    if (i != info.default_case) {
      if (!info.IsDuplicate(clause)) {
        bool use_table = use_jump_table && info.CaseExists(clause->label());
        if (!use_table) {
// Guarantee that we should generate compare/jump if no table.
#ifdef DEBUG
          DCHECK(case_ctr_checker[i] == case_compare_ctr);
#endif
          switch_builder.BindCaseTargetForCompareJump(case_compare_ctr++,
                                                      clause);
        } else {
          // Use jump table if this is not a duplicate label.
          switch_builder.BindCaseTargetForJumpTable(
              ReduceToSmiSwitchCaseValue(clause->label()), clause);
        }
      }
    } else {
      switch_builder.BindDefault(clause);
    }
    // Regardless, generate code (in case of fall throughs).
    HoleCheckElisionMergeScope::Branch branch_elider(merge_elider);
    VisitStatements(clause->statements());
  }

  merge_elider.MergeIf(info.DefaultExists());
}

template <typename TryBodyFunc, typename CatchBodyFunc>
void BytecodeGenerator::BuildTryCatch(
    TryBodyFunc try_body_func, CatchBodyFunc catch_body_func,
    HandlerTable::CatchPrediction catch_prediction,
    TryCatchStatement* stmt_for_coverage) {
  if (builder()->RemainderOfBlockIsDead()) return;

  TryCatchBuilder try_control_builder(
      builder(),
      stmt_for_coverage == nullptr ? nullptr : block_coverage_builder_,
      stmt_for_coverage, catch_prediction);

  // Preserve the context in a dedicated register, so that it can be restored
  // when the handler is entered by the stack-unwinding machinery.
  // TODO(ignition): Be smarter about register allocation.
  Register context = register_allocator()->NewRegister();
  builder()->MoveRegister(Register::current_context(), context);

  // Evaluate the try-block inside a control scope. This simulates a handler
  // that is intercepting 'throw' control commands.
  try_control_builder.BeginTry(context);

  HoleCheckElisionMergeScope merge_elider(this);

  {
    ControlScopeForTryCatch scope(this, &try_control_builder);
    // The try-block itself, even though unconditionally executed, can throw
    // basically at any point, and so must be treated as conditional from the
    // perspective of the hole check elision analysis.
    //
    // try { x } catch (e) { }
    // use(x); <-- Still requires a TDZ check
    //
    // However, if both the try-block and the catch-block emit a hole check,
    // subsequent TDZ checks can be elided.
    //
    // try { x; } catch (e) { x; }
    // use(x); <-- TDZ check can be elided
    HoleCheckElisionMergeScope::Branch branch_elider(merge_elider);
    try_body_func();
  }
  try_control_builder.EndTry();

  {
    HoleCheckElisionMergeScope::Branch branch_elider(merge_elider);
    catch_body_func(context);
  }

  merge_elider.Merge();

  try_control_builder.EndCatch();
}

template <typename TryBodyFunc, typename FinallyBodyFunc>
void BytecodeGenerator::BuildTryFinally(
    TryBodyFunc try_body_func, FinallyBodyFunc finally_body_func,
    HandlerTable::CatchPrediction catch_prediction,
    TryFinallyStatement* stmt_for_coverage) {
  if (builder()->RemainderOfBlockIsDead()) return;

  // We can't know whether the finally block will override ("catch") an
  // exception thrown in the try block, so we just adopt the outer prediction.
  TryFinallyBuilder try_control_builder(
      builder(),
      stmt_for_coverage == nullptr ? nullptr : block_coverage_builder_,
      stmt_for_coverage, catch_prediction);

  // We keep a record of all paths that enter the finally-block to be able to
  // dispatch to the correct continuation point after the statements in the
  // finally-block have been evaluated.
  //
  // The try-finally construct can enter the finally-block in three ways:
  // 1. By exiting the try-block normally, falling through at the end.
  // 2. By exiting the try-block with a function-local control flow transfer
  //    (i.e. through break/continue/return statements).
  // 3. By exiting the try-block with a thrown exception.
  //
  // The result register semantics depend on how the block was entered:
  //  - ReturnStatement: It represents the return value being returned.
  //  - ThrowStatement: It represents the exception being thrown.
  //  - BreakStatement/ContinueStatement: Undefined and not used.
  //  - Falling through into finally-block: Undefined and not used.
  Register token = register_allocator()->NewRegister();
  Register result = register_allocator()->NewRegister();
<<<<<<< HEAD
  ControlScope::DeferredCommands commands(this, token, result);
=======
  Register message = register_allocator()->NewRegister();
  builder()->LoadTheHole().StoreAccumulatorInRegister(message);
  ControlScope::DeferredCommands commands(this, token, result, message);
>>>>>>> 56d087b1

  // Preserve the context in a dedicated register, so that it can be restored
  // when the handler is entered by the stack-unwinding machinery.
  // TODO(ignition): Be smarter about register allocation.
  Register context = register_allocator()->NewRegister();
  builder()->MoveRegister(Register::current_context(), context);

  // Evaluate the try-block inside a control scope. This simulates a handler
  // that is intercepting all control commands.
  try_control_builder.BeginTry(context);
  {
    ControlScopeForTryFinally scope(this, &try_control_builder, &commands);
    // The try-block itself, even though unconditionally executed, can throw
    // basically at any point, and so must be treated as conditional from the
    // perspective of the hole check elision analysis.
    HoleCheckElisionScope elider(this);
    try_body_func();
  }
  try_control_builder.EndTry();

  // Record fall-through and exception cases.
  commands.RecordFallThroughPath();
  try_control_builder.LeaveTry();
  try_control_builder.BeginHandler();
  commands.RecordHandlerReThrowPath();

  // Pending message object is saved on entry.
  try_control_builder.BeginFinally();
  Register message = context;  // Reuse register.

  // Clear message object as we enter the finally block.
  builder()->LoadTheHole().SetPendingMessage().StoreAccumulatorInRegister(
      message);

  // Evaluate the finally-block.
  finally_body_func(token, result);
  try_control_builder.EndFinally();

  // Pending message object is restored on exit.
  builder()->LoadAccumulatorWithRegister(message).SetPendingMessage();

  // Dynamic dispatch after the finally-block.
  commands.ApplyDeferredCommands();
}

template <typename WrappedFunc>
void BytecodeGenerator::BuildDisposeScope(WrappedFunc wrapped_func,
                                          bool has_await_using) {
  RegisterAllocationScope allocation_scope(this);
  DisposablesStackScope disposables_stack_scope(this);
  if (has_await_using) {
    set_catch_prediction(HandlerTable::ASYNC_AWAIT);
  }

  BuildTryFinally(
      // Try block
      [&]() { wrapped_func(); },
      // Finally block
      [&](Register body_continuation_token, Register body_continuation_result) {
        RegisterList args = register_allocator()->NewRegisterList(4);
        builder()
            ->MoveRegister(current_disposables_stack_, args[0])
            .MoveRegister(body_continuation_token, args[1])
            .MoveRegister(body_continuation_result, args[2])
            .LoadLiteral(Smi::FromEnum(
                has_await_using ? DisposableStackResourcesType::kAtLeastOneAsync
                                : DisposableStackResourcesType::kAllSync))
            .StoreAccumulatorInRegister(args[3]);
        builder()->CallRuntime(Runtime::kDisposeDisposableStack, args);

        if (has_await_using) {
          BuildAwait();
        }
      },
      catch_prediction());
}

void BytecodeGenerator::VisitIterationBody(IterationStatement* stmt,
                                           LoopBuilder* loop_builder) {
  loop_builder->LoopBody();
  ControlScopeForIteration execution_control(this, stmt, loop_builder);
  Visit(stmt->body());
  loop_builder->BindContinueTarget();
}

void BytecodeGenerator::VisitIterationBodyInHoleCheckElisionScope(
    IterationStatement* stmt, LoopBuilder* loop_builder) {
  HoleCheckElisionScope elider(this);
  VisitIterationBody(stmt, loop_builder);
}

void BytecodeGenerator::VisitDoWhileStatement(DoWhileStatement* stmt) {
  LoopBuilder loop_builder(builder(), block_coverage_builder_, stmt,
                           feedback_spec());
  if (stmt->cond()->ToBooleanIsFalse()) {
    // Since we know that the condition is false, we don't create a loop.
    // Therefore, we don't create a LoopScope (and thus we don't create a header
    // and a JumpToHeader). However, we still need to iterate once through the
    // body.
    VisitIterationBodyInHoleCheckElisionScope(stmt, &loop_builder);
  } else if (stmt->cond()->ToBooleanIsTrue()) {
    LoopScope loop_scope(this, &loop_builder);
    VisitIterationBodyInHoleCheckElisionScope(stmt, &loop_builder);
  } else {
    LoopScope loop_scope(this, &loop_builder);
    VisitIterationBodyInHoleCheckElisionScope(stmt, &loop_builder);
    builder()->SetExpressionAsStatementPosition(stmt->cond());
    BytecodeLabels loop_backbranch(zone());
    if (!loop_builder.break_labels()->empty()) {
      // The test may be conditionally executed if there was a break statement
      // inside the loop body, and therefore requires its own elision scope.
      HoleCheckElisionScope elider(this);
      VisitForTest(stmt->cond(), &loop_backbranch, loop_builder.break_labels(),
                   TestFallthrough::kThen);
    } else {
      VisitForTest(stmt->cond(), &loop_backbranch, loop_builder.break_labels(),
                   TestFallthrough::kThen);
    }
    loop_backbranch.Bind(builder());
  }
}

void BytecodeGenerator::VisitWhileStatement(WhileStatement* stmt) {
  LoopBuilder loop_builder(builder(), block_coverage_builder_, stmt,
                           feedback_spec());

  if (stmt->cond()->ToBooleanIsFalse()) {
    // If the condition is false there is no need to generate the loop.
    return;
  }

  LoopScope loop_scope(this, &loop_builder);
  if (!stmt->cond()->ToBooleanIsTrue()) {
    builder()->SetExpressionAsStatementPosition(stmt->cond());
    BytecodeLabels loop_body(zone());
    VisitForTest(stmt->cond(), &loop_body, loop_builder.break_labels(),
                 TestFallthrough::kThen);
    loop_body.Bind(builder());
  }
  VisitIterationBodyInHoleCheckElisionScope(stmt, &loop_builder);
}

void BytecodeGenerator::VisitForStatement(ForStatement* stmt) {
  if (stmt->init() != nullptr) {
    Visit(stmt->init());
  }

  LoopBuilder loop_builder(builder(), block_coverage_builder_, stmt,
                           feedback_spec());
  if (stmt->cond() && stmt->cond()->ToBooleanIsFalse()) {
    // If the condition is known to be false there is no need to generate
    // body, next or condition blocks. Init block should be generated.
    return;
  }

  LoopScope loop_scope(this, &loop_builder);
  if (stmt->cond() && !stmt->cond()->ToBooleanIsTrue()) {
    builder()->SetExpressionAsStatementPosition(stmt->cond());
    BytecodeLabels loop_body(zone());
    VisitForTest(stmt->cond(), &loop_body, loop_builder.break_labels(),
                 TestFallthrough::kThen);
    loop_body.Bind(builder());
  }

  // C-style for loops' textual order differs from dominator order.
  //
  // for (INIT; TEST; NEXT) BODY
  // REST
  //
  //   has the dominator order of
  //
  // INIT dominates TEST dominates BODY dominates NEXT
  //   and
  // INIT dominates TEST dominates REST
  //
  // INIT and TEST are always evaluated and so do not have their own
  // HoleCheckElisionScope. BODY, like all iteration bodies, can contain control
  // flow like breaks or continues, has its own HoleCheckElisionScope. NEXT is
  // therefore conditionally evaluated and also so has its own
  // HoleCheckElisionScope.
  HoleCheckElisionScope elider(this);
  VisitIterationBody(stmt, &loop_builder);
  if (stmt->next() != nullptr) {
    builder()->SetStatementPosition(stmt->next());
    Visit(stmt->next());
  }
}

void BytecodeGenerator::VisitForInStatement(ForInStatement* stmt) {
  if (stmt->subject()->IsNullLiteral() ||
      stmt->subject()->IsUndefinedLiteral()) {
    // ForIn generates lots of code, skip if it wouldn't produce any effects.
    return;
  }

  BytecodeLabel subject_undefined_label;
  FeedbackSlot slot = feedback_spec()->AddForInSlot();

  // Prepare the state for executing ForIn.
  builder()->SetExpressionAsStatementPosition(stmt->subject());
  VisitForAccumulatorValue(stmt->subject());
  builder()->JumpIfUndefinedOrNull(&subject_undefined_label);
  Register receiver = register_allocator()->NewRegister();
  builder()->ToObject(receiver);

  // Used as kRegTriple and kRegPair in ForInPrepare and ForInNext.
  RegisterList triple = register_allocator()->NewRegisterList(3);
  Register cache_length = triple[2];
  builder()->ForInEnumerate(receiver);
  builder()->ForInPrepare(triple, feedback_index(slot));

  // Set up loop counter
  Register index = register_allocator()->NewRegister();
  builder()->LoadLiteral(Smi::zero());
  builder()->StoreAccumulatorInRegister(index);

  // The loop
  {
    LoopBuilder loop_builder(builder(), block_coverage_builder_, stmt,
                             feedback_spec());
    LoopScope loop_scope(this, &loop_builder);
    HoleCheckElisionScope elider(this);
    builder()->SetExpressionAsStatementPosition(stmt->each());
    loop_builder.BreakIfForInDone(index, cache_length);
    builder()->ForInNext(receiver, index, triple.Truncate(2),
                         feedback_index(slot));
    loop_builder.ContinueIfUndefined();

    // Assign accumulator value to the 'each' target.
    {
      EffectResultScope scope(this);
      // Make sure to preserve the accumulator across the PrepareAssignmentLhs
      // call.
      AssignmentLhsData lhs_data = PrepareAssignmentLhs(
          stmt->each(), AccumulatorPreservingMode::kPreserve);
      builder()->SetExpressionPosition(stmt->each());
      BuildAssignment(lhs_data, Token::kAssign, LookupHoistingMode::kNormal);
    }

    {
      Register cache_type = triple[0];
      ForInScope scope(this, stmt, index, cache_type);
      VisitIterationBody(stmt, &loop_builder);
      builder()->ForInStep(index);
    }
  }
  builder()->Bind(&subject_undefined_label);
}

// Desugar a for-of statement into an application of the iteration protocol.
//
// for (EACH of SUBJECT) BODY
//
//   becomes
//
// iterator = %GetIterator(SUBJECT)
// try {
//
//   loop {
//     // Make sure we are considered 'done' if .next(), .done or .value fail.
//     done = true
//     value = iterator.next()
//     if (value.done) break;
//     value = value.value
//     done = false
//
//     EACH = value
//     BODY
//   }
//   done = true
//
// } catch(e) {
//   iteration_continuation = RETHROW
// } finally {
//   %FinalizeIteration(iterator, done, iteration_continuation)
// }
void BytecodeGenerator::VisitForOfStatement(ForOfStatement* stmt) {
  EffectResultScope effect_scope(this);

  builder()->SetExpressionAsStatementPosition(stmt->subject());
  VisitForAccumulatorValue(stmt->subject());

  // Store the iterator in a dedicated register so that it can be closed on
  // exit, and the 'done' value in a dedicated register so that it can be
  // changed and accessed independently of the iteration result.
  IteratorRecord iterator = BuildGetIteratorRecord(stmt->type());
  Register done = register_allocator()->NewRegister();
  builder()->LoadFalse();
  builder()->StoreAccumulatorInRegister(done);

  BuildTryFinally(
      // Try block.
      [&]() {
        LoopBuilder loop_builder(builder(), block_coverage_builder_, stmt,
                                 feedback_spec());
        LoopScope loop_scope(this, &loop_builder);

        // This doesn't need a HoleCheckElisionScope because BuildTryFinally
        // already makes one for try blocks.

        builder()->LoadTrue().StoreAccumulatorInRegister(done);

        {
          RegisterAllocationScope allocation_scope(this);
          Register next_result = register_allocator()->NewRegister();

          // Call the iterator's .next() method. Break from the loop if the
          // `done` property is truthy, otherwise load the value from the
          // iterator result and append the argument.
          builder()->SetExpressionAsStatementPosition(stmt->each());
          BuildIteratorNext(iterator, next_result);
          builder()->LoadNamedProperty(
              next_result, ast_string_constants()->done_string(),
              feedback_index(feedback_spec()->AddLoadICSlot()));
          loop_builder.BreakIfTrue(ToBooleanMode::kConvertToBoolean);

          builder()
              // value = value.value
              ->LoadNamedProperty(
                  next_result, ast_string_constants()->value_string(),
                  feedback_index(feedback_spec()->AddLoadICSlot()));
          // done = false, before the assignment to each happens, so that done
          // is false if the assignment throws.
          builder()
              ->StoreAccumulatorInRegister(next_result)
              .LoadFalse()
              .StoreAccumulatorInRegister(done);

          // Assign to the 'each' target.
          AssignmentLhsData lhs_data = PrepareAssignmentLhs(stmt->each());
          builder()->LoadAccumulatorWithRegister(next_result);
          BuildAssignment(lhs_data, Token::kAssign,
                          LookupHoistingMode::kNormal);
        }

        VisitIterationBody(stmt, &loop_builder);
      },
      // Finally block.
      [&](Register iteration_continuation_token,
          Register iteration_continuation_result) {
        // Finish the iteration in the finally block.
        BuildFinalizeIteration(iterator, done, iteration_continuation_token);
      },
      catch_prediction());
}

void BytecodeGenerator::VisitTryCatchStatement(TryCatchStatement* stmt) {
  // Update catch prediction tracking. The updated catch_prediction value lasts
  // until the end of the try_block in the AST node, and does not apply to the
  // catch_block.
  HandlerTable::CatchPrediction outer_catch_prediction = catch_prediction();
  set_catch_prediction(stmt->GetCatchPrediction(outer_catch_prediction));

  BuildTryCatch(
      // Try body.
      [&]() {
        Visit(stmt->try_block());
        set_catch_prediction(outer_catch_prediction);
      },
      // Catch body.
      [&](Register context) {
        if (stmt->scope()) {
          // Create a catch scope that binds the exception.
          BuildNewLocalCatchContext(stmt->scope());
          builder()->StoreAccumulatorInRegister(context);
        }

        // If requested, clear message object as we enter the catch block.
        if (stmt->ShouldClearException(outer_catch_prediction)) {
          builder()->LoadTheHole().SetPendingMessage();
        }

        // Load the catch context into the accumulator.
        builder()->LoadAccumulatorWithRegister(context);

        // Evaluate the catch-block.
        if (stmt->scope()) {
          VisitInScope(stmt->catch_block(), stmt->scope());
        } else {
          VisitBlock(stmt->catch_block());
        }
      },
      catch_prediction(), stmt);
}

void BytecodeGenerator::VisitTryFinallyStatement(TryFinallyStatement* stmt) {
  BuildTryFinally(
      // Try block.
      [&]() { Visit(stmt->try_block()); },
      // Finally block.
      [&](Register body_continuation_token, Register body_continuation_result) {
        Visit(stmt->finally_block());
      },
      catch_prediction(), stmt);
}

void BytecodeGenerator::VisitDebuggerStatement(DebuggerStatement* stmt) {
  builder()->SetStatementPosition(stmt);
  builder()->Debugger();
}

void BytecodeGenerator::VisitFunctionLiteral(FunctionLiteral* expr) {
  CHECK_LT(info_->literal()->function_literal_id(),
           expr->function_literal_id());
  DCHECK_EQ(expr->scope()->outer_scope(), current_scope());
  uint8_t flags = CreateClosureFlags::Encode(
      expr->pretenure(), closure_scope()->is_function_scope(),
      info()->flags().might_always_turbofan());
  size_t entry = builder()->AllocateDeferredConstantPoolEntry();
  builder()->CreateClosure(entry, GetCachedCreateClosureSlot(expr), flags);
  function_literals_.push_back(std::make_pair(expr, entry));
  AddToEagerLiteralsIfEager(expr);
}

void BytecodeGenerator::AddToEagerLiteralsIfEager(FunctionLiteral* literal) {
  // Only parallel compile when there's a script (not the case for source
  // position collection).
  if (!script_.is_null() && literal->should_parallel_compile()) {
    // If we should normally be eagerly compiling this function, we must be here
    // because of post_parallel_compile_tasks_for_eager_toplevel.
    DCHECK_IMPLIES(
        literal->ShouldEagerCompile(),
        info()->flags().post_parallel_compile_tasks_for_eager_toplevel());
    // There exists a lazy compile dispatcher.
    DCHECK(info()->dispatcher());
    // There exists a cloneable character stream.
    DCHECK(info()->character_stream()->can_be_cloned_for_parallel_access());

    UnparkedScopeIfOnBackground scope(local_isolate_);
    // If there doesn't already exist a SharedFunctionInfo for this function,
    // then create one and enqueue it. Otherwise, we're reparsing (e.g. for the
    // debugger, source position collection, call printing, recompile after
    // flushing, etc.) and don't want to over-compile.
    Handle<SharedFunctionInfo> shared_info =
        Compiler::GetSharedFunctionInfo(literal, script_, local_isolate_);
    if (!shared_info->is_compiled()) {
      info()->dispatcher()->Enqueue(local_isolate_, shared_info,
                                    info()->character_stream()->Clone());
    }
  } else if (eager_inner_literals_ && literal->ShouldEagerCompile()) {
    DCHECK(!IsInEagerLiterals(literal, *eager_inner_literals_));
    DCHECK(!literal->should_parallel_compile());
    eager_inner_literals_->push_back(literal);
  }
}

void BytecodeGenerator::BuildClassLiteral(ClassLiteral* expr, Register name) {
  size_t class_boilerplate_entry =
      builder()->AllocateDeferredConstantPoolEntry();
  class_literals_.push_back(std::make_pair(expr, class_boilerplate_entry));

  VisitDeclarations(expr->scope()->declarations());
  Register class_constructor = register_allocator()->NewRegister();

  // Create the class brand symbol and store it on the context during class
  // evaluation. This will be stored in the instance later in the constructor.
  // We do this early so that invalid access to private methods or accessors
  // in computed property keys throw.
  if (expr->scope()->brand() != nullptr) {
    Register brand = register_allocator()->NewRegister();
    const AstRawString* class_name =
        expr->scope()->class_variable() != nullptr
            ? expr->scope()->class_variable()->raw_name()
            : ast_string_constants()->anonymous_string();
    builder()
        ->LoadLiteral(class_name)
        .StoreAccumulatorInRegister(brand)
        .CallRuntime(Runtime::kCreatePrivateBrandSymbol, brand);
    register_allocator()->ReleaseRegister(brand);

    BuildVariableAssignment(expr->scope()->brand(), Token::kInit,
                            HoleCheckMode::kElided);
  }

  AccessorTable<ClassLiteral::Property> private_accessors(zone());
  for (int i = 0; i < expr->private_members()->length(); i++) {
    ClassLiteral::Property* property = expr->private_members()->at(i);
    DCHECK(property->is_private());
    switch (property->kind()) {
      case ClassLiteral::Property::FIELD: {
        // Initialize the private field variables early.
        // Create the private name symbols for fields during class
        // evaluation and store them on the context. These will be
        // used as keys later during instance or static initialization.
        RegisterAllocationScope private_name_register_scope(this);
        Register private_name = register_allocator()->NewRegister();
        VisitForRegisterValue(property->key(), private_name);
        builder()
            ->LoadLiteral(property->key()->AsLiteral()->AsRawPropertyName())
            .StoreAccumulatorInRegister(private_name)
            .CallRuntime(Runtime::kCreatePrivateNameSymbol, private_name);
        DCHECK_NOT_NULL(property->private_name_var());
        BuildVariableAssignment(property->private_name_var(), Token::kInit,
                                HoleCheckMode::kElided);
        break;
      }
      case ClassLiteral::Property::METHOD: {
        RegisterAllocationScope register_scope(this);
        VisitForAccumulatorValue(property->value());
        BuildVariableAssignment(property->private_name_var(), Token::kInit,
                                HoleCheckMode::kElided);
        break;
      }
      // Collect private accessors into a table to merge the creation of
      // those closures later.
      case ClassLiteral::Property::GETTER: {
        Literal* key = property->key()->AsLiteral();
        DCHECK_NULL(private_accessors.LookupOrInsert(key)->getter);
        private_accessors.LookupOrInsert(key)->getter = property;
        break;
      }
      case ClassLiteral::Property::SETTER: {
        Literal* key = property->key()->AsLiteral();
        DCHECK_NULL(private_accessors.LookupOrInsert(key)->setter);
        private_accessors.LookupOrInsert(key)->setter = property;
        break;
      }
      default:
        UNREACHABLE();
    }
  }

  {
    RegisterAllocationScope register_scope(this);
    RegisterList args = register_allocator()->NewGrowableRegisterList();

    Register class_boilerplate = register_allocator()->GrowRegisterList(&args);
    Register class_constructor_in_args =
        register_allocator()->GrowRegisterList(&args);
    Register super_class = register_allocator()->GrowRegisterList(&args);
    DCHECK_EQ(ClassBoilerplate::kFirstDynamicArgumentIndex,
              args.register_count());

    VisitForAccumulatorValueOrTheHole(expr->extends());
    builder()->StoreAccumulatorInRegister(super_class);

    VisitFunctionLiteral(expr->constructor());
    builder()
        ->StoreAccumulatorInRegister(class_constructor)
        .MoveRegister(class_constructor, class_constructor_in_args)
        .LoadConstantPoolEntry(class_boilerplate_entry)
        .StoreAccumulatorInRegister(class_boilerplate);

    // Create computed names and method values nodes to store into the literal.
    for (int i = 0; i < expr->public_members()->length(); i++) {
      ClassLiteral::Property* property = expr->public_members()->at(i);
      if (property->is_computed_name()) {
        Register key = register_allocator()->GrowRegisterList(&args);

        builder()->SetExpressionAsStatementPosition(property->key());
        BuildLoadPropertyKey(property, key);
        if (property->is_static()) {
          // The static prototype property is read only. We handle the non
          // computed property name case in the parser. Since this is the only
          // case where we need to check for an own read only property we
          // special case this so we do not need to do this for every property.

          FeedbackSlot slot = GetDummyCompareICSlot();
          BytecodeLabel done;
          builder()
              ->LoadLiteral(ast_string_constants()->prototype_string())
              .CompareOperation(Token::kEqStrict, key, feedback_index(slot))
              .JumpIfFalse(ToBooleanMode::kAlreadyBoolean, &done)
              .CallRuntime(Runtime::kThrowStaticPrototypeError)
              .Bind(&done);
        }

        if (property->kind() == ClassLiteral::Property::FIELD) {
          DCHECK(!property->is_private());
          // Initialize field's name variable with the computed name.
          DCHECK_NOT_NULL(property->computed_name_var());
          builder()->LoadAccumulatorWithRegister(key);
          BuildVariableAssignment(property->computed_name_var(), Token::kInit,
                                  HoleCheckMode::kElided);
        }
      }

      DCHECK(!property->is_private());

      if (property->kind() == ClassLiteral::Property::FIELD) {
        // We don't compute field's value here, but instead do it in the
        // initializer function.
        continue;
      }

      Register value = register_allocator()->GrowRegisterList(&args);
      VisitForRegisterValue(property->value(), value);
    }

    builder()->CallRuntime(Runtime::kDefineClass, args);
  }

  // Assign to the home object variable. Accumulator already contains the
  // prototype.
  Variable* home_object_variable = expr->home_object();
  if (home_object_variable != nullptr) {
    DCHECK(home_object_variable->is_used());
    DCHECK(home_object_variable->IsContextSlot());
    BuildVariableAssignment(home_object_variable, Token::kInit,
                            HoleCheckMode::kElided);
  }
  Variable* static_home_object_variable = expr->static_home_object();
  if (static_home_object_variable != nullptr) {
    DCHECK(static_home_object_variable->is_used());
    DCHECK(static_home_object_variable->IsContextSlot());
    builder()->LoadAccumulatorWithRegister(class_constructor);
    BuildVariableAssignment(static_home_object_variable, Token::kInit,
                            HoleCheckMode::kElided);
  }

  // Assign to class variable.
  Variable* class_variable = expr->scope()->class_variable();
  if (class_variable != nullptr && class_variable->is_used()) {
    DCHECK(class_variable->IsStackLocal() || class_variable->IsContextSlot());
    builder()->LoadAccumulatorWithRegister(class_constructor);
    BuildVariableAssignment(class_variable, Token::kInit,
                            HoleCheckMode::kElided);
  }

  // Define private accessors, using only a single call to the runtime for
  // each pair of corresponding getters and setters, in the order the first
  // component is declared.
  for (auto accessors : private_accessors.ordered_accessors()) {
    RegisterAllocationScope inner_register_scope(this);
    RegisterList accessors_reg = register_allocator()->NewRegisterList(2);
    ClassLiteral::Property* getter = accessors.second->getter;
    ClassLiteral::Property* setter = accessors.second->setter;
    VisitLiteralAccessor(getter, accessors_reg[0]);
    VisitLiteralAccessor(setter, accessors_reg[1]);
    builder()->CallRuntime(Runtime::kCreatePrivateAccessors, accessors_reg);
    Variable* var = getter != nullptr ? getter->private_name_var()
                                      : setter->private_name_var();
    DCHECK_NOT_NULL(var);
    BuildVariableAssignment(var, Token::kInit, HoleCheckMode::kElided);
  }

  if (expr->instance_members_initializer_function() != nullptr) {
    VisitForAccumulatorValue(expr->instance_members_initializer_function());

    FeedbackSlot slot = feedback_spec()->AddStoreICSlot(language_mode());
    builder()
        ->StoreClassFieldsInitializer(class_constructor, feedback_index(slot))
        .LoadAccumulatorWithRegister(class_constructor);
  }

  if (expr->static_initializer() != nullptr) {
    // TODO(gsathya): This can be optimized away to be a part of the
    // class boilerplate in the future. The name argument can be
    // passed to the DefineClass runtime function and have it set
    // there.
    // TODO(v8:13451): Alternatively, port SetFunctionName to an ic so that we
    // can replace the runtime call to a dedicate bytecode here.
    if (name.is_valid()) {
      RegisterAllocationScope inner_register_scope(this);
      RegisterList args = register_allocator()->NewRegisterList(2);
      builder()
          ->MoveRegister(class_constructor, args[0])
          .MoveRegister(name, args[1])
          .CallRuntime(Runtime::kSetFunctionName, args);
    }

    RegisterAllocationScope inner_register_scope(this);
    RegisterList args = register_allocator()->NewRegisterList(1);
    Register initializer = VisitForRegisterValue(expr->static_initializer());

    builder()
        ->MoveRegister(class_constructor, args[0])
        .CallProperty(initializer, args,
                      feedback_index(feedback_spec()->AddCallICSlot()));
  }
  builder()->LoadAccumulatorWithRegister(class_constructor);
}

void BytecodeGenerator::VisitClassLiteral(ClassLiteral* expr) {
  VisitClassLiteral(expr, Register::invalid_value());
}

void BytecodeGenerator::VisitClassLiteral(ClassLiteral* expr, Register name) {
  CurrentScope current_scope(this, expr->scope());
  DCHECK_NOT_NULL(expr->scope());
  if (expr->scope()->NeedsContext()) {
    // Make sure to associate the source position for the class
    // after the block context is created. Otherwise we have a mismatch
    // between the scope and the context, where we already are in a
    // block context for the class, but not yet in the class scope. Only do
    // this if the current source position is inside the class scope though.
    // For example:
    //  * `var x = class {};` will break on `class` which is inside
    //    the class scope, so we expect the BlockContext to be pushed.
    //
    //  * `new class x {};` will break on `new` which is outside the
    //    class scope, so we expect the BlockContext to not be pushed yet.
    base::Optional<BytecodeSourceInfo> source_info =
        builder()->MaybePopSourcePosition(expr->scope()->start_position());
    BuildNewLocalBlockContext(expr->scope());
    ContextScope scope(this, expr->scope());
    if (source_info) builder()->PushSourcePosition(*source_info);
    BuildClassLiteral(expr, name);
  } else {
    BuildClassLiteral(expr, name);
  }
}

void BytecodeGenerator::BuildClassProperty(ClassLiteral::Property* property) {
  RegisterAllocationScope register_scope(this);
  Register key;

  // Private methods are not initialized in BuildClassProperty.
  DCHECK_IMPLIES(property->is_private(),
                 property->kind() == ClassLiteral::Property::FIELD);
  builder()->SetExpressionPosition(property->key());

  bool is_literal_store = property->key()->IsPropertyName() &&
                          !property->is_computed_name() &&
                          !property->is_private();

  if (!is_literal_store) {
    key = register_allocator()->NewRegister();
    if (property->is_computed_name()) {
      DCHECK_EQ(property->kind(), ClassLiteral::Property::FIELD);
      DCHECK(!property->is_private());
      Variable* var = property->computed_name_var();
      DCHECK_NOT_NULL(var);
      // The computed name is already evaluated and stored in a variable at
      // class definition time.
      BuildVariableLoad(var, HoleCheckMode::kElided);
      builder()->StoreAccumulatorInRegister(key);
    } else if (property->is_private()) {
      Variable* private_name_var = property->private_name_var();
      DCHECK_NOT_NULL(private_name_var);
      BuildVariableLoad(private_name_var, HoleCheckMode::kElided);
      builder()->StoreAccumulatorInRegister(key);
    } else {
      VisitForRegisterValue(property->key(), key);
    }
  }

  builder()->SetExpressionAsStatementPosition(property->value());

  if (is_literal_store) {
    VisitForAccumulatorValue(property->value());
    FeedbackSlot slot = feedback_spec()->AddDefineNamedOwnICSlot();
    builder()->DefineNamedOwnProperty(
        builder()->Receiver(),
        property->key()->AsLiteral()->AsRawPropertyName(),
        feedback_index(slot));
  } else {
    DefineKeyedOwnPropertyFlags flags = DefineKeyedOwnPropertyFlag::kNoFlags;
    if (property->NeedsSetFunctionName()) {
      // Static class fields require the name property to be set on
      // the class, meaning we can't wait until the
      // DefineKeyedOwnProperty call later to set the name.
      if (property->value()->IsClassLiteral() &&
          property->value()->AsClassLiteral()->static_initializer() !=
              nullptr) {
        VisitClassLiteral(property->value()->AsClassLiteral(), key);
      } else {
        VisitForAccumulatorValue(property->value());
        flags |= DefineKeyedOwnPropertyFlag::kSetFunctionName;
      }
    } else {
      VisitForAccumulatorValue(property->value());
    }
    FeedbackSlot slot = feedback_spec()->AddDefineKeyedOwnICSlot();
    builder()->DefineKeyedOwnProperty(builder()->Receiver(), key, flags,
                                      feedback_index(slot));
  }
}

void BytecodeGenerator::VisitInitializeClassMembersStatement(
    InitializeClassMembersStatement* stmt) {
  for (int i = 0; i < stmt->fields()->length(); i++) {
    BuildClassProperty(stmt->fields()->at(i));
  }
}

void BytecodeGenerator::VisitInitializeClassStaticElementsStatement(
    InitializeClassStaticElementsStatement* stmt) {
  for (int i = 0; i < stmt->elements()->length(); i++) {
    ClassLiteral::StaticElement* element = stmt->elements()->at(i);
    switch (element->kind()) {
      case ClassLiteral::StaticElement::PROPERTY:
        BuildClassProperty(element->property());
        break;
      case ClassLiteral::StaticElement::STATIC_BLOCK:
        VisitBlock(element->static_block());
        break;
    }
  }
}

void BytecodeGenerator::BuildInvalidPropertyAccess(MessageTemplate tmpl,
                                                   Property* property) {
  RegisterAllocationScope register_scope(this);
  const AstRawString* name = property->key()->AsVariableProxy()->raw_name();
  RegisterList args = register_allocator()->NewRegisterList(2);
  builder()
      ->LoadLiteral(Smi::FromEnum(tmpl))
      .StoreAccumulatorInRegister(args[0])
      .LoadLiteral(name)
      .StoreAccumulatorInRegister(args[1])
      .CallRuntime(Runtime::kNewTypeError, args)
      .Throw();
}

void BytecodeGenerator::BuildPrivateBrandInitialization(Register receiver,
                                                        Variable* brand) {
  BuildVariableLoad(brand, HoleCheckMode::kElided);
  int depth = execution_context()->ContextChainDepth(brand->scope());
  ContextScope* class_context = execution_context()->Previous(depth);
  if (class_context) {
    Register brand_reg = register_allocator()->NewRegister();
    FeedbackSlot slot = feedback_spec()->AddDefineKeyedOwnICSlot();
    builder()
        ->StoreAccumulatorInRegister(brand_reg)
        .LoadAccumulatorWithRegister(class_context->reg())
        .DefineKeyedOwnProperty(receiver, brand_reg,
                                DefineKeyedOwnPropertyFlag::kNoFlags,
                                feedback_index(slot));
  } else {
    // We are in the slow case where super() is called from a nested
    // arrow function or a eval(), so the class scope context isn't
    // tracked in a context register in the stack, and we have to
    // walk the context chain from the runtime to find it.
    DCHECK_NE(info()->literal()->scope()->outer_scope(), brand->scope());
    RegisterList brand_args = register_allocator()->NewRegisterList(4);
    builder()
        ->StoreAccumulatorInRegister(brand_args[1])
        .MoveRegister(receiver, brand_args[0])
        .MoveRegister(execution_context()->reg(), brand_args[2])
        .LoadLiteral(Smi::FromInt(depth))
        .StoreAccumulatorInRegister(brand_args[3])
        .CallRuntime(Runtime::kAddPrivateBrand, brand_args);
  }
}

void BytecodeGenerator::BuildInstanceMemberInitialization(Register constructor,
                                                          Register instance) {
  RegisterList args = register_allocator()->NewRegisterList(1);
  Register initializer = register_allocator()->NewRegister();

  FeedbackSlot slot = feedback_spec()->AddLoadICSlot();
  BytecodeLabel done;

  builder()
      ->LoadClassFieldsInitializer(constructor, feedback_index(slot))
      // TODO(gsathya): This jump can be elided for the base
      // constructor and derived constructor. This is only required
      // when called from an arrow function.
      .JumpIfUndefined(&done)
      .StoreAccumulatorInRegister(initializer)
      .MoveRegister(instance, args[0])
      .CallProperty(initializer, args,
                    feedback_index(feedback_spec()->AddCallICSlot()))
      .Bind(&done);
}

void BytecodeGenerator::VisitNativeFunctionLiteral(
    NativeFunctionLiteral* expr) {
  size_t entry = builder()->AllocateDeferredConstantPoolEntry();
  int index = feedback_spec()->AddCreateClosureSlot();
  uint8_t flags = CreateClosureFlags::Encode(false, false, false);
  builder()->CreateClosure(entry, index, flags);
  native_function_literals_.push_back(std::make_pair(expr, entry));
}

void BytecodeGenerator::VisitConditionalChain(ConditionalChain* expr) {
  ConditionalChainControlFlowBuilder conditional_builder(
      builder(), block_coverage_builder_, expr,
      expr->conditional_chain_length());

  HoleCheckElisionMergeScope merge_elider(this);
  {
    bool should_visit_else_expression = true;
    HoleCheckElisionScope elider(this);
    for (size_t i = 0; i < expr->conditional_chain_length(); ++i) {
      if (expr->condition_at(i)->ToBooleanIsTrue()) {
        // Generate then block unconditionally as always true.
        should_visit_else_expression = false;
        HoleCheckElisionMergeScope::Branch branch(merge_elider);
        conditional_builder.ThenAt(i);
        VisitForAccumulatorValue(expr->then_expression_at(i));
        break;
      } else if (expr->condition_at(i)->ToBooleanIsFalse()) {
        // Generate else block unconditionally by skipping the then block.
        HoleCheckElisionMergeScope::Branch branch(merge_elider);
        conditional_builder.ElseAt(i);
      } else {
        VisitForTest(
            expr->condition_at(i), conditional_builder.then_labels_at(i),
            conditional_builder.else_labels_at(i), TestFallthrough::kThen);
        {
          HoleCheckElisionMergeScope::Branch branch(merge_elider);
          conditional_builder.ThenAt(i);
          VisitForAccumulatorValue(expr->then_expression_at(i));
        }
        conditional_builder.JumpToEnd();
        {
          HoleCheckElisionMergeScope::Branch branch(merge_elider);
          conditional_builder.ElseAt(i);
        }
      }
    }

    if (should_visit_else_expression) {
      VisitForAccumulatorValue(expr->else_expression());
    }
  }
  merge_elider.Merge();
}

void BytecodeGenerator::VisitConditional(Conditional* expr) {
  ConditionalControlFlowBuilder conditional_builder(
      builder(), block_coverage_builder_, expr);

  if (expr->condition()->ToBooleanIsTrue()) {
    // Generate then block unconditionally as always true.
    conditional_builder.Then();
    VisitForAccumulatorValue(expr->then_expression());
  } else if (expr->condition()->ToBooleanIsFalse()) {
    // Generate else block unconditionally if it exists.
    conditional_builder.Else();
    VisitForAccumulatorValue(expr->else_expression());
  } else {
    VisitForTest(expr->condition(), conditional_builder.then_labels(),
                 conditional_builder.else_labels(), TestFallthrough::kThen);

    HoleCheckElisionMergeScope merge_elider(this);
    conditional_builder.Then();
    {
      HoleCheckElisionMergeScope::Branch branch_elider(merge_elider);
      VisitForAccumulatorValue(expr->then_expression());
    }
    conditional_builder.JumpToEnd();

    conditional_builder.Else();
    {
      HoleCheckElisionMergeScope::Branch branch_elider(merge_elider);
      VisitForAccumulatorValue(expr->else_expression());
    }

    merge_elider.Merge();
  }
}

void BytecodeGenerator::VisitLiteral(Literal* expr) {
  if (execution_result()->IsEffect()) return;
  switch (expr->type()) {
    case Literal::kSmi:
      builder()->LoadLiteral(expr->AsSmiLiteral());
      break;
    case Literal::kHeapNumber:
      builder()->LoadLiteral(expr->AsNumber());
      break;
    case Literal::kUndefined:
      builder()->LoadUndefined();
      break;
    case Literal::kBoolean:
      builder()->LoadBoolean(expr->ToBooleanIsTrue());
      execution_result()->SetResultIsBoolean();
      break;
    case Literal::kNull:
      builder()->LoadNull();
      break;
    case Literal::kTheHole:
      builder()->LoadTheHole();
      break;
    case Literal::kString:
      builder()->LoadLiteral(expr->AsRawString());
      execution_result()->SetResultIsInternalizedString();
      break;
    case Literal::kBigInt:
      builder()->LoadLiteral(expr->AsBigInt());
      break;
  }
}

void BytecodeGenerator::VisitRegExpLiteral(RegExpLiteral* expr) {
  // Materialize a regular expression literal.
  builder()->CreateRegExpLiteral(
      expr->raw_pattern(), feedback_index(feedback_spec()->AddLiteralSlot()),
      expr->flags());
}

void BytecodeGenerator::BuildCreateObjectLiteral(Register literal,
                                                 uint8_t flags, size_t entry) {
  // TODO(cbruni): Directly generate runtime call for literals we cannot
  // optimize once the CreateShallowObjectLiteral stub is in sync with the TF
  // optimizations.
  int literal_index = feedback_index(feedback_spec()->AddLiteralSlot());
  builder()
      ->CreateObjectLiteral(entry, literal_index, flags)
      .StoreAccumulatorInRegister(literal);
}

void BytecodeGenerator::VisitObjectLiteral(ObjectLiteral* expr) {
  expr->builder()->InitDepthAndFlags();

  // Fast path for the empty object literal which doesn't need an
  // AllocationSite.
  if (expr->builder()->IsEmptyObjectLiteral()) {
    DCHECK(expr->builder()->IsFastCloningSupported());
    builder()->CreateEmptyObjectLiteral();
    return;
  }

  Variable* home_object = expr->home_object();
  if (home_object != nullptr) {
    DCHECK(home_object->is_used());
    DCHECK(home_object->IsContextSlot());
  }
  MultipleEntryBlockContextScope object_literal_context_scope(
      this, home_object ? home_object->scope() : nullptr);

  // Deep-copy the literal boilerplate.
  uint8_t flags = CreateObjectLiteralFlags::Encode(
      expr->builder()->ComputeFlags(),
      expr->builder()->IsFastCloningSupported());

  Register literal = register_allocator()->NewRegister();

  // Create literal object.
  int property_index = 0;
  bool clone_object_spread =
      expr->properties()->first()->kind() == ObjectLiteral::Property::SPREAD;
  if (clone_object_spread) {
    // Avoid the slow path for spreads in the following common cases:
    //   1) `let obj = { ...source }`
    //   2) `let obj = { ...source, override: 1 }`
    //   3) `let obj = { ...source, ...overrides }`
    RegisterAllocationScope register_scope(this);
    Expression* property = expr->properties()->first()->value();
    Register from_value = VisitForRegisterValue(property);
    int clone_index = feedback_index(feedback_spec()->AddCloneObjectSlot());
    builder()->CloneObject(from_value, flags, clone_index);
    builder()->StoreAccumulatorInRegister(literal);
    property_index++;
  } else {
    size_t entry;
    // If constant properties is an empty fixed array, use a cached empty fixed
    // array to ensure it's only added to the constant pool once.
    if (expr->builder()->properties_count() == 0) {
      entry = builder()->EmptyObjectBoilerplateDescriptionConstantPoolEntry();
    } else {
      entry = builder()->AllocateDeferredConstantPoolEntry();
      object_literals_.push_back(std::make_pair(expr->builder(), entry));
    }
    BuildCreateObjectLiteral(literal, flags, entry);
  }

  // Store computed values into the literal.
  AccessorTable<ObjectLiteral::Property> accessor_table(zone());
  for (; property_index < expr->properties()->length(); property_index++) {
    ObjectLiteral::Property* property = expr->properties()->at(property_index);
    if (property->is_computed_name()) break;
    if (!clone_object_spread && property->IsCompileTimeValue()) continue;

    RegisterAllocationScope inner_register_scope(this);
    Literal* key = property->key()->AsLiteral();
    switch (property->kind()) {
      case ObjectLiteral::Property::SPREAD:
        UNREACHABLE();
      case ObjectLiteral::Property::CONSTANT:
      case ObjectLiteral::Property::MATERIALIZED_LITERAL:
        DCHECK(clone_object_spread || !property->value()->IsCompileTimeValue());
        [[fallthrough]];
      case ObjectLiteral::Property::COMPUTED: {
        // It is safe to use [[Put]] here because the boilerplate already
        // contains computed properties with an uninitialized value.
        Register key_reg;
        if (key->IsStringLiteral()) {
          DCHECK(key->IsPropertyName());
        } else {
          key_reg = register_allocator()->NewRegister();
          builder()->SetExpressionPosition(property->key());
          VisitForRegisterValue(property->key(), key_reg);
        }

        object_literal_context_scope.SetEnteredIf(
            property->value()->IsConciseMethodDefinition());
        builder()->SetExpressionPosition(property->value());

        if (property->emit_store()) {
          VisitForAccumulatorValue(property->value());
          if (key->IsStringLiteral()) {
            FeedbackSlot slot = feedback_spec()->AddDefineNamedOwnICSlot();
            builder()->DefineNamedOwnProperty(literal, key->AsRawPropertyName(),
                                              feedback_index(slot));
          } else {
            FeedbackSlot slot = feedback_spec()->AddDefineKeyedOwnICSlot();
            builder()->DefineKeyedOwnProperty(
                literal, key_reg, DefineKeyedOwnPropertyFlag::kNoFlags,
                feedback_index(slot));
          }
        } else {
          VisitForEffect(property->value());
        }
        break;
      }
      case ObjectLiteral::Property::PROTOTYPE: {
        // __proto__:null is handled by CreateObjectLiteral.
        if (property->IsNullPrototype()) break;
        DCHECK(property->emit_store());
        DCHECK(!property->NeedsSetFunctionName());
        RegisterList args = register_allocator()->NewRegisterList(2);
        builder()->MoveRegister(literal, args[0]);
        object_literal_context_scope.SetEnteredIf(false);
        builder()->SetExpressionPosition(property->value());
        VisitForRegisterValue(property->value(), args[1]);
        builder()->CallRuntime(Runtime::kInternalSetPrototype, args);
        break;
      }
      case ObjectLiteral::Property::GETTER:
        if (property->emit_store()) {
          accessor_table.LookupOrInsert(key)->getter = property;
        }
        break;
      case ObjectLiteral::Property::SETTER:
        if (property->emit_store()) {
          accessor_table.LookupOrInsert(key)->setter = property;
        }
        break;
    }
  }

    // Define accessors, using only a single call to the runtime for each pair
    // of corresponding getters and setters.
    object_literal_context_scope.SetEnteredIf(true);
    for (auto accessors : accessor_table.ordered_accessors()) {
      RegisterAllocationScope inner_register_scope(this);
      RegisterList args = register_allocator()->NewRegisterList(5);
      builder()->MoveRegister(literal, args[0]);
      VisitForRegisterValue(accessors.first, args[1]);
      VisitLiteralAccessor(accessors.second->getter, args[2]);
      VisitLiteralAccessor(accessors.second->setter, args[3]);
      builder()
          ->LoadLiteral(Smi::FromInt(NONE))
          .StoreAccumulatorInRegister(args[4])
          .CallRuntime(Runtime::kDefineAccessorPropertyUnchecked, args);
    }

  // Object literals have two parts. The "static" part on the left contains no
  // computed property names, and so we can compute its map ahead of time; see
  // Runtime_CreateObjectLiteralBoilerplate. The second "dynamic" part starts
  // with the first computed property name and continues with all properties to
  // its right. All the code from above initializes the static component of the
  // object literal, and arranges for the map of the result to reflect the
  // static order in which the keys appear. For the dynamic properties, we
  // compile them into a series of "SetOwnProperty" runtime calls. This will
  // preserve insertion order.
  for (; property_index < expr->properties()->length(); property_index++) {
    ObjectLiteral::Property* property = expr->properties()->at(property_index);
    RegisterAllocationScope inner_register_scope(this);

    bool should_be_in_object_literal_scope =
        (property->value()->IsConciseMethodDefinition() ||
         property->value()->IsAccessorFunctionDefinition());

    if (property->IsPrototype()) {
      // __proto__:null is handled by CreateObjectLiteral.
      if (property->IsNullPrototype()) continue;
      DCHECK(property->emit_store());
      DCHECK(!property->NeedsSetFunctionName());
      RegisterList args = register_allocator()->NewRegisterList(2);
      builder()->MoveRegister(literal, args[0]);

      DCHECK(!should_be_in_object_literal_scope);
      object_literal_context_scope.SetEnteredIf(false);
      builder()->SetExpressionPosition(property->value());
      VisitForRegisterValue(property->value(), args[1]);
      builder()->CallRuntime(Runtime::kInternalSetPrototype, args);
      continue;
    }

    switch (property->kind()) {
      case ObjectLiteral::Property::CONSTANT:
      case ObjectLiteral::Property::COMPUTED:
      case ObjectLiteral::Property::MATERIALIZED_LITERAL: {
        // Computed property keys don't belong to the object literal scope (even
        // if they're syntactically inside it).
        if (property->is_computed_name()) {
          object_literal_context_scope.SetEnteredIf(false);
        }
        Register key = register_allocator()->NewRegister();
        BuildLoadPropertyKey(property, key);

        object_literal_context_scope.SetEnteredIf(
            should_be_in_object_literal_scope);
        builder()->SetExpressionPosition(property->value());

        DefineKeyedOwnPropertyInLiteralFlags data_property_flags =
            DefineKeyedOwnPropertyInLiteralFlag::kNoFlags;
        if (property->NeedsSetFunctionName()) {
          // Static class fields require the name property to be set on
          // the class, meaning we can't wait until the
          // DefineKeyedOwnPropertyInLiteral call later to set the name.
          if (property->value()->IsClassLiteral() &&
              property->value()->AsClassLiteral()->static_initializer() !=
                  nullptr) {
            VisitClassLiteral(property->value()->AsClassLiteral(), key);
          } else {
            data_property_flags |=
                DefineKeyedOwnPropertyInLiteralFlag::kSetFunctionName;
            VisitForAccumulatorValue(property->value());
          }
        } else {
          VisitForAccumulatorValue(property->value());
        }

        FeedbackSlot slot =
            feedback_spec()->AddDefineKeyedOwnPropertyInLiteralICSlot();
        builder()->DefineKeyedOwnPropertyInLiteral(
            literal, key, data_property_flags, feedback_index(slot));
        break;
      }
      case ObjectLiteral::Property::GETTER:
      case ObjectLiteral::Property::SETTER: {
        // Computed property keys don't belong to the object literal scope (even
        // if they're syntactically inside it).
        if (property->is_computed_name()) {
          object_literal_context_scope.SetEnteredIf(false);
        }
        RegisterList args = register_allocator()->NewRegisterList(4);
        builder()->MoveRegister(literal, args[0]);
        BuildLoadPropertyKey(property, args[1]);

        DCHECK(should_be_in_object_literal_scope);
        object_literal_context_scope.SetEnteredIf(true);
        builder()->SetExpressionPosition(property->value());
        VisitForRegisterValue(property->value(), args[2]);
        builder()
            ->LoadLiteral(Smi::FromInt(NONE))
            .StoreAccumulatorInRegister(args[3]);
        Runtime::FunctionId function_id =
            property->kind() == ObjectLiteral::Property::GETTER
                ? Runtime::kDefineGetterPropertyUnchecked
                : Runtime::kDefineSetterPropertyUnchecked;
        builder()->CallRuntime(function_id, args);
        break;
      }
      case ObjectLiteral::Property::SPREAD: {
        // TODO(olivf, chrome:1204540) This can be slower than the Babel
        // translation. Should we compile this to a copying loop in bytecode?
        RegisterList args = register_allocator()->NewRegisterList(2);
        builder()->MoveRegister(literal, args[0]);
        builder()->SetExpressionPosition(property->value());
        object_literal_context_scope.SetEnteredIf(false);
        VisitForRegisterValue(property->value(), args[1]);
        builder()->CallRuntime(Runtime::kInlineCopyDataProperties, args);
        break;
      }
      case ObjectLiteral::Property::PROTOTYPE:
        UNREACHABLE();  // Handled specially above.
    }
  }

  if (home_object != nullptr) {
    object_literal_context_scope.SetEnteredIf(true);
    builder()->LoadAccumulatorWithRegister(literal);
    BuildVariableAssignment(home_object, Token::kInit, HoleCheckMode::kElided);
  }
  // Make sure to exit the scope before materialising the value into the
  // accumulator, to prevent the context scope from clobbering it.
  object_literal_context_scope.SetEnteredIf(false);
  builder()->LoadAccumulatorWithRegister(literal);
}

// Fill an array with values from an iterator, starting at a given index. It is
// guaranteed that the loop will only terminate if the iterator is exhausted, or
// if one of iterator.next(), value.done, or value.value fail.
//
// In pseudocode:
//
// loop {
//   value = iterator.next()
//   if (value.done) break;
//   value = value.value
//   array[index++] = value
// }
void BytecodeGenerator::BuildFillArrayWithIterator(
    IteratorRecord iterator, Register array, Register index, Register value,
    FeedbackSlot next_value_slot, FeedbackSlot next_done_slot,
    FeedbackSlot index_slot, FeedbackSlot element_slot) {
  DCHECK(array.is_valid());
  DCHECK(index.is_valid());
  DCHECK(value.is_valid());

  LoopBuilder loop_builder(builder(), nullptr, nullptr, feedback_spec());
  LoopScope loop_scope(this, &loop_builder);

  // Call the iterator's .next() method. Break from the loop if the `done`
  // property is truthy, otherwise load the value from the iterator result and
  // append the argument.
  BuildIteratorNext(iterator, value);
  builder()->LoadNamedProperty(
      value, ast_string_constants()->done_string(),
      feedback_index(feedback_spec()->AddLoadICSlot()));
  loop_builder.BreakIfTrue(ToBooleanMode::kConvertToBoolean);

  loop_builder.LoopBody();
  builder()
      // value = value.value
      ->LoadNamedProperty(value, ast_string_constants()->value_string(),
                          feedback_index(next_value_slot))
      // array[index] = value
      .StoreInArrayLiteral(array, index, feedback_index(element_slot))
      // index++
      .LoadAccumulatorWithRegister(index)
      .UnaryOperation(Token::kInc, feedback_index(index_slot))
      .StoreAccumulatorInRegister(index);
  loop_builder.BindContinueTarget();
}

void BytecodeGenerator::BuildCreateArrayLiteral(
    const ZonePtrList<Expression>* elements, ArrayLiteral* expr) {
  RegisterAllocationScope register_scope(this);
  // Make this the first register allocated so that it has a chance of aliasing
  // the next register allocated after returning from this function.
  Register array = register_allocator()->NewRegister();
  Register index = register_allocator()->NewRegister();
  SharedFeedbackSlot element_slot(feedback_spec(),
                                  FeedbackSlotKind::kStoreInArrayLiteral);
  ZonePtrList<Expression>::const_iterator current = elements->begin();
  ZonePtrList<Expression>::const_iterator end = elements->end();
  bool is_empty = elements->is_empty();

  if (!is_empty && (*current)->IsSpread()) {
    // If we have a leading spread, use CreateArrayFromIterable to create
    // an array from it and then add the remaining components to that array.
    VisitForAccumulatorValue(*current);
    builder()->SetExpressionPosition((*current)->AsSpread()->expression());
    builder()->CreateArrayFromIterable().StoreAccumulatorInRegister(array);

    if (++current != end) {
      // If there are remaning elements, prepare the index register that is
      // used for adding those elements. The next index is the length of the
      // newly created array.
      auto length = ast_string_constants()->length_string();
      int length_load_slot = feedback_index(feedback_spec()->AddLoadICSlot());
      builder()
          ->LoadNamedProperty(array, length, length_load_slot)
          .StoreAccumulatorInRegister(index);
    }
  } else {
    // There are some elements before the first (if any) spread, and we can
    // use a boilerplate when creating the initial array from those elements.

    // First, allocate a constant pool entry for the boilerplate that will
    // be created during finalization, and will contain all the constant
    // elements before the first spread. This also handle the empty array case
    // and one-shot optimization.

    ArrayLiteralBoilerplateBuilder* array_literal_builder = nullptr;
    if (expr != nullptr) {
      array_literal_builder = expr->builder();
    } else {
      DCHECK(!elements->is_empty());

      // get first_spread_index
      int first_spread_index = -1;
      for (auto iter = elements->begin(); iter != elements->end(); iter++) {
        if ((*iter)->IsSpread()) {
          first_spread_index = static_cast<int>(iter - elements->begin());
          break;
        }
      }

      array_literal_builder = zone()->New<ArrayLiteralBoilerplateBuilder>(
          elements, first_spread_index);
      array_literal_builder->InitDepthAndFlags();
    }

    DCHECK(array_literal_builder != nullptr);
    uint8_t flags = CreateArrayLiteralFlags::Encode(
        array_literal_builder->IsFastCloningSupported(),
        array_literal_builder->ComputeFlags());
    if (is_empty) {
      // Empty array literal fast-path.
      int literal_index = feedback_index(feedback_spec()->AddLiteralSlot());
      DCHECK(array_literal_builder->IsFastCloningSupported());
      builder()->CreateEmptyArrayLiteral(literal_index);
    } else {
      // Create array literal from boilerplate.
      size_t entry = builder()->AllocateDeferredConstantPoolEntry();
      array_literals_.push_back(std::make_pair(array_literal_builder, entry));
      int literal_index = feedback_index(feedback_spec()->AddLiteralSlot());
      builder()->CreateArrayLiteral(entry, literal_index, flags);
    }
    builder()->StoreAccumulatorInRegister(array);

    ZonePtrList<Expression>::const_iterator first_spread_or_end =
        array_literal_builder->first_spread_index() >= 0
            ? current + array_literal_builder->first_spread_index()
            : end;

    // Insert the missing non-constant elements, up until the first spread
    // index, into the initial array (the remaining elements will be inserted
    // below).
    DCHECK_EQ(current, elements->begin());
    int array_index = 0;
    for (; current != first_spread_or_end; ++current, array_index++) {
      Expression* subexpr = *current;
      DCHECK(!subexpr->IsSpread());
      // Skip the constants.
      if (subexpr->IsCompileTimeValue()) continue;

      builder()
          ->LoadLiteral(Smi::FromInt(array_index))
          .StoreAccumulatorInRegister(index);
      VisitForAccumulatorValue(subexpr);
      builder()->StoreInArrayLiteral(array, index,
                                     feedback_index(element_slot.Get()));
    }

    if (current != end) {
      // If there are remaining elements, prepare the index register
      // to store the next element, which comes from the first spread.
      builder()
          ->LoadLiteral(Smi::FromInt(array_index))
          .StoreAccumulatorInRegister(index);
    }
  }

  // Now build insertions for the remaining elements from current to end.
  SharedFeedbackSlot index_slot(feedback_spec(), FeedbackSlotKind::kBinaryOp);
  SharedFeedbackSlot length_slot(
      feedback_spec(), feedback_spec()->GetStoreICSlot(LanguageMode::kStrict));
  for (; current != end; ++current) {
    Expression* subexpr = *current;
    if (subexpr->IsSpread()) {
      RegisterAllocationScope scope(this);
      builder()->SetExpressionPosition(subexpr->AsSpread()->expression());
      VisitForAccumulatorValue(subexpr->AsSpread()->expression());
      builder()->SetExpressionPosition(subexpr->AsSpread()->expression());
      IteratorRecord iterator = BuildGetIteratorRecord(IteratorType::kNormal);

      Register value = register_allocator()->NewRegister();
      FeedbackSlot next_value_load_slot = feedback_spec()->AddLoadICSlot();
      FeedbackSlot next_done_load_slot = feedback_spec()->AddLoadICSlot();
      FeedbackSlot real_index_slot = index_slot.Get();
      FeedbackSlot real_element_slot = element_slot.Get();
      BuildFillArrayWithIterator(iterator, array, index, value,
                                 next_value_load_slot, next_done_load_slot,
                                 real_index_slot, real_element_slot);
    } else if (!subexpr->IsTheHoleLiteral()) {
      // literal[index++] = subexpr
      VisitForAccumulatorValue(subexpr);
      builder()
          ->StoreInArrayLiteral(array, index,
                                feedback_index(element_slot.Get()))
          .LoadAccumulatorWithRegister(index);
      // Only increase the index if we are not the last element.
      if (current + 1 != end) {
        builder()
            ->UnaryOperation(Token::kInc, feedback_index(index_slot.Get()))
            .StoreAccumulatorInRegister(index);
      }
    } else {
      // literal.length = ++index
      // length_slot is only used when there are holes.
      auto length = ast_string_constants()->length_string();
      builder()
          ->LoadAccumulatorWithRegister(index)
          .UnaryOperation(Token::kInc, feedback_index(index_slot.Get()))
          .StoreAccumulatorInRegister(index)
          .SetNamedProperty(array, length, feedback_index(length_slot.Get()),
                            LanguageMode::kStrict);
    }
  }

  builder()->LoadAccumulatorWithRegister(array);
}

void BytecodeGenerator::VisitArrayLiteral(ArrayLiteral* expr) {
  expr->builder()->InitDepthAndFlags();
  BuildCreateArrayLiteral(expr->values(), expr);
}

void BytecodeGenerator::VisitVariableProxy(VariableProxy* proxy) {
  builder()->SetExpressionPosition(proxy);
  BuildVariableLoad(proxy->var(), proxy->hole_check_mode());
}

bool BytecodeGenerator::IsVariableInRegister(Variable* var, Register reg) {
  BytecodeRegisterOptimizer* optimizer = builder()->GetRegisterOptimizer();
  if (optimizer) {
    return optimizer->IsVariableInRegister(var, reg);
  }
  return false;
}

void BytecodeGenerator::SetVariableInRegister(Variable* var, Register reg) {
  BytecodeRegisterOptimizer* optimizer = builder()->GetRegisterOptimizer();
  if (optimizer) {
    optimizer->SetVariableInRegister(var, reg);
  }
}

Variable* BytecodeGenerator::GetPotentialVariableInAccumulator() {
  BytecodeRegisterOptimizer* optimizer = builder()->GetRegisterOptimizer();
  if (optimizer) {
    return optimizer->GetPotentialVariableInAccumulator();
  }
  return nullptr;
}

void BytecodeGenerator::BuildVariableLoad(Variable* variable,
                                          HoleCheckMode hole_check_mode,
                                          TypeofMode typeof_mode) {
  switch (variable->location()) {
    case VariableLocation::LOCAL: {
      Register source(builder()->Local(variable->index()));
      // We need to load the variable into the accumulator, even when in a
      // VisitForRegisterScope, in order to avoid register aliasing if
      // subsequent expressions assign to the same variable.
      builder()->LoadAccumulatorWithRegister(source);
      if (VariableNeedsHoleCheckInCurrentBlock(variable, hole_check_mode)) {
        BuildThrowIfHole(variable);
      }
      break;
    }
    case VariableLocation::PARAMETER: {
      Register source;
      if (variable->IsReceiver()) {
        source = builder()->Receiver();
      } else {
        source = builder()->Parameter(variable->index());
      }
      // We need to load the variable into the accumulator, even when in a
      // VisitForRegisterScope, in order to avoid register aliasing if
      // subsequent expressions assign to the same variable.
      builder()->LoadAccumulatorWithRegister(source);
      if (VariableNeedsHoleCheckInCurrentBlock(variable, hole_check_mode)) {
        BuildThrowIfHole(variable);
      }
      break;
    }
    case VariableLocation::UNALLOCATED: {
      // The global identifier "undefined" is immutable. Everything
      // else could be reassigned. For performance, we do a pointer comparison
      // rather than checking if the raw_name is really "undefined".
      if (variable->raw_name() == ast_string_constants()->undefined_string()) {
        builder()->LoadUndefined();
      } else {
        FeedbackSlot slot = GetCachedLoadGlobalICSlot(typeof_mode, variable);
        builder()->LoadGlobal(variable->raw_name(), feedback_index(slot),
                              typeof_mode);
      }
      break;
    }
    case VariableLocation::CONTEXT: {
      int depth = execution_context()->ContextChainDepth(variable->scope());
      ContextScope* context = execution_context()->Previous(depth);
      Register context_reg;
      if (context) {
        context_reg = context->reg();
        depth = 0;
      } else {
        context_reg = execution_context()->reg();
      }

      BytecodeArrayBuilder::ContextSlotMutability immutable =
          (variable->maybe_assigned() == kNotAssigned)
              ? BytecodeArrayBuilder::kImmutableSlot
              : BytecodeArrayBuilder::kMutableSlot;
      Register acc = Register::virtual_accumulator();
      if (immutable == BytecodeArrayBuilder::kImmutableSlot &&
          IsVariableInRegister(variable, acc)) {
        return;
      }

      builder()->LoadContextSlot(context_reg, variable->index(), depth,
                                 immutable);
      if (VariableNeedsHoleCheckInCurrentBlock(variable, hole_check_mode)) {
        BuildThrowIfHole(variable);
      }
      if (immutable == BytecodeArrayBuilder::kImmutableSlot) {
        SetVariableInRegister(variable, acc);
      }
      break;
    }
    case VariableLocation::LOOKUP: {
      switch (variable->mode()) {
        case VariableMode::kDynamicLocal: {
          Variable* local_variable = variable->local_if_not_shadowed();
          int depth =
              execution_context()->ContextChainDepth(local_variable->scope());
          builder()->LoadLookupContextSlot(variable->raw_name(), typeof_mode,
                                           local_variable->index(), depth);
          if (VariableNeedsHoleCheckInCurrentBlock(local_variable,
                                                   hole_check_mode)) {
            BuildThrowIfHole(local_variable);
          }
          break;
        }
        case VariableMode::kDynamicGlobal: {
          int depth =
              current_scope()->ContextChainLengthUntilOutermostSloppyEval();
          // TODO(1008414): Add back caching here when bug is fixed properly.
          FeedbackSlot slot = feedback_spec()->AddLoadGlobalICSlot(typeof_mode);

          builder()->LoadLookupGlobalSlot(variable->raw_name(), typeof_mode,
                                          feedback_index(slot), depth);
          break;
        }
        default: {
          // Normally, private names should not be looked up dynamically,
          // but we make an exception in debug-evaluate, in that case the
          // lookup will be done in %SetPrivateMember() and %GetPrivateMember()
          // calls, not here.
          DCHECK(!variable->raw_name()->IsPrivateName());
          builder()->LoadLookupSlot(variable->raw_name(), typeof_mode);
          break;
        }
      }
      break;
    }
    case VariableLocation::MODULE: {
      int depth = execution_context()->ContextChainDepth(variable->scope());
      builder()->LoadModuleVariable(variable->index(), depth);
      if (VariableNeedsHoleCheckInCurrentBlock(variable, hole_check_mode)) {
        BuildThrowIfHole(variable);
      }
      break;
    }
    case VariableLocation::REPL_GLOBAL: {
      DCHECK(variable->IsReplGlobal());
      FeedbackSlot slot = GetCachedLoadGlobalICSlot(typeof_mode, variable);
      builder()->LoadGlobal(variable->raw_name(), feedback_index(slot),
                            typeof_mode);
      break;
    }
  }
}

void BytecodeGenerator::BuildVariableLoadForAccumulatorValue(
    Variable* variable, HoleCheckMode hole_check_mode, TypeofMode typeof_mode) {
  ValueResultScope accumulator_result(this);
  BuildVariableLoad(variable, hole_check_mode, typeof_mode);
}

void BytecodeGenerator::BuildReturn(int source_position) {
  if (v8_flags.trace) {
    RegisterAllocationScope register_scope(this);
    Register result = register_allocator()->NewRegister();
    // Runtime returns {result} value, preserving accumulator.
    builder()->StoreAccumulatorInRegister(result).CallRuntime(
        Runtime::kTraceExit, result);
  }
  builder()->SetStatementPosition(source_position);
  builder()->Return();
}

void BytecodeGenerator::BuildAsyncReturn(int source_position) {
  RegisterAllocationScope register_scope(this);

  if (IsAsyncGeneratorFunction(info()->literal()->kind())) {
    RegisterList args = register_allocator()->NewRegisterList(3);
    builder()
        ->MoveRegister(generator_object(), args[0])  // generator
        .StoreAccumulatorInRegister(args[1])         // value
        .LoadTrue()
        .StoreAccumulatorInRegister(args[2])  // done
        .CallRuntime(Runtime::kInlineAsyncGeneratorResolve, args);
  } else {
    DCHECK(IsAsyncFunction(info()->literal()->kind()) ||
           IsModuleWithTopLevelAwait(info()->literal()->kind()));
    RegisterList args = register_allocator()->NewRegisterList(2);
    builder()
        ->MoveRegister(generator_object(), args[0])  // generator
        .StoreAccumulatorInRegister(args[1])         // value
        .CallRuntime(Runtime::kInlineAsyncFunctionResolve, args);
  }

  BuildReturn(source_position);
}

void BytecodeGenerator::BuildReThrow() { builder()->ReThrow(); }

void BytecodeGenerator::RememberHoleCheckInCurrentBlock(Variable* variable) {
  if (!v8_flags.ignition_elide_redundant_tdz_checks) return;

  // The first N-1 variables that need hole checks may be cached in a bitmap to
  // elide subsequent hole checks in the same basic block, where N is
  // Variable::kHoleCheckBitmapBits.
  //
  // This numbering is done during bytecode generation instead of scope analysis
  // for 2 reasons:
  //
  // 1. There may be multiple eagerly compiled inner functions during a single
  // run of scope analysis, so a global numbering will result in fewer variables
  // with cacheable hole checks.
  //
  // 2. Compiler::CollectSourcePositions reparses functions and checks that the
  // recompiled bytecode is identical. Therefore the numbering must be kept
  // identical regardless of whether a function is eagerly compiled as part of
  // an outer compilation or recompiled during source position collection. The
  // simplest way to guarantee identical numbering is to scope it to the
  // compilation instead of scope analysis.
  variable->RememberHoleCheckInBitmap(hole_check_bitmap_,
                                      vars_in_hole_check_bitmap_);
}

void BytecodeGenerator::BuildThrowIfHole(Variable* variable) {
  if (variable->is_this()) {
    DCHECK(variable->mode() == VariableMode::kConst);
    builder()->ThrowSuperNotCalledIfHole();
  } else {
    builder()->ThrowReferenceErrorIfHole(variable->raw_name());
  }
  RememberHoleCheckInCurrentBlock(variable);
}

bool BytecodeGenerator::VariableNeedsHoleCheckInCurrentBlock(
    Variable* variable, HoleCheckMode hole_check_mode) {
  return hole_check_mode == HoleCheckMode::kRequired &&
         !variable->HasRememberedHoleCheck(hole_check_bitmap_);
}

bool BytecodeGenerator::VariableNeedsHoleCheckInCurrentBlockForAssignment(
    Variable* variable, Token::Value op, HoleCheckMode hole_check_mode) {
  return VariableNeedsHoleCheckInCurrentBlock(variable, hole_check_mode) ||
         (variable->is_this() && variable->mode() == VariableMode::kConst &&
          op == Token::kInit);
}

void BytecodeGenerator::BuildHoleCheckForVariableAssignment(Variable* variable,
                                                            Token::Value op) {
  DCHECK(!IsPrivateMethodOrAccessorVariableMode(variable->mode()));
  DCHECK(VariableNeedsHoleCheckInCurrentBlockForAssignment(
      variable, op, HoleCheckMode::kRequired));
  if (variable->is_this()) {
    DCHECK(variable->mode() == VariableMode::kConst && op == Token::kInit);
    // Perform an initialization check for 'this'. 'this' variable is the
    // only variable able to trigger bind operations outside the TDZ
    // via 'super' calls.
    //
    // Do not remember the hole check because this bytecode throws if 'this' is
    // *not* the hole, i.e. the opposite of the TDZ hole check.
    builder()->ThrowSuperAlreadyCalledIfNotHole();
  } else {
    // Perform an initialization check for let/const declared variables.
    // E.g. let x = (x = 20); is not allowed.
    DCHECK(IsLexicalVariableMode(variable->mode()));
    BuildThrowIfHole(variable);
  }
}

void BytecodeGenerator::BuildVariableAssignment(
    Variable* variable, Token::Value op, HoleCheckMode hole_check_mode,
    LookupHoistingMode lookup_hoisting_mode) {
  VariableMode mode = variable->mode();
  RegisterAllocationScope assignment_register_scope(this);
  switch (variable->location()) {
    case VariableLocation::PARAMETER:
    case VariableLocation::LOCAL: {
      Register destination;
      if (VariableLocation::PARAMETER == variable->location()) {
        if (variable->IsReceiver()) {
          destination = builder()->Receiver();
        } else {
          destination = builder()->Parameter(variable->index());
        }
      } else {
        destination = builder()->Local(variable->index());
      }

      if (VariableNeedsHoleCheckInCurrentBlockForAssignment(variable, op,
                                                            hole_check_mode)) {
        // Load destination to check for hole.
        Register value_temp = register_allocator()->NewRegister();
        builder()
            ->StoreAccumulatorInRegister(value_temp)
            .LoadAccumulatorWithRegister(destination);
        BuildHoleCheckForVariableAssignment(variable, op);
        builder()->LoadAccumulatorWithRegister(value_temp);
      }

      if ((mode != VariableMode::kConst && mode != VariableMode::kUsing &&
           mode != VariableMode::kAwaitUsing) ||
          op == Token::kInit) {
        if (op == Token::kInit) {
          if (variable->HasHoleCheckUseInSameClosureScope()) {
            // After initializing a variable it won't be the hole anymore, so
            // elide subsequent checks.
            RememberHoleCheckInCurrentBlock(variable);
          }
          if (mode == VariableMode::kUsing) {
            RegisterList args = register_allocator()->NewRegisterList(2);
            builder()
                ->MoveRegister(current_disposables_stack_, args[0])
                .StoreAccumulatorInRegister(args[1])
                .CallRuntime(Runtime::kAddDisposableValue, args);
          } else if (mode == VariableMode::kAwaitUsing) {
            RegisterList args = register_allocator()->NewRegisterList(2);
            builder()
                ->MoveRegister(current_disposables_stack_, args[0])
                .StoreAccumulatorInRegister(args[1])
                .CallRuntime(Runtime::kAddAsyncDisposableValue, args);
          }
        }
        builder()->StoreAccumulatorInRegister(destination);
      } else if (variable->throw_on_const_assignment(language_mode()) &&
                 mode == VariableMode::kConst) {
        builder()->CallRuntime(Runtime::kThrowConstAssignError);
      } else if (variable->throw_on_const_assignment(language_mode()) &&
                 mode == VariableMode::kUsing) {
        builder()->CallRuntime(Runtime::kThrowUsingAssignError);
      }
      break;
    }
    case VariableLocation::UNALLOCATED: {
      BuildStoreGlobal(variable);
      break;
    }
    case VariableLocation::CONTEXT: {
      int depth = execution_context()->ContextChainDepth(variable->scope());
      ContextScope* context = execution_context()->Previous(depth);
      Register context_reg;

      if (context) {
        context_reg = context->reg();
        depth = 0;
      } else {
        context_reg = execution_context()->reg();
      }

      if (VariableNeedsHoleCheckInCurrentBlockForAssignment(variable, op,
                                                            hole_check_mode)) {
        // Load destination to check for hole.
        Register value_temp = register_allocator()->NewRegister();
        builder()
            ->StoreAccumulatorInRegister(value_temp)
            .LoadContextSlot(context_reg, variable->index(), depth,
                             BytecodeArrayBuilder::kMutableSlot);

        BuildHoleCheckForVariableAssignment(variable, op);
        builder()->LoadAccumulatorWithRegister(value_temp);
      }

      if (mode != VariableMode::kConst || op == Token::kInit) {
        if (op == Token::kInit &&
            variable->HasHoleCheckUseInSameClosureScope()) {
          // After initializing a variable it won't be the hole anymore, so
          // elide subsequent checks.
          RememberHoleCheckInCurrentBlock(variable);
        }
        builder()->StoreContextSlot(context_reg, variable, depth);
      } else if (variable->throw_on_const_assignment(language_mode())) {
        builder()->CallRuntime(Runtime::kThrowConstAssignError);
      }
      break;
    }
    case VariableLocation::LOOKUP: {
      builder()->StoreLookupSlot(variable->raw_name(), language_mode(),
                                 lookup_hoisting_mode);
      break;
    }
    case VariableLocation::MODULE: {
      DCHECK(IsDeclaredVariableMode(mode));

      if (mode == VariableMode::kConst && op != Token::kInit) {
        builder()->CallRuntime(Runtime::kThrowConstAssignError);
        break;
      }

      // If we don't throw above, we know that we're dealing with an
      // export because imports are const and we do not generate initializing
      // assignments for them.
      DCHECK(variable->IsExport());

      int depth = execution_context()->ContextChainDepth(variable->scope());
      if (VariableNeedsHoleCheckInCurrentBlockForAssignment(variable, op,
                                                            hole_check_mode)) {
        Register value_temp = register_allocator()->NewRegister();
        builder()
            ->StoreAccumulatorInRegister(value_temp)
            .LoadModuleVariable(variable->index(), depth);
        BuildHoleCheckForVariableAssignment(variable, op);
        builder()->LoadAccumulatorWithRegister(value_temp);
      }
      builder()->StoreModuleVariable(variable->index(), depth);
      break;
    }
    case VariableLocation::REPL_GLOBAL: {
      // A let or const declaration like 'let x = 7' is effectively translated
      // to:
      //   <top of the script>:
      //     ScriptContext.x = TheHole;
      //   ...
      //   <where the actual 'let' is>:
      //     ScriptContextTable.x = 7; // no hole check
      //
      // The ScriptContext slot for 'x' that we store to here is not
      // necessarily the ScriptContext of this script, but rather the
      // first ScriptContext that has a slot for name 'x'.
      DCHECK(variable->IsReplGlobal());
      if (op == Token::kInit) {
        RegisterList store_args = register_allocator()->NewRegisterList(2);
        builder()
            ->StoreAccumulatorInRegister(store_args[1])
            .LoadLiteral(variable->raw_name())
            .StoreAccumulatorInRegister(store_args[0]);
        builder()->CallRuntime(
            Runtime::kStoreGlobalNoHoleCheckForReplLetOrConst, store_args);
      } else {
        if (mode == VariableMode::kConst) {
          builder()->CallRuntime(Runtime::kThrowConstAssignError);
        } else {
          BuildStoreGlobal(variable);
        }
      }
      break;
    }
  }
}

void BytecodeGenerator::BuildLoadNamedProperty(const Expression* object_expr,
                                               Register object,
                                               const AstRawString* name) {
  FeedbackSlot slot = GetCachedLoadICSlot(object_expr, name);
  builder()->LoadNamedProperty(object, name, feedback_index(slot));
}

void BytecodeGenerator::BuildSetNamedProperty(const Expression* object_expr,
                                              Register object,
                                              const AstRawString* name) {
  Register value;
  if (!execution_result()->IsEffect()) {
    value = register_allocator()->NewRegister();
    builder()->StoreAccumulatorInRegister(value);
  }

  FeedbackSlot slot = GetCachedStoreICSlot(object_expr, name);
  builder()->SetNamedProperty(object, name, feedback_index(slot),
                              language_mode());

  if (!execution_result()->IsEffect()) {
    builder()->LoadAccumulatorWithRegister(value);
  }
}

void BytecodeGenerator::BuildStoreGlobal(Variable* variable) {
  Register value;
  if (!execution_result()->IsEffect()) {
    value = register_allocator()->NewRegister();
    builder()->StoreAccumulatorInRegister(value);
  }

  FeedbackSlot slot = GetCachedStoreGlobalICSlot(language_mode(), variable);
  builder()->StoreGlobal(variable->raw_name(), feedback_index(slot));

  if (!execution_result()->IsEffect()) {
    builder()->LoadAccumulatorWithRegister(value);
  }
}

void BytecodeGenerator::BuildLoadKeyedProperty(Register object,
                                               FeedbackSlot slot) {
  if (v8_flags.enable_enumerated_keyed_access_bytecode &&
      current_for_in_scope() != nullptr) {
    Variable* key = GetPotentialVariableInAccumulator();
    if (key != nullptr) {
      ForInScope* scope = current_for_in_scope()->GetForInScope(key);
      if (scope != nullptr) {
        Register enum_index = scope->enum_index();
        Register cache_type = scope->cache_type();
        builder()->LoadEnumeratedKeyedProperty(object, enum_index, cache_type,
                                               feedback_index(slot));
        return;
      }
    }
  }
  builder()->LoadKeyedProperty(object, feedback_index(slot));
}

// static
BytecodeGenerator::AssignmentLhsData
BytecodeGenerator::AssignmentLhsData::NonProperty(Expression* expr) {
  return AssignmentLhsData(NON_PROPERTY, expr, RegisterList(), Register(),
                           Register(), nullptr, nullptr);
}
// static
BytecodeGenerator::AssignmentLhsData
BytecodeGenerator::AssignmentLhsData::NamedProperty(Expression* object_expr,
                                                    Register object,
                                                    const AstRawString* name) {
  return AssignmentLhsData(NAMED_PROPERTY, nullptr, RegisterList(), object,
                           Register(), object_expr, name);
}
// static
BytecodeGenerator::AssignmentLhsData
BytecodeGenerator::AssignmentLhsData::KeyedProperty(Register object,
                                                    Register key) {
  return AssignmentLhsData(KEYED_PROPERTY, nullptr, RegisterList(), object, key,
                           nullptr, nullptr);
}
// static
BytecodeGenerator::AssignmentLhsData
BytecodeGenerator::AssignmentLhsData::NamedSuperProperty(
    RegisterList super_property_args) {
  return AssignmentLhsData(NAMED_SUPER_PROPERTY, nullptr, super_property_args,
                           Register(), Register(), nullptr, nullptr);
}
// static
BytecodeGenerator::AssignmentLhsData
BytecodeGenerator::AssignmentLhsData::PrivateMethodOrAccessor(
    AssignType type, Property* property, Register object, Register key) {
  return AssignmentLhsData(type, property, RegisterList(), object, key, nullptr,
                           nullptr);
}
// static
BytecodeGenerator::AssignmentLhsData
BytecodeGenerator::AssignmentLhsData::PrivateDebugEvaluate(AssignType type,
                                                           Property* property,
                                                           Register object) {
  return AssignmentLhsData(type, property, RegisterList(), object, Register(),
                           nullptr, nullptr);
}
// static
BytecodeGenerator::AssignmentLhsData
BytecodeGenerator::AssignmentLhsData::KeyedSuperProperty(
    RegisterList super_property_args) {
  return AssignmentLhsData(KEYED_SUPER_PROPERTY, nullptr, super_property_args,
                           Register(), Register(), nullptr, nullptr);
}

BytecodeGenerator::AssignmentLhsData BytecodeGenerator::PrepareAssignmentLhs(
    Expression* lhs, AccumulatorPreservingMode accumulator_preserving_mode) {
  // Left-hand side can only be a property, a global or a variable slot.
  Property* property = lhs->AsProperty();
  AssignType assign_type = Property::GetAssignType(property);

  // Evaluate LHS expression.
  switch (assign_type) {
    case NON_PROPERTY:
      return AssignmentLhsData::NonProperty(lhs);
    case NAMED_PROPERTY: {
      AccumulatorPreservingScope scope(this, accumulator_preserving_mode);
      Register object = VisitForRegisterValue(property->obj());
      const AstRawString* name =
          property->key()->AsLiteral()->AsRawPropertyName();
      return AssignmentLhsData::NamedProperty(property->obj(), object, name);
    }
    case KEYED_PROPERTY: {
      AccumulatorPreservingScope scope(this, accumulator_preserving_mode);
      Register object = VisitForRegisterValue(property->obj());
      Register key = VisitForRegisterValue(property->key());
      return AssignmentLhsData::KeyedProperty(object, key);
    }
    case PRIVATE_METHOD:
    case PRIVATE_GETTER_ONLY:
    case PRIVATE_SETTER_ONLY:
    case PRIVATE_GETTER_AND_SETTER: {
      DCHECK(!property->IsSuperAccess());
      AccumulatorPreservingScope scope(this, accumulator_preserving_mode);
      Register object = VisitForRegisterValue(property->obj());
      Register key = VisitForRegisterValue(property->key());
      return AssignmentLhsData::PrivateMethodOrAccessor(assign_type, property,
                                                        object, key);
    }
    case PRIVATE_DEBUG_DYNAMIC: {
      AccumulatorPreservingScope scope(this, accumulator_preserving_mode);
      Register object = VisitForRegisterValue(property->obj());
      // Do not visit the key here, instead we will look them up at run time.
      return AssignmentLhsData::PrivateDebugEvaluate(assign_type, property,
                                                     object);
    }
    case NAMED_SUPER_PROPERTY: {
      AccumulatorPreservingScope scope(this, accumulator_preserving_mode);
      RegisterList super_property_args =
          register_allocator()->NewRegisterList(4);
      BuildThisVariableLoad();
      builder()->StoreAccumulatorInRegister(super_property_args[0]);
      BuildVariableLoad(
          property->obj()->AsSuperPropertyReference()->home_object()->var(),
          HoleCheckMode::kElided);
      builder()->StoreAccumulatorInRegister(super_property_args[1]);
      builder()
          ->LoadLiteral(property->key()->AsLiteral()->AsRawPropertyName())
          .StoreAccumulatorInRegister(super_property_args[2]);
      return AssignmentLhsData::NamedSuperProperty(super_property_args);
    }
    case KEYED_SUPER_PROPERTY: {
      AccumulatorPreservingScope scope(this, accumulator_preserving_mode);
      RegisterList super_property_args =
          register_allocator()->NewRegisterList(4);
      BuildThisVariableLoad();
      builder()->StoreAccumulatorInRegister(super_property_args[0]);
      BuildVariableLoad(
          property->obj()->AsSuperPropertyReference()->home_object()->var(),
          HoleCheckMode::kElided);
      builder()->StoreAccumulatorInRegister(super_property_args[1]);
      VisitForRegisterValue(property->key(), super_property_args[2]);
      return AssignmentLhsData::KeyedSuperProperty(super_property_args);
    }
  }
  UNREACHABLE();
}

// Build the iteration finalizer called in the finally block of an iteration
// protocol execution. This closes the iterator if needed, and suppresses any
// exception it throws if necessary, including the exception when the return
// method is not callable.
//
// In pseudo-code, this builds:
//
// if (!done) {
//   try {
//     let method = iterator.return
//     if (method !== null && method !== undefined) {
//       let return_val = method.call(iterator)
//       if (!%IsObject(return_val)) throw TypeError
//     }
//   } catch (e) {
//     if (iteration_continuation != RETHROW)
//       rethrow e
//   }
// }
//
// For async iterators, iterator.close() becomes await iterator.close().
void BytecodeGenerator::BuildFinalizeIteration(
    IteratorRecord iterator, Register done,
    Register iteration_continuation_token) {
  RegisterAllocationScope register_scope(this);
  BytecodeLabels iterator_is_done(zone());

  // if (!done) {
  builder()->LoadAccumulatorWithRegister(done).JumpIfTrue(
      ToBooleanMode::kConvertToBoolean, iterator_is_done.New());

  {
    RegisterAllocationScope inner_register_scope(this);
    BuildTryCatch(
        // try {
        //   let method = iterator.return
        //   if (method !== null && method !== undefined) {
        //     let return_val = method.call(iterator)
        //     if (!%IsObject(return_val)) throw TypeError
        //   }
        // }
        [&]() {
          Register method = register_allocator()->NewRegister();
          builder()
              ->LoadNamedProperty(
                  iterator.object(), ast_string_constants()->return_string(),
                  feedback_index(feedback_spec()->AddLoadICSlot()))
              .JumpIfUndefinedOrNull(iterator_is_done.New())
              .StoreAccumulatorInRegister(method);

          RegisterList args(iterator.object());
          builder()->CallProperty(
              method, args, feedback_index(feedback_spec()->AddCallICSlot()));
          if (iterator.type() == IteratorType::kAsync) {
            BuildAwait();
          }
          builder()->JumpIfJSReceiver(iterator_is_done.New());
          {
            // Throw this exception inside the try block so that it is
            // suppressed by the iteration continuation if necessary.
            RegisterAllocationScope register_scope(this);
            Register return_result = register_allocator()->NewRegister();
            builder()
                ->StoreAccumulatorInRegister(return_result)
                .CallRuntime(Runtime::kThrowIteratorResultNotAnObject,
                             return_result);
          }
        },

        // catch (e) {
        //   if (iteration_continuation != RETHROW)
        //     rethrow e
        // }
        [&](Register context) {
          // Reuse context register to store the exception.
          Register close_exception = context;
          builder()->StoreAccumulatorInRegister(close_exception);

          BytecodeLabel suppress_close_exception;
          builder()
              ->LoadLiteral(Smi::FromInt(
                  static_cast<int>(TryFinallyContinuationToken::kRethrowToken)))
              .CompareReference(iteration_continuation_token)
              .JumpIfTrue(ToBooleanMode::kAlreadyBoolean,
                          &suppress_close_exception)
              .LoadAccumulatorWithRegister(close_exception)
              .ReThrow()
              .Bind(&suppress_close_exception);
        },
        catch_prediction());
  }

  iterator_is_done.Bind(builder());
}

// Get the default value of a destructuring target. Will mutate the
// destructuring target expression if there is a default value.
//
// For
//   a = b
// in
//   let {a = b} = c
// returns b and mutates the input into a.
Expression* BytecodeGenerator::GetDestructuringDefaultValue(
    Expression** target) {
  Expression* default_value = nullptr;
  if ((*target)->IsAssignment()) {
    Assignment* default_init = (*target)->AsAssignment();
    DCHECK_EQ(default_init->op(), Token::kAssign);
    default_value = default_init->value();
    *target = default_init->target();
    DCHECK((*target)->IsValidReferenceExpression() || (*target)->IsPattern());
  }
  return default_value;
}

// Convert a destructuring assignment to an array literal into a sequence of
// iterator accesses into the value being assigned (in the accumulator).
//
// [a().x, ...b] = accumulator
//
//   becomes
//
// iterator = %GetIterator(accumulator)
// try {
//
//   // Individual assignments read off the value from iterator.next() This gets
//   // repeated per destructuring element.
//   if (!done) {
//     // Make sure we are considered 'done' if .next(), .done or .value fail.
//     done = true
//     var next_result = iterator.next()
//     var tmp_done = next_result.done
//     if (!tmp_done) {
//       value = next_result.value
//       done = false
//     }
//   }
//   if (done)
//     value = undefined
//   a().x = value
//
//   // A spread receives the remaining items in the iterator.
//   var array = []
//   var index = 0
//   %FillArrayWithIterator(iterator, array, index, done)
//   done = true
//   b = array
//
// } catch(e) {
//   iteration_continuation = RETHROW
// } finally {
//   %FinalizeIteration(iterator, done, iteration_continuation)
// }
void BytecodeGenerator::BuildDestructuringArrayAssignment(
    ArrayLiteral* pattern, Token::Value op,
    LookupHoistingMode lookup_hoisting_mode) {
  RegisterAllocationScope scope(this);

  Register value = register_allocator()->NewRegister();
  builder()->StoreAccumulatorInRegister(value);

  // Store the iterator in a dedicated register so that it can be closed on
  // exit, and the 'done' value in a dedicated register so that it can be
  // changed and accessed independently of the iteration result.
  IteratorRecord iterator = BuildGetIteratorRecord(IteratorType::kNormal);
  Register done = register_allocator()->NewRegister();
  builder()->LoadFalse();
  builder()->StoreAccumulatorInRegister(done);

  BuildTryFinally(
      // Try block.
      [&]() {
        Register next_result = register_allocator()->NewRegister();
        FeedbackSlot next_value_load_slot = feedback_spec()->AddLoadICSlot();
        FeedbackSlot next_done_load_slot = feedback_spec()->AddLoadICSlot();

        Spread* spread = nullptr;
        for (Expression* target : *pattern->values()) {
          if (target->IsSpread()) {
            spread = target->AsSpread();
            break;
          }

          Expression* default_value = GetDestructuringDefaultValue(&target);
          builder()->SetExpressionPosition(target);

          AssignmentLhsData lhs_data = PrepareAssignmentLhs(target);

          // if (!done) {
          //   // Make sure we are considered done if .next(), .done or .value
          //   // fail.
          //   done = true
          //   var next_result = iterator.next()
          //   var tmp_done = next_result.done
          //   if (!tmp_done) {
          //     value = next_result.value
          //     done = false
          //   }
          // }
          // if (done)
          //   value = undefined
          BytecodeLabels is_done(zone());

          builder()->LoadAccumulatorWithRegister(done);
          builder()->JumpIfTrue(ToBooleanMode::kConvertToBoolean,
                                is_done.New());

          builder()->LoadTrue().StoreAccumulatorInRegister(done);
          BuildIteratorNext(iterator, next_result);
          builder()
              ->LoadNamedProperty(next_result,
                                  ast_string_constants()->done_string(),
                                  feedback_index(next_done_load_slot))
              .JumpIfTrue(ToBooleanMode::kConvertToBoolean, is_done.New());

          // Only do the assignment if this is not a hole (i.e. 'elided').
          if (!target->IsTheHoleLiteral()) {
            builder()
                ->LoadNamedProperty(next_result,
                                    ast_string_constants()->value_string(),
                                    feedback_index(next_value_load_slot))
                .StoreAccumulatorInRegister(next_result)
                .LoadFalse()
                .StoreAccumulatorInRegister(done)
                .LoadAccumulatorWithRegister(next_result);

            // [<pattern> = <init>] = <value>
            //   becomes (roughly)
            // temp = <value>.next();
            // <pattern> = temp === undefined ? <init> : temp;
            BytecodeLabel do_assignment;
            if (default_value) {
              builder()->JumpIfNotUndefined(&do_assignment);
              // Since done == true => temp == undefined, jump directly to using
              // the default value for that case.
              is_done.Bind(builder());
              VisitInHoleCheckElisionScopeForAccumulatorValue(default_value);
            } else {
              builder()->Jump(&do_assignment);
              is_done.Bind(builder());
              builder()->LoadUndefined();
            }
            builder()->Bind(&do_assignment);

            BuildAssignment(lhs_data, op, lookup_hoisting_mode);
          } else {
            builder()->LoadFalse().StoreAccumulatorInRegister(done);
            DCHECK_EQ(lhs_data.assign_type(), NON_PROPERTY);
            is_done.Bind(builder());
          }
        }

        if (spread) {
          RegisterAllocationScope scope(this);
          BytecodeLabel is_done;

          // A spread is turned into a loop over the remainer of the iterator.
          Expression* target = spread->expression();
          builder()->SetExpressionPosition(spread);

          AssignmentLhsData lhs_data = PrepareAssignmentLhs(target);

          // var array = [];
          Register array = register_allocator()->NewRegister();
          builder()->CreateEmptyArrayLiteral(
              feedback_index(feedback_spec()->AddLiteralSlot()));
          builder()->StoreAccumulatorInRegister(array);

          // If done, jump to assigning empty array
          builder()->LoadAccumulatorWithRegister(done);
          builder()->JumpIfTrue(ToBooleanMode::kConvertToBoolean, &is_done);

          // var index = 0;
          Register index = register_allocator()->NewRegister();
          builder()->LoadLiteral(Smi::zero());
          builder()->StoreAccumulatorInRegister(index);

          // Set done to true, since it's guaranteed to be true by the time the
          // array fill completes.
          builder()->LoadTrue().StoreAccumulatorInRegister(done);

          // Fill the array with the iterator.
          FeedbackSlot element_slot =
              feedback_spec()->AddStoreInArrayLiteralICSlot();
          FeedbackSlot index_slot = feedback_spec()->AddBinaryOpICSlot();
          BuildFillArrayWithIterator(iterator, array, index, next_result,
                                     next_value_load_slot, next_done_load_slot,
                                     index_slot, element_slot);

          builder()->Bind(&is_done);
          // Assign the array to the LHS.
          builder()->LoadAccumulatorWithRegister(array);
          BuildAssignment(lhs_data, op, lookup_hoisting_mode);
        }
      },
      // Finally block.
      [&](Register iteration_continuation_token,
          Register iteration_continuation_result) {
        // Finish the iteration in the finally block.
        BuildFinalizeIteration(iterator, done, iteration_continuation_token);
      },
      HandlerTable::UNCAUGHT);

  if (!execution_result()->IsEffect()) {
    builder()->LoadAccumulatorWithRegister(value);
  }
}

// Convert a destructuring assignment to an object literal into a sequence of
// property accesses into the value being assigned (in the accumulator).
//
// { y, [x++]: a(), ...b.c } = value
//
//   becomes
//
// var rest_runtime_callargs = new Array(3);
// rest_runtime_callargs[0] = value;
//
// rest_runtime_callargs[1] = "y";
// y = value.y;
//
// var temp1 = %ToName(x++);
// rest_runtime_callargs[2] = temp1;
// a() = value[temp1];
//
// b.c =
// %CopyDataPropertiesWithExcludedPropertiesOnStack.call(rest_runtime_callargs);
void BytecodeGenerator::BuildDestructuringObjectAssignment(
    ObjectLiteral* pattern, Token::Value op,
    LookupHoistingMode lookup_hoisting_mode) {
  RegisterAllocationScope register_scope(this);

  // Store the assignment value in a register.
  Register value;
  RegisterList rest_runtime_callargs;
  if (pattern->builder()->has_rest_property()) {
    rest_runtime_callargs =
        register_allocator()->NewRegisterList(pattern->properties()->length());
    value = rest_runtime_callargs[0];
  } else {
    value = register_allocator()->NewRegister();
  }
  builder()->StoreAccumulatorInRegister(value);

  // if (value === null || value === undefined)
  //   throw new TypeError(kNonCoercible);
  //
  // Since the first property access on null/undefined will also trigger a
  // TypeError, we can elide this check. The exception is when there are no
  // properties and no rest property (this is an empty literal), or when the
  // first property is a computed name and accessing it can have side effects.
  //
  // TODO(leszeks): Also eliminate this check if the value is known to be
  // non-null (e.g. an object literal).
  if (pattern->properties()->is_empty() ||
      (pattern->properties()->at(0)->is_computed_name() &&
       pattern->properties()->at(0)->kind() != ObjectLiteralProperty::SPREAD)) {
    BytecodeLabel is_null_or_undefined, not_null_or_undefined;
    builder()
        ->JumpIfUndefinedOrNull(&is_null_or_undefined)
        .Jump(&not_null_or_undefined);

    {
      builder()->Bind(&is_null_or_undefined);
      builder()->SetExpressionPosition(pattern);
      builder()->CallRuntime(Runtime::kThrowPatternAssignmentNonCoercible,
                             value);
    }
    builder()->Bind(&not_null_or_undefined);
  }

  int i = 0;
  for (ObjectLiteralProperty* pattern_property : *pattern->properties()) {
    RegisterAllocationScope inner_register_scope(this);

    // The key of the pattern becomes the key into the RHS value, and the value
    // of the pattern becomes the target of the assignment.
    //
    // e.g. { a: b } = o becomes b = o.a
    Expression* pattern_key = pattern_property->key();
    Expression* target = pattern_property->value();
    Expression* default_value = GetDestructuringDefaultValue(&target);
    builder()->SetExpressionPosition(target);

    // Calculate this property's key into the assignment RHS value, additionally
    // storing the key for rest_runtime_callargs if needed.
    //
    // The RHS is accessed using the key either by LoadNamedProperty (if
    // value_name is valid) or by LoadKeyedProperty (otherwise).
    const AstRawString* value_name = nullptr;
    Register value_key;

    if (pattern_property->kind() != ObjectLiteralProperty::Kind::SPREAD) {
      if (pattern_key->IsPropertyName()) {
        value_name = pattern_key->AsLiteral()->AsRawPropertyName();
      }
      if (pattern->builder()->has_rest_property() || !value_name) {
        if (pattern->builder()->has_rest_property()) {
          value_key = rest_runtime_callargs[i + 1];
        } else {
          value_key = register_allocator()->NewRegister();
        }
        if (pattern_property->is_computed_name()) {
          // { [a()]: b().x } = c
          // becomes
          // var tmp = a()
          // b().x = c[tmp]
          DCHECK(!pattern_key->IsPropertyName() ||
                 !pattern_key->IsNumberLiteral());
          VisitForAccumulatorValue(pattern_key);
          builder()->ToName().StoreAccumulatorInRegister(value_key);
        } else {
          // We only need the key for non-computed properties when it is numeric
          // or is being saved for the rest_runtime_callargs.
          DCHECK(pattern_key->IsNumberLiteral() ||
                 (pattern->builder()->has_rest_property() &&
                  pattern_key->IsPropertyName()));
          VisitForRegisterValue(pattern_key, value_key);
        }
      }
    }

    AssignmentLhsData lhs_data = PrepareAssignmentLhs(target);

    // Get the value from the RHS.
    if (pattern_property->kind() == ObjectLiteralProperty::Kind::SPREAD) {
      DCHECK_EQ(i, pattern->properties()->length() - 1);
      DCHECK(!value_key.is_valid());
      DCHECK_NULL(value_name);
      builder()->CallRuntime(
          Runtime::kInlineCopyDataPropertiesWithExcludedPropertiesOnStack,
          rest_runtime_callargs);
    } else if (value_name) {
      builder()->LoadNamedProperty(
          value, value_name, feedback_index(feedback_spec()->AddLoadICSlot()));
    } else {
      DCHECK(value_key.is_valid());
      builder()->LoadAccumulatorWithRegister(value_key).LoadKeyedProperty(
          value, feedback_index(feedback_spec()->AddKeyedLoadICSlot()));
    }

    // {<pattern> = <init>} = <value>
    //   becomes
    // temp = <value>;
    // <pattern> = temp === undefined ? <init> : temp;
    if (default_value) {
      BytecodeLabel value_not_undefined;
      builder()->JumpIfNotUndefined(&value_not_undefined);
      VisitInHoleCheckElisionScopeForAccumulatorValue(default_value);
      builder()->Bind(&value_not_undefined);
    }

    BuildAssignment(lhs_data, op, lookup_hoisting_mode);

    i++;
  }

  if (!execution_result()->IsEffect()) {
    builder()->LoadAccumulatorWithRegister(value);
  }
}

void BytecodeGenerator::BuildAssignment(
    const AssignmentLhsData& lhs_data, Token::Value op,
    LookupHoistingMode lookup_hoisting_mode) {
  // Assign the value to the LHS.
  switch (lhs_data.assign_type()) {
    case NON_PROPERTY: {
      if (ObjectLiteral* pattern_as_object =
              lhs_data.expr()->AsObjectLiteral()) {
        // Split object literals into destructuring.
        BuildDestructuringObjectAssignment(pattern_as_object, op,
                                           lookup_hoisting_mode);
      } else if (ArrayLiteral* pattern_as_array =
                     lhs_data.expr()->AsArrayLiteral()) {
        // Split object literals into destructuring.
        BuildDestructuringArrayAssignment(pattern_as_array, op,
                                          lookup_hoisting_mode);
      } else {
        DCHECK(lhs_data.expr()->IsVariableProxy());
        VariableProxy* proxy = lhs_data.expr()->AsVariableProxy();
        BuildVariableAssignment(proxy->var(), op, proxy->hole_check_mode(),
                                lookup_hoisting_mode);
      }
      break;
    }
    case NAMED_PROPERTY: {
      BuildSetNamedProperty(lhs_data.object_expr(), lhs_data.object(),
                            lhs_data.name());
      break;
    }
    case KEYED_PROPERTY: {
      FeedbackSlot slot = feedback_spec()->AddKeyedStoreICSlot(language_mode());
      Register value;
      if (!execution_result()->IsEffect()) {
        value = register_allocator()->NewRegister();
        builder()->StoreAccumulatorInRegister(value);
      }
      builder()->SetKeyedProperty(lhs_data.object(), lhs_data.key(),
                                  feedback_index(slot), language_mode());
      if (!execution_result()->IsEffect()) {
        builder()->LoadAccumulatorWithRegister(value);
      }
      break;
    }
    case NAMED_SUPER_PROPERTY: {
      builder()
          ->StoreAccumulatorInRegister(lhs_data.super_property_args()[3])
          .CallRuntime(Runtime::kStoreToSuper, lhs_data.super_property_args());
      break;
    }
    case KEYED_SUPER_PROPERTY: {
      builder()
          ->StoreAccumulatorInRegister(lhs_data.super_property_args()[3])
          .CallRuntime(Runtime::kStoreKeyedToSuper,
                       lhs_data.super_property_args());
      break;
    }
    case PRIVATE_METHOD: {
      Property* property = lhs_data.expr()->AsProperty();
      BuildPrivateBrandCheck(property, lhs_data.object());
      BuildInvalidPropertyAccess(MessageTemplate::kInvalidPrivateMethodWrite,
                                 lhs_data.expr()->AsProperty());
      break;
    }
    case PRIVATE_GETTER_ONLY: {
      Property* property = lhs_data.expr()->AsProperty();
      BuildPrivateBrandCheck(property, lhs_data.object());
      BuildInvalidPropertyAccess(MessageTemplate::kInvalidPrivateSetterAccess,
                                 lhs_data.expr()->AsProperty());
      break;
    }
    case PRIVATE_SETTER_ONLY:
    case PRIVATE_GETTER_AND_SETTER: {
      Register value = register_allocator()->NewRegister();
      builder()->StoreAccumulatorInRegister(value);
      Property* property = lhs_data.expr()->AsProperty();
      BuildPrivateBrandCheck(property, lhs_data.object());
      BuildPrivateSetterAccess(lhs_data.object(), lhs_data.key(), value);
      if (!execution_result()->IsEffect()) {
        builder()->LoadAccumulatorWithRegister(value);
      }
      break;
    }
    case PRIVATE_DEBUG_DYNAMIC: {
      Register value = register_allocator()->NewRegister();
      builder()->StoreAccumulatorInRegister(value);
      Property* property = lhs_data.expr()->AsProperty();
      BuildPrivateDebugDynamicSet(property, lhs_data.object(), value);
      if (!execution_result()->IsEffect()) {
        builder()->LoadAccumulatorWithRegister(value);
      }
      break;
    }
  }
}

void BytecodeGenerator::VisitAssignment(Assignment* expr) {
  AssignmentLhsData lhs_data = PrepareAssignmentLhs(expr->target());

  VisitForAccumulatorValue(expr->value());

  builder()->SetExpressionPosition(expr);
  BuildAssignment(lhs_data, expr->op(), expr->lookup_hoisting_mode());
}

void BytecodeGenerator::VisitCompoundAssignment(CompoundAssignment* expr) {
  AssignmentLhsData lhs_data = PrepareAssignmentLhs(expr->target());

  // Evaluate the value and potentially handle compound assignments by loading
  // the left-hand side value and performing a binary operation.
  switch (lhs_data.assign_type()) {
    case NON_PROPERTY: {
      VariableProxy* proxy = expr->target()->AsVariableProxy();
      BuildVariableLoad(proxy->var(), proxy->hole_check_mode());
      break;
    }
    case NAMED_PROPERTY: {
      BuildLoadNamedProperty(lhs_data.object_expr(), lhs_data.object(),
                             lhs_data.name());
      break;
    }
    case KEYED_PROPERTY: {
      FeedbackSlot slot = feedback_spec()->AddKeyedLoadICSlot();
      builder()->LoadAccumulatorWithRegister(lhs_data.key());
      BuildLoadKeyedProperty(lhs_data.object(), slot);
      break;
    }
    case NAMED_SUPER_PROPERTY: {
      builder()->CallRuntime(Runtime::kLoadFromSuper,
                             lhs_data.super_property_args().Truncate(3));
      break;
    }
    case KEYED_SUPER_PROPERTY: {
      builder()->CallRuntime(Runtime::kLoadKeyedFromSuper,
                             lhs_data.super_property_args().Truncate(3));
      break;
    }
    // BuildAssignment() will throw an error about the private method being
    // read-only.
    case PRIVATE_METHOD: {
      Property* property = lhs_data.expr()->AsProperty();
      BuildPrivateBrandCheck(property, lhs_data.object());
      builder()->LoadAccumulatorWithRegister(lhs_data.key());
      break;
    }
    // For read-only properties, BuildAssignment() will throw an error about
    // the missing setter.
    case PRIVATE_GETTER_ONLY:
    case PRIVATE_GETTER_AND_SETTER: {
      Property* property = lhs_data.expr()->AsProperty();
      BuildPrivateBrandCheck(property, lhs_data.object());
      BuildPrivateGetterAccess(lhs_data.object(), lhs_data.key());
      break;
    }
    case PRIVATE_SETTER_ONLY: {
      // The property access is invalid, but if the brand check fails too, we
      // need to return the error from the brand check.
      Property* property = lhs_data.expr()->AsProperty();
      BuildPrivateBrandCheck(property, lhs_data.object());
      BuildInvalidPropertyAccess(MessageTemplate::kInvalidPrivateGetterAccess,
                                 lhs_data.expr()->AsProperty());
      break;
    }
    case PRIVATE_DEBUG_DYNAMIC: {
      Property* property = lhs_data.expr()->AsProperty();
      BuildPrivateDebugDynamicGet(property, lhs_data.object());
      break;
    }
  }

  BinaryOperation* binop = expr->binary_operation();
  FeedbackSlot slot = feedback_spec()->AddBinaryOpICSlot();
  BytecodeLabel short_circuit;
  if (binop->op() == Token::kNullish) {
    BytecodeLabel nullish;
    builder()
        ->JumpIfUndefinedOrNull(&nullish)
        .Jump(&short_circuit)
        .Bind(&nullish);
    VisitInHoleCheckElisionScopeForAccumulatorValue(expr->value());
  } else if (binop->op() == Token::kOr) {
    builder()->JumpIfTrue(ToBooleanMode::kConvertToBoolean, &short_circuit);
    VisitInHoleCheckElisionScopeForAccumulatorValue(expr->value());
  } else if (binop->op() == Token::kAnd) {
    builder()->JumpIfFalse(ToBooleanMode::kConvertToBoolean, &short_circuit);
    VisitInHoleCheckElisionScopeForAccumulatorValue(expr->value());
  } else if (expr->value()->IsSmiLiteral()) {
    builder()->BinaryOperationSmiLiteral(
        binop->op(), expr->value()->AsLiteral()->AsSmiLiteral(),
        feedback_index(slot));
  } else {
    Register old_value = register_allocator()->NewRegister();
    builder()->StoreAccumulatorInRegister(old_value);
    VisitForAccumulatorValue(expr->value());
    builder()->BinaryOperation(binop->op(), old_value, feedback_index(slot));
  }
  builder()->SetExpressionPosition(expr);

  BuildAssignment(lhs_data, expr->op(), expr->lookup_hoisting_mode());
  builder()->Bind(&short_circuit);
}

// Suspends the generator to resume at the next suspend_id, with output stored
// in the accumulator. When the generator is resumed, the sent value is loaded
// in the accumulator.
void BytecodeGenerator::BuildSuspendPoint(int position) {
  // Because we eliminate jump targets in dead code, we also eliminate resumes
  // when the suspend is not emitted because otherwise the below call to Bind
  // would start a new basic block and the code would be considered alive.
  if (builder()->RemainderOfBlockIsDead()) {
    return;
  }
  const int suspend_id = suspend_count_++;

  RegisterList registers = register_allocator()->AllLiveRegisters();

  // Save context, registers, and state. This bytecode then returns the value
  // in the accumulator.
  builder()->SetExpressionPosition(position);
  builder()->SuspendGenerator(generator_object(), registers, suspend_id);

  // Upon resume, we continue here.
  builder()->Bind(generator_jump_table_, suspend_id);

  // Clobbers all registers and sets the accumulator to the
  // [[input_or_debug_pos]] slot of the generator object.
  builder()->ResumeGenerator(generator_object(), registers);
}

void BytecodeGenerator::VisitYield(Yield* expr) {
  builder()->SetExpressionPosition(expr);
  VisitForAccumulatorValue(expr->expression());

  bool is_async = IsAsyncGeneratorFunction(function_kind());
  // If this is not the first yield
  if (suspend_count_ > 0) {
    if (is_async) {
      // AsyncGenerator yields (with the exception of the initial yield)
      // delegate work to the AsyncGeneratorYieldWithAwait stub, which Awaits
      // the operand and on success, wraps the value in an IteratorResult.
      //
      // In the spec the Await is a separate operation, but they are combined
      // here to reduce bytecode size.
      RegisterAllocationScope register_scope(this);
      RegisterList args = register_allocator()->NewRegisterList(2);
      builder()
          ->MoveRegister(generator_object(), args[0])  // generator
          .StoreAccumulatorInRegister(args[1])         // value
          .CallRuntime(Runtime::kInlineAsyncGeneratorYieldWithAwait, args);
    } else {
      // Generator yields (with the exception of the initial yield) wrap the
      // value into IteratorResult.
      RegisterAllocationScope register_scope(this);
      RegisterList args = register_allocator()->NewRegisterList(2);
      builder()
          ->StoreAccumulatorInRegister(args[0])  // value
          .LoadFalse()
          .StoreAccumulatorInRegister(args[1])  // done
          .CallRuntime(Runtime::kInlineCreateIterResultObject, args);
    }
  }

  BuildSuspendPoint(expr->position());
  // At this point, the generator has been resumed, with the received value in
  // the accumulator.

  // TODO(caitp): remove once yield* desugaring for async generators is handled
  // in BytecodeGenerator.
  if (expr->on_abrupt_resume() == Yield::kNoControl) {
    DCHECK(is_async);
    return;
  }

  Register input = register_allocator()->NewRegister();
  builder()->StoreAccumulatorInRegister(input).CallRuntime(
      Runtime::kInlineGeneratorGetResumeMode, generator_object());

  // Now dispatch on resume mode.
  static_assert(JSGeneratorObject::kNext + 1 == JSGeneratorObject::kReturn);
  static_assert(JSGeneratorObject::kReturn + 1 == JSGeneratorObject::kThrow);
  BytecodeJumpTable* jump_table =
      builder()->AllocateJumpTable(is_async ? 3 : 2, JSGeneratorObject::kNext);

  builder()->SwitchOnSmiNoFeedback(jump_table);

  if (is_async) {
    // Resume with rethrow (switch fallthrough).
    // This case is only necessary in async generators.
    builder()->SetExpressionPosition(expr);
    builder()->LoadAccumulatorWithRegister(input);
    builder()->ReThrow();

    // Add label for kThrow (next case).
    builder()->Bind(jump_table, JSGeneratorObject::kThrow);
  }

  {
    // Resume with throw (switch fallthrough in sync case).
    // TODO(leszeks): Add a debug-only check that the accumulator is
    // JSGeneratorObject::kThrow.
    builder()->SetExpressionPosition(expr);
    builder()->LoadAccumulatorWithRegister(input);
    builder()->Throw();
  }

  {
    // Resume with return.
    builder()->Bind(jump_table, JSGeneratorObject::kReturn);
    builder()->LoadAccumulatorWithRegister(input);
    if (is_async) {
      execution_control()->AsyncReturnAccumulator(kNoSourcePosition);
    } else {
      execution_control()->ReturnAccumulator(kNoSourcePosition);
    }
  }

  {
    // Resume with next.
    builder()->Bind(jump_table, JSGeneratorObject::kNext);
    BuildIncrementBlockCoverageCounterIfEnabled(expr,
                                                SourceRangeKind::kContinuation);
    builder()->LoadAccumulatorWithRegister(input);
  }
}

// Desugaring of (yield* iterable)
//
//   do {
//     const kNext = 0;
//     const kReturn = 1;
//     const kThrow = 2;
//
//     let output; // uninitialized
//
//     let iteratorRecord = GetIterator(iterable);
//     let iterator = iteratorRecord.[[Iterator]];
//     let next = iteratorRecord.[[NextMethod]];
//     let input = undefined;
//     let resumeMode = kNext;
//
//     while (true) {
//       // From the generator to the iterator:
//       // Forward input according to resumeMode and obtain output.
//       switch (resumeMode) {
//         case kNext:
//           output = next.[[Call]](iterator, « »);;
//           break;
//         case kReturn:
//           let iteratorReturn = iterator.return;
//           if (IS_NULL_OR_UNDEFINED(iteratorReturn)) {
//             if (IS_ASYNC_GENERATOR) input = await input;
//             return input;
//           }
//           output = iteratorReturn.[[Call]](iterator, «input»);
//           break;
//         case kThrow:
//           let iteratorThrow = iterator.throw;
//           if (IS_NULL_OR_UNDEFINED(iteratorThrow)) {
//             let iteratorReturn = iterator.return;
//             if (!IS_NULL_OR_UNDEFINED(iteratorReturn)) {
//               output = iteratorReturn.[[Call]](iterator, « »);
//               if (IS_ASYNC_GENERATOR) output = await output;
//               if (!IS_RECEIVER(output)) %ThrowIterResultNotAnObject(output);
//             }
//             throw MakeTypeError(kThrowMethodMissing);
//           }
//           output = iteratorThrow.[[Call]](iterator, «input»);
//           break;
//       }
//
//       if (IS_ASYNC_GENERATOR) output = await output;
//       if (!IS_RECEIVER(output)) %ThrowIterResultNotAnObject(output);
//       if (output.done) break;
//
//       // From the generator to its user:
//       // Forward output, receive new input, and determine resume mode.
//       if (IS_ASYNC_GENERATOR) {
//         // Resolve the promise for the current AsyncGeneratorRequest.
//         %_AsyncGeneratorResolve(output.value, /* done = */ false)
//       }
//       input = Suspend(output);
//       resumeMode = %GeneratorGetResumeMode();
//     }
//
//     if (resumeMode === kReturn) {
//       return output.value;
//     }
//     output.value
//   }
void BytecodeGenerator::VisitYieldStar(YieldStar* expr) {
  Register output = register_allocator()->NewRegister();
  Register resume_mode = register_allocator()->NewRegister();
  IteratorType iterator_type = IsAsyncGeneratorFunction(function_kind())
                                   ? IteratorType::kAsync
                                   : IteratorType::kNormal;

  {
    RegisterAllocationScope register_scope(this);
    RegisterList iterator_and_input = register_allocator()->NewRegisterList(2);
    VisitForAccumulatorValue(expr->expression());
    IteratorRecord iterator = BuildGetIteratorRecord(
        register_allocator()->NewRegister() /* next method */,
        iterator_and_input[0], iterator_type);

    Register input = iterator_and_input[1];
    builder()->LoadUndefined().StoreAccumulatorInRegister(input);
    builder()
        ->LoadLiteral(Smi::FromInt(JSGeneratorObject::kNext))
        .StoreAccumulatorInRegister(resume_mode);

    {
      // This loop builder does not construct counters as the loop is not
      // visible to the user, and we therefore neither pass the block coverage
      // builder nor the expression.
      //
      // In addition to the normal suspend for yield*, a yield* in an async
      // generator has 2 additional suspends:
      //   - One for awaiting the iterator result of closing the generator when
      //     resumed with a "throw" completion, and a throw method is not
      //     present on the delegated iterator
      //   - One for awaiting the iterator result yielded by the delegated
      //     iterator

      LoopBuilder loop_builder(builder(), nullptr, nullptr, feedback_spec());
      LoopScope loop_scope(this, &loop_builder);

      {
        BytecodeLabels after_switch(zone());
        BytecodeJumpTable* switch_jump_table =
            builder()->AllocateJumpTable(2, 1);

        builder()
            ->LoadAccumulatorWithRegister(resume_mode)
            .SwitchOnSmiNoFeedback(switch_jump_table);

        // Fallthrough to default case.
        // TODO(ignition): Add debug code to check that {resume_mode} really is
        // {JSGeneratorObject::kNext} in this case.
        static_assert(JSGeneratorObject::kNext == 0);
        {
          FeedbackSlot slot = feedback_spec()->AddCallICSlot();
          builder()->CallProperty(iterator.next(), iterator_and_input,
                                  feedback_index(slot));
          builder()->Jump(after_switch.New());
        }

        static_assert(JSGeneratorObject::kReturn == 1);
        builder()->Bind(switch_jump_table, JSGeneratorObject::kReturn);
        {
          const AstRawString* return_string =
              ast_string_constants()->return_string();
          BytecodeLabels no_return_method(zone());

          BuildCallIteratorMethod(iterator.object(), return_string,
                                  iterator_and_input, after_switch.New(),
                                  &no_return_method);
          no_return_method.Bind(builder());
          builder()->LoadAccumulatorWithRegister(input);
          if (iterator_type == IteratorType::kAsync) {
            // Await input.
            BuildAwait(expr->position());
            execution_control()->AsyncReturnAccumulator(kNoSourcePosition);
          } else {
            execution_control()->ReturnAccumulator(kNoSourcePosition);
          }
        }

        static_assert(JSGeneratorObject::kThrow == 2);
        builder()->Bind(switch_jump_table, JSGeneratorObject::kThrow);
        {
          const AstRawString* throw_string =
              ast_string_constants()->throw_string();
          BytecodeLabels no_throw_method(zone());
          BuildCallIteratorMethod(iterator.object(), throw_string,
                                  iterator_and_input, after_switch.New(),
                                  &no_throw_method);

          // If there is no "throw" method, perform IteratorClose, and finally
          // throw a TypeError.
          no_throw_method.Bind(builder());
          BuildIteratorClose(iterator, expr);
          builder()->CallRuntime(Runtime::kThrowThrowMethodMissing);
        }

        after_switch.Bind(builder());
      }

      if (iterator_type == IteratorType::kAsync) {
        // Await the result of the method invocation.
        BuildAwait(expr->position());
      }

      // Check that output is an object.
      BytecodeLabel check_if_done;
      builder()
          ->StoreAccumulatorInRegister(output)
          .JumpIfJSReceiver(&check_if_done)
          .CallRuntime(Runtime::kThrowIteratorResultNotAnObject, output);

      builder()->Bind(&check_if_done);
      // Break once output.done is true.
      builder()->LoadNamedProperty(
          output, ast_string_constants()->done_string(),
          feedback_index(feedback_spec()->AddLoadICSlot()));

      loop_builder.BreakIfTrue(ToBooleanMode::kConvertToBoolean);

      // Suspend the current generator.
      if (iterator_type == IteratorType::kNormal) {
        builder()->LoadAccumulatorWithRegister(output);
      } else {
        RegisterAllocationScope inner_register_scope(this);
        DCHECK_EQ(iterator_type, IteratorType::kAsync);
        // If generatorKind is async, perform
        // AsyncGeneratorResolve(output.value, /* done = */ false), which will
        // resolve the current AsyncGeneratorRequest's promise with
        // output.value.
        builder()->LoadNamedProperty(
            output, ast_string_constants()->value_string(),
            feedback_index(feedback_spec()->AddLoadICSlot()));

        RegisterList args = register_allocator()->NewRegisterList(3);
        builder()
            ->MoveRegister(generator_object(), args[0])  // generator
            .StoreAccumulatorInRegister(args[1])         // value
            .LoadFalse()
            .StoreAccumulatorInRegister(args[2])  // done
            .CallRuntime(Runtime::kInlineAsyncGeneratorResolve, args);
      }

      BuildSuspendPoint(expr->position());
      builder()->StoreAccumulatorInRegister(input);
      builder()
          ->CallRuntime(Runtime::kInlineGeneratorGetResumeMode,
                        generator_object())
          .StoreAccumulatorInRegister(resume_mode);

      loop_builder.BindContinueTarget();
    }
  }

  // Decide if we trigger a return or if the yield* expression should just
  // produce a value.
  BytecodeLabel completion_is_output_value;
  Register output_value = register_allocator()->NewRegister();
  builder()
      ->LoadNamedProperty(output, ast_string_constants()->value_string(),
                          feedback_index(feedback_spec()->AddLoadICSlot()))
      .StoreAccumulatorInRegister(output_value)
      .LoadLiteral(Smi::FromInt(JSGeneratorObject::kReturn))
      .CompareReference(resume_mode)
      .JumpIfFalse(ToBooleanMode::kAlreadyBoolean, &completion_is_output_value)
      .LoadAccumulatorWithRegister(output_value);
  if (iterator_type == IteratorType::kAsync) {
    execution_control()->AsyncReturnAccumulator(kNoSourcePosition);
  } else {
    execution_control()->ReturnAccumulator(kNoSourcePosition);
  }

  builder()->Bind(&completion_is_output_value);
  BuildIncrementBlockCoverageCounterIfEnabled(expr,
                                              SourceRangeKind::kContinuation);
  builder()->LoadAccumulatorWithRegister(output_value);
}

void BytecodeGenerator::BuildAwait(int position) {
  // Rather than HandlerTable::UNCAUGHT, async functions use
  // HandlerTable::ASYNC_AWAIT to communicate that top-level exceptions are
  // transformed into promise rejections. This is necessary to prevent emitting
  // multiple debug events for the same uncaught exception. There is no point
  // in the body of an async function where catch prediction is
  // HandlerTable::UNCAUGHT.
  DCHECK(catch_prediction() != HandlerTable::UNCAUGHT ||
         info()->scope()->is_repl_mode_scope());

  {
    // Await(operand) and suspend.
    RegisterAllocationScope register_scope(this);

    Runtime::FunctionId await_intrinsic_id;
    if (IsAsyncGeneratorFunction(function_kind())) {
      await_intrinsic_id = Runtime::kInlineAsyncGeneratorAwait;
    } else {
      await_intrinsic_id = Runtime::kInlineAsyncFunctionAwait;
    }
    RegisterList args = register_allocator()->NewRegisterList(2);
    builder()
        ->MoveRegister(generator_object(), args[0])
        .StoreAccumulatorInRegister(args[1])
        .CallRuntime(await_intrinsic_id, args);
  }

  BuildSuspendPoint(position);

  Register input = register_allocator()->NewRegister();
  Register resume_mode = register_allocator()->NewRegister();

  // Now dispatch on resume mode.
  BytecodeLabel resume_next;
  builder()
      ->StoreAccumulatorInRegister(input)
      .CallRuntime(Runtime::kInlineGeneratorGetResumeMode, generator_object())
      .StoreAccumulatorInRegister(resume_mode)
      .LoadLiteral(Smi::FromInt(JSGeneratorObject::kNext))
      .CompareReference(resume_mode)
      .JumpIfTrue(ToBooleanMode::kAlreadyBoolean, &resume_next);

  // Resume with "throw" completion (rethrow the received value).
  // TODO(leszeks): Add a debug-only check that the accumulator is
  // JSGeneratorObject::kThrow.
  builder()->LoadAccumulatorWithRegister(input).ReThrow();

  // Resume with next.
  builder()->Bind(&resume_next);
  builder()->LoadAccumulatorWithRegister(input);
}

void BytecodeGenerator::VisitAwait(Await* expr) {
  builder()->SetExpressionPosition(expr);
  VisitForAccumulatorValue(expr->expression());
  BuildAwait(expr->position());
  BuildIncrementBlockCoverageCounterIfEnabled(expr,
                                              SourceRangeKind::kContinuation);
}

void BytecodeGenerator::VisitThrow(Throw* expr) {
  AllocateBlockCoverageSlotIfEnabled(expr, SourceRangeKind::kContinuation);
  VisitForAccumulatorValue(expr->exception());
  builder()->SetExpressionPosition(expr);
  builder()->Throw();
}

void BytecodeGenerator::VisitPropertyLoad(Register obj, Property* property) {
  if (property->is_optional_chain_link()) {
    DCHECK_NOT_NULL(optional_chaining_null_labels_);
    int right_range =
        AllocateBlockCoverageSlotIfEnabled(property, SourceRangeKind::kRight);
    builder()->LoadAccumulatorWithRegister(obj).JumpIfUndefinedOrNull(
        optional_chaining_null_labels_->New());
    BuildIncrementBlockCoverageCounterIfEnabled(right_range);
  }

  AssignType property_kind = Property::GetAssignType(property);

  switch (property_kind) {
    case NON_PROPERTY:
      UNREACHABLE();
    case NAMED_PROPERTY: {
      builder()->SetExpressionPosition(property);
      const AstRawString* name =
          property->key()->AsLiteral()->AsRawPropertyName();
      BuildLoadNamedProperty(property->obj(), obj, name);
      break;
    }
    case KEYED_PROPERTY: {
      VisitForAccumulatorValue(property->key());
      builder()->SetExpressionPosition(property);
      BuildLoadKeyedProperty(obj, feedback_spec()->AddKeyedLoadICSlot());
      break;
    }
    case NAMED_SUPER_PROPERTY:
      VisitNamedSuperPropertyLoad(property, Register::invalid_value());
      break;
    case KEYED_SUPER_PROPERTY:
      VisitKeyedSuperPropertyLoad(property, Register::invalid_value());
      break;
    case PRIVATE_SETTER_ONLY: {
      BuildPrivateBrandCheck(property, obj);
      BuildInvalidPropertyAccess(MessageTemplate::kInvalidPrivateGetterAccess,
                                 property);
      break;
    }
    case PRIVATE_GETTER_ONLY:
    case PRIVATE_GETTER_AND_SETTER: {
      Register key = VisitForRegisterValue(property->key());
      BuildPrivateBrandCheck(property, obj);
      BuildPrivateGetterAccess(obj, key);
      break;
    }
    case PRIVATE_METHOD: {
      BuildPrivateBrandCheck(property, obj);
      // In the case of private methods, property->key() is the function to be
      // loaded (stored in a context slot), so load this directly.
      VisitForAccumulatorValue(property->key());
      break;
    }
    case PRIVATE_DEBUG_DYNAMIC: {
      BuildPrivateDebugDynamicGet(property, obj);
      break;
    }
  }
}

void BytecodeGenerator::BuildPrivateDebugDynamicGet(Property* property,
                                                    Register obj) {
  RegisterAllocationScope scope(this);
  RegisterList args = register_allocator()->NewRegisterList(2);

  Variable* private_name = property->key()->AsVariableProxy()->var();
  builder()
      ->MoveRegister(obj, args[0])
      .LoadLiteral(private_name->raw_name())
      .StoreAccumulatorInRegister(args[1])
      .CallRuntime(Runtime::kGetPrivateMember, args);
}

void BytecodeGenerator::BuildPrivateDebugDynamicSet(Property* property,
                                                    Register obj,
                                                    Register value) {
  RegisterAllocationScope scope(this);
  RegisterList args = register_allocator()->NewRegisterList(3);

  Variable* private_name = property->key()->AsVariableProxy()->var();
  builder()
      ->MoveRegister(obj, args[0])
      .LoadLiteral(private_name->raw_name())
      .StoreAccumulatorInRegister(args[1])
      .MoveRegister(value, args[2])
      .CallRuntime(Runtime::kSetPrivateMember, args);
}

void BytecodeGenerator::BuildPrivateGetterAccess(Register object,
                                                 Register accessor_pair) {
  RegisterAllocationScope scope(this);
  Register accessor = register_allocator()->NewRegister();
  RegisterList args = register_allocator()->NewRegisterList(1);

  builder()
      ->CallRuntime(Runtime::kLoadPrivateGetter, accessor_pair)
      .StoreAccumulatorInRegister(accessor)
      .MoveRegister(object, args[0])
      .CallProperty(accessor, args,
                    feedback_index(feedback_spec()->AddCallICSlot()));
}

void BytecodeGenerator::BuildPrivateSetterAccess(Register object,
                                                 Register accessor_pair,
                                                 Register value) {
  RegisterAllocationScope scope(this);
  Register accessor = register_allocator()->NewRegister();
  RegisterList args = register_allocator()->NewRegisterList(2);

  builder()
      ->CallRuntime(Runtime::kLoadPrivateSetter, accessor_pair)
      .StoreAccumulatorInRegister(accessor)
      .MoveRegister(object, args[0])
      .MoveRegister(value, args[1])
      .CallProperty(accessor, args,
                    feedback_index(feedback_spec()->AddCallICSlot()));
}

void BytecodeGenerator::BuildPrivateMethodIn(Variable* private_name,
                                             Expression* object_expression) {
  DCHECK(IsPrivateMethodOrAccessorVariableMode(private_name->mode()));
  ClassScope* scope = private_name->scope()->AsClassScope();
  if (private_name->is_static()) {
    // For static private methods, "#privatemethod in ..." only returns true for
    // the class constructor.
    if (scope->class_variable() == nullptr) {
      // Can only happen via the debugger. See comment in
      // BuildPrivateBrandCheck.
      RegisterAllocationScope register_scope(this);
      RegisterList args = register_allocator()->NewRegisterList(2);
      builder()
          ->LoadLiteral(Smi::FromEnum(
              MessageTemplate::
                  kInvalidUnusedPrivateStaticMethodAccessedByDebugger))
          .StoreAccumulatorInRegister(args[0])
          .LoadLiteral(private_name->raw_name())
          .StoreAccumulatorInRegister(args[1])
          .CallRuntime(Runtime::kNewError, args)
          .Throw();
    } else {
      VisitForAccumulatorValue(object_expression);
      Register object = register_allocator()->NewRegister();
      builder()->StoreAccumulatorInRegister(object);

      BytecodeLabel is_object;
      builder()->JumpIfJSReceiver(&is_object);

      RegisterList args = register_allocator()->NewRegisterList(3);
      builder()
          ->StoreAccumulatorInRegister(args[2])
          .LoadLiteral(Smi::FromEnum(MessageTemplate::kInvalidInOperatorUse))
          .StoreAccumulatorInRegister(args[0])
          .LoadLiteral(private_name->raw_name())
          .StoreAccumulatorInRegister(args[1])
          .CallRuntime(Runtime::kNewTypeError, args)
          .Throw();

      builder()->Bind(&is_object);
      BuildVariableLoadForAccumulatorValue(scope->class_variable(),
                                           HoleCheckMode::kElided);
      builder()->CompareReference(object);
    }
  } else {
    BuildVariableLoadForAccumulatorValue(scope->brand(),
                                         HoleCheckMode::kElided);
    Register brand = register_allocator()->NewRegister();
    builder()->StoreAccumulatorInRegister(brand);

    VisitForAccumulatorValue(object_expression);
    builder()->SetExpressionPosition(object_expression);

    FeedbackSlot slot = feedback_spec()->AddKeyedHasICSlot();
    builder()->CompareOperation(Token::kIn, brand, feedback_index(slot));
    execution_result()->SetResultIsBoolean();
  }
}

void BytecodeGenerator::BuildPrivateBrandCheck(Property* property,
                                               Register object) {
  Variable* private_name = property->key()->AsVariableProxy()->var();
  DCHECK(IsPrivateMethodOrAccessorVariableMode(private_name->mode()));
  ClassScope* scope = private_name->scope()->AsClassScope();
  builder()->SetExpressionPosition(property);
  if (private_name->is_static()) {
    // For static private methods, the only valid receiver is the class.
    // Load the class constructor.
    if (scope->class_variable() == nullptr) {
      // If the static private method has not been used used in source
      // code (either explicitly or through the presence of eval), but is
      // accessed by the debugger at runtime, reference to the class variable
      // is not available since it was not be context-allocated. Therefore we
      // can't build a branch check, and throw an ReferenceError as if the
      // method was optimized away.
      // TODO(joyee): get a reference to the class constructor through
      // something other than scope->class_variable() in this scenario.
      RegisterAllocationScope register_scope(this);
      RegisterList args = register_allocator()->NewRegisterList(2);
      builder()
          ->LoadLiteral(Smi::FromEnum(
              MessageTemplate::
                  kInvalidUnusedPrivateStaticMethodAccessedByDebugger))
          .StoreAccumulatorInRegister(args[0])
          .LoadLiteral(private_name->raw_name())
          .StoreAccumulatorInRegister(args[1])
          .CallRuntime(Runtime::kNewError, args)
          .Throw();
    } else {
      BuildVariableLoadForAccumulatorValue(scope->class_variable(),
                                           HoleCheckMode::kElided);
      BytecodeLabel return_check;
      builder()->CompareReference(object).JumpIfTrue(
          ToBooleanMode::kAlreadyBoolean, &return_check);
      const AstRawString* name = scope->class_variable()->raw_name();
      RegisterAllocationScope register_scope(this);
      RegisterList args = register_allocator()->NewRegisterList(2);
      builder()
          ->LoadLiteral(
              Smi::FromEnum(MessageTemplate::kInvalidPrivateBrandStatic))
          .StoreAccumulatorInRegister(args[0])
          .LoadLiteral(name)
          .StoreAccumulatorInRegister(args[1])
          .CallRuntime(Runtime::kNewTypeError, args)
          .Throw();
      builder()->Bind(&return_check);
    }
  } else {
    BuildVariableLoadForAccumulatorValue(scope->brand(),
                                         HoleCheckMode::kElided);
    builder()->LoadKeyedProperty(
        object, feedback_index(feedback_spec()->AddKeyedLoadICSlot()));
  }
}

void BytecodeGenerator::VisitPropertyLoadForRegister(Register obj,
                                                     Property* expr,
                                                     Register destination) {
  ValueResultScope result_scope(this);
  VisitPropertyLoad(obj, expr);
  builder()->StoreAccumulatorInRegister(destination);
}

void BytecodeGenerator::VisitNamedSuperPropertyLoad(Property* property,
                                                    Register opt_receiver_out) {
  RegisterAllocationScope register_scope(this);
  if (v8_flags.super_ic) {
    Register receiver = register_allocator()->NewRegister();
    BuildThisVariableLoad();
    builder()->StoreAccumulatorInRegister(receiver);
    BuildVariableLoad(
        property->obj()->AsSuperPropertyReference()->home_object()->var(),
        HoleCheckMode::kElided);
    builder()->SetExpressionPosition(property);
    auto name = property->key()->AsLiteral()->AsRawPropertyName();
    FeedbackSlot slot = GetCachedLoadSuperICSlot(name);
    builder()->LoadNamedPropertyFromSuper(receiver, name, feedback_index(slot));
    if (opt_receiver_out.is_valid()) {
      builder()->MoveRegister(receiver, opt_receiver_out);
    }
  } else {
    RegisterList args = register_allocator()->NewRegisterList(3);
    BuildThisVariableLoad();
    builder()->StoreAccumulatorInRegister(args[0]);
    BuildVariableLoad(
        property->obj()->AsSuperPropertyReference()->home_object()->var(),
        HoleCheckMode::kElided);
    builder()->StoreAccumulatorInRegister(args[1]);
    builder()->SetExpressionPosition(property);
    builder()
        ->LoadLiteral(property->key()->AsLiteral()->AsRawPropertyName())
        .StoreAccumulatorInRegister(args[2])
        .CallRuntime(Runtime::kLoadFromSuper, args);

    if (opt_receiver_out.is_valid()) {
      builder()->MoveRegister(args[0], opt_receiver_out);
    }
  }
}

void BytecodeGenerator::VisitKeyedSuperPropertyLoad(Property* property,
                                                    Register opt_receiver_out) {
  RegisterAllocationScope register_scope(this);
  RegisterList args = register_allocator()->NewRegisterList(3);
  BuildThisVariableLoad();
  builder()->StoreAccumulatorInRegister(args[0]);
  BuildVariableLoad(
      property->obj()->AsSuperPropertyReference()->home_object()->var(),
      HoleCheckMode::kElided);
  builder()->StoreAccumulatorInRegister(args[1]);
  VisitForRegisterValue(property->key(), args[2]);

  builder()->SetExpressionPosition(property);
  builder()->CallRuntime(Runtime::kLoadKeyedFromSuper, args);

  if (opt_receiver_out.is_valid()) {
    builder()->MoveRegister(args[0], opt_receiver_out);
  }
}

template <typename ExpressionFunc>
void BytecodeGenerator::BuildOptionalChain(ExpressionFunc expression_func) {
  BytecodeLabel done;
  OptionalChainNullLabelScope label_scope(this);
  // Use the same scope for the entire optional chain, as links earlier in the
  // chain dominate later links, linearly.
  HoleCheckElisionScope elider(this);
  expression_func();
  builder()->Jump(&done);
  label_scope.labels()->Bind(builder());
  builder()->LoadUndefined();
  builder()->Bind(&done);
}

void BytecodeGenerator::VisitOptionalChain(OptionalChain* expr) {
  BuildOptionalChain([&]() { VisitForAccumulatorValue(expr->expression()); });
}

void BytecodeGenerator::VisitProperty(Property* expr) {
  AssignType property_kind = Property::GetAssignType(expr);
  if (property_kind != NAMED_SUPER_PROPERTY &&
      property_kind != KEYED_SUPER_PROPERTY) {
    Register obj = VisitForRegisterValue(expr->obj());
    VisitPropertyLoad(obj, expr);
  } else {
    VisitPropertyLoad(Register::invalid_value(), expr);
  }
}

void BytecodeGenerator::VisitArguments(const ZonePtrList<Expression>* args,
                                       RegisterList* arg_regs) {
  // Visit arguments.
  builder()->UpdateMaxArguments(static_cast<uint16_t>(args->length()));
  for (int i = 0; i < static_cast<int>(args->length()); i++) {
    VisitAndPushIntoRegisterList(args->at(i), arg_regs);
  }
}

void BytecodeGenerator::VisitCall(Call* expr) {
  Expression* callee_expr = expr->expression();
  Call::CallType call_type = expr->GetCallType();

  if (call_type == Call::SUPER_CALL) {
    return VisitCallSuper(expr);
  }

  // We compile the call differently depending on the presence of spreads and
  // their positions.
  //
  // If there is only one spread and it is the final argument, there is a
  // special CallWithSpread bytecode.
  //
  // If there is a non-final spread, we rewrite calls like
  //     callee(1, ...x, 2)
  // to
  //     %reflect_apply(callee, receiver, [1, ...x, 2])
  const Call::SpreadPosition spread_position = expr->spread_position();

  // Grow the args list as we visit receiver / arguments to avoid allocating all
  // the registers up-front. Otherwise these registers are unavailable during
  // receiver / argument visiting and we can end up with memory leaks due to
  // registers keeping objects alive.
  RegisterList args = register_allocator()->NewGrowableRegisterList();

  // The callee is the first register in args for ease of calling %reflect_apply
  // if we have a non-final spread. For all other cases it is popped from args
  // before emitting the call below.
  Register callee = register_allocator()->GrowRegisterList(&args);

  bool implicit_undefined_receiver = false;

  // TODO(petermarshall): We have a lot of call bytecodes that are very similar,
  // see if we can reduce the number by adding a separate argument which
  // specifies the call type (e.g., property, spread, tailcall, etc.).

  // Prepare the callee and the receiver to the function call. This depends on
  // the semantics of the underlying call type.
  switch (call_type) {
    case Call::NAMED_PROPERTY_CALL:
    case Call::KEYED_PROPERTY_CALL:
    case Call::PRIVATE_CALL: {
      Property* property = callee_expr->AsProperty();
      VisitAndPushIntoRegisterList(property->obj(), &args);
      VisitPropertyLoadForRegister(args.last_register(), property, callee);
      break;
    }
    case Call::GLOBAL_CALL: {
      // Receiver is undefined for global calls.
      if (spread_position == Call::kNoSpread) {
        implicit_undefined_receiver = true;
      } else {
        // TODO(leszeks): There's no special bytecode for tail calls or spread
        // calls with an undefined receiver, so just push undefined ourselves.
        BuildPushUndefinedIntoRegisterList(&args);
      }
      // Load callee as a global variable.
      VariableProxy* proxy = callee_expr->AsVariableProxy();
      BuildVariableLoadForAccumulatorValue(proxy->var(),
                                           proxy->hole_check_mode());
      builder()->StoreAccumulatorInRegister(callee);
      break;
    }
    case Call::WITH_CALL: {
      Register receiver = register_allocator()->GrowRegisterList(&args);
      DCHECK(callee_expr->AsVariableProxy()->var()->IsLookupSlot());
      {
        RegisterAllocationScope inner_register_scope(this);
        Register name = register_allocator()->NewRegister();

        // Call %LoadLookupSlotForCall to get the callee and receiver.
        RegisterList result_pair = register_allocator()->NewRegisterList(2);
        Variable* variable = callee_expr->AsVariableProxy()->var();
        builder()
            ->LoadLiteral(variable->raw_name())
            .StoreAccumulatorInRegister(name)
            .CallRuntimeForPair(Runtime::kLoadLookupSlotForCall, name,
                                result_pair)
            .MoveRegister(result_pair[0], callee)
            .MoveRegister(result_pair[1], receiver);
      }
      break;
    }
    case Call::OTHER_CALL: {
      // Receiver is undefined for other calls.
      if (spread_position == Call::kNoSpread) {
        implicit_undefined_receiver = true;
      } else {
        // TODO(leszeks): There's no special bytecode for tail calls or spread
        // calls with an undefined receiver, so just push undefined ourselves.
        BuildPushUndefinedIntoRegisterList(&args);
      }
      VisitForRegisterValue(callee_expr, callee);
      break;
    }
    case Call::NAMED_SUPER_PROPERTY_CALL: {
      Register receiver = register_allocator()->GrowRegisterList(&args);
      Property* property = callee_expr->AsProperty();
      VisitNamedSuperPropertyLoad(property, receiver);
      builder()->StoreAccumulatorInRegister(callee);
      break;
    }
    case Call::KEYED_SUPER_PROPERTY_CALL: {
      Register receiver = register_allocator()->GrowRegisterList(&args);
      Property* property = callee_expr->AsProperty();
      VisitKeyedSuperPropertyLoad(property, receiver);
      builder()->StoreAccumulatorInRegister(callee);
      break;
    }
    case Call::NAMED_OPTIONAL_CHAIN_PROPERTY_CALL:
    case Call::KEYED_OPTIONAL_CHAIN_PROPERTY_CALL:
    case Call::PRIVATE_OPTIONAL_CHAIN_CALL: {
      OptionalChain* chain = callee_expr->AsOptionalChain();
      Property* property = chain->expression()->AsProperty();
      BuildOptionalChain([&]() {
        VisitAndPushIntoRegisterList(property->obj(), &args);
        VisitPropertyLoad(args.last_register(), property);
      });
      builder()->StoreAccumulatorInRegister(callee);
      break;
    }
    case Call::SUPER_CALL:
      UNREACHABLE();
  }

  if (expr->is_optional_chain_link()) {
    DCHECK_NOT_NULL(optional_chaining_null_labels_);
    int right_range =
        AllocateBlockCoverageSlotIfEnabled(expr, SourceRangeKind::kRight);
    builder()->LoadAccumulatorWithRegister(callee).JumpIfUndefinedOrNull(
        optional_chaining_null_labels_->New());
    BuildIncrementBlockCoverageCounterIfEnabled(right_range);
  }

  int receiver_arg_count = -1;
  if (spread_position == Call::kHasNonFinalSpread) {
    // If we're building %reflect_apply, build the array literal and put it in
    // the 3rd argument.
    DCHECK(!implicit_undefined_receiver);
    DCHECK_EQ(args.register_count(), 2);
    BuildCreateArrayLiteral(expr->arguments(), nullptr);
    builder()->StoreAccumulatorInRegister(
        register_allocator()->GrowRegisterList(&args));
  } else {
    // If we're not building %reflect_apply and don't need to build an array
    // literal, pop the callee and evaluate all arguments to the function call
    // and store in sequential args registers.
    args = args.PopLeft();
    VisitArguments(expr->arguments(), &args);
    receiver_arg_count = implicit_undefined_receiver ? 0 : 1;
    CHECK_EQ(receiver_arg_count + expr->arguments()->length(),
             args.register_count());
  }

  // Resolve callee for a potential direct eval call. This block will mutate the
  // callee value.
  if (expr->is_possibly_eval() && expr->arguments()->length() > 0) {
    RegisterAllocationScope inner_register_scope(this);
    RegisterList runtime_call_args = register_allocator()->NewRegisterList(6);
    // Set up arguments for ResolvePossiblyDirectEval by copying callee, source
    // strings and function closure, and loading language and
    // position.

    // Move the first arg.
    if (spread_position == Call::kHasNonFinalSpread) {
      int feedback_slot_index =
          feedback_index(feedback_spec()->AddKeyedLoadICSlot());
      Register args_array = args[2];
      builder()
          ->LoadLiteral(Smi::FromInt(0))
          .LoadKeyedProperty(args_array, feedback_slot_index)
          .StoreAccumulatorInRegister(runtime_call_args[1]);
    } else {
      // FIXME(v8:5690): Support final spreads for eval.
      DCHECK_GE(receiver_arg_count, 0);
      builder()->MoveRegister(args[receiver_arg_count], runtime_call_args[1]);
    }
    builder()
        ->MoveRegister(callee, runtime_call_args[0])
        .MoveRegister(Register::function_closure(), runtime_call_args[2])
        .LoadLiteral(Smi::FromEnum(language_mode()))
        .StoreAccumulatorInRegister(runtime_call_args[3])
        .LoadLiteral(Smi::FromInt(current_scope()->start_position()))
        .StoreAccumulatorInRegister(runtime_call_args[4])
        .LoadLiteral(Smi::FromInt(expr->position()))
        .StoreAccumulatorInRegister(runtime_call_args[5]);

    // Call ResolvePossiblyDirectEval and modify the callee.
    builder()
        ->CallRuntime(Runtime::kResolvePossiblyDirectEval, runtime_call_args)
        .StoreAccumulatorInRegister(callee);
  }

  builder()->SetExpressionPosition(expr);

  if (spread_position == Call::kHasFinalSpread) {
    DCHECK(!implicit_undefined_receiver);
    builder()->CallWithSpread(callee, args,
                              feedback_index(feedback_spec()->AddCallICSlot()));
  } else if (spread_position == Call::kHasNonFinalSpread) {
    builder()->CallJSRuntime(Context::REFLECT_APPLY_INDEX, args);
  } else if (call_type == Call::NAMED_PROPERTY_CALL ||
             call_type == Call::KEYED_PROPERTY_CALL) {
    DCHECK(!implicit_undefined_receiver);
    builder()->CallProperty(callee, args,
                            feedback_index(feedback_spec()->AddCallICSlot()));
  } else if (implicit_undefined_receiver) {
    builder()->CallUndefinedReceiver(
        callee, args, feedback_index(feedback_spec()->AddCallICSlot()));
  } else {
    builder()->CallAnyReceiver(
        callee, args, feedback_index(feedback_spec()->AddCallICSlot()));
  }
}

void BytecodeGenerator::VisitCallSuper(Call* expr) {
  RegisterAllocationScope register_scope(this);
  SuperCallReference* super = expr->expression()->AsSuperCallReference();
  const ZonePtrList<Expression>* args = expr->arguments();

  // We compile the super call differently depending on the presence of spreads
  // and their positions.
  //
  // If there is only one spread and it is the final argument, there is a
  // special ConstructWithSpread bytecode.
  //
  // It there is a non-final spread, we rewrite something like
  //    super(1, ...x, 2)
  // to
  //    %reflect_construct(constructor, [1, ...x, 2], new_target)
  //
  // That is, we implement (non-last-arg) spreads in super calls via our
  // mechanism for spreads in array literals.
  const Call::SpreadPosition spread_position = expr->spread_position();

  // Prepare the constructor to the super call.
  Register this_function = VisitForRegisterValue(super->this_function_var());
  // This register will initially hold the constructor, then afterward it will
  // hold the instance -- the lifetimes of the two don't need to overlap, and
  // this way FindNonDefaultConstructorOrConstruct can choose to write either
  // the instance or the constructor into the same register.
  Register constructor_then_instance = register_allocator()->NewRegister();

  BytecodeLabel super_ctor_call_done;

  if (spread_position == Call::kHasNonFinalSpread) {
    RegisterAllocationScope register_scope(this);
    RegisterList construct_args(constructor_then_instance);
    const Register& constructor = constructor_then_instance;

    // Generate the array containing all arguments.
    BuildCreateArrayLiteral(args, nullptr);
    Register args_array =
        register_allocator()->GrowRegisterList(&construct_args);
    builder()->StoreAccumulatorInRegister(args_array);

    Register new_target =
        register_allocator()->GrowRegisterList(&construct_args);
    VisitForRegisterValue(super->new_target_var(), new_target);

    BuildGetAndCheckSuperConstructor(this_function, new_target, constructor,
                                     &super_ctor_call_done);

    // Now pass that array to %reflect_construct.
    builder()->CallJSRuntime(Context::REFLECT_CONSTRUCT_INDEX, construct_args);
  } else {
    RegisterAllocationScope register_scope(this);
    RegisterList args_regs = register_allocator()->NewGrowableRegisterList();
    VisitArguments(args, &args_regs);

    // The new target is loaded into the new_target register from the
    // {new.target} variable.
    Register new_target = register_allocator()->NewRegister();
    VisitForRegisterValue(super->new_target_var(), new_target);

    const Register& constructor = constructor_then_instance;
    BuildGetAndCheckSuperConstructor(this_function, new_target, constructor,
                                     &super_ctor_call_done);

    builder()->LoadAccumulatorWithRegister(new_target);
    builder()->SetExpressionPosition(expr);

    int feedback_slot_index = feedback_index(feedback_spec()->AddCallICSlot());

    if (spread_position == Call::kHasFinalSpread) {
      builder()->ConstructWithSpread(constructor, args_regs,
                                     feedback_slot_index);
    } else {
      DCHECK_EQ(spread_position, Call::kNoSpread);
      // Call construct.
      // TODO(turbofan): For now we do gather feedback on super constructor
      // calls, utilizing the existing machinery to inline the actual call
      // target and the JSCreate for the implicit receiver allocation. This
      // is not an ideal solution for super constructor calls, but it gets
      // the job done for now. In the long run we might want to revisit this
      // and come up with a better way.
      builder()->Construct(constructor, args_regs, feedback_slot_index);
    }
  }

  // From here onwards, constructor_then_instance will hold the instance.
  const Register& instance = constructor_then_instance;
  builder()->StoreAccumulatorInRegister(instance);
  builder()->Bind(&super_ctor_call_done);

  BuildInstanceInitializationAfterSuperCall(this_function, instance);
  builder()->LoadAccumulatorWithRegister(instance);
}

void BytecodeGenerator::BuildInstanceInitializationAfterSuperCall(
    Register this_function, Register instance) {
  // Explicit calls to the super constructor using super() perform an
  // implicit binding assignment to the 'this' variable.
  //
  // Default constructors don't need have to do the assignment because
  // 'this' isn't accessed in default constructors.
  if (!IsDefaultConstructor(info()->literal()->kind())) {
    Variable* var = closure_scope()->GetReceiverScope()->receiver();
    builder()->LoadAccumulatorWithRegister(instance);
    BuildVariableAssignment(var, Token::kInit, HoleCheckMode::kRequired);
  }

  // The constructor scope always needs ScopeInfo, so we are certain that
  // the first constructor scope found in the outer scope chain is the
  // scope that we are looking for for this super() call.
  // Note that this doesn't necessarily mean that the constructor needs
  // a context, if it doesn't this would get handled specially in
  // BuildPrivateBrandInitialization().
  DeclarationScope* constructor_scope = info()->scope()->GetConstructorScope();

  // We can rely on the class_scope_has_private_brand bit to tell if the
  // constructor needs private brand initialization, and if that's
  // the case we are certain that its outer class scope requires a context to
  // keep the brand variable, so we can just get the brand variable
  // from the outer scope.
  if (constructor_scope->class_scope_has_private_brand()) {
    DCHECK(constructor_scope->outer_scope()->is_class_scope());
    ClassScope* class_scope = constructor_scope->outer_scope()->AsClassScope();
    DCHECK_NOT_NULL(class_scope->brand());
    Variable* brand = class_scope->brand();
    BuildPrivateBrandInitialization(instance, brand);
  }

  // The derived constructor has the correct bit set always, so we
  // don't emit code to load and call the initializer if not
  // required.
  //
  // For the arrow function or eval case, we always emit code to load
  // and call the initializer.
  //
  // TODO(gsathya): In the future, we could tag nested arrow functions
  // or eval with the correct bit so that we do the load conditionally
  // if required.
  if (info()->literal()->requires_instance_members_initializer() ||
      !IsDerivedConstructor(info()->literal()->kind())) {
    BuildInstanceMemberInitialization(this_function, instance);
  }
}

void BytecodeGenerator::BuildGetAndCheckSuperConstructor(
    Register this_function, Register new_target, Register constructor,
    BytecodeLabel* super_ctor_call_done) {
  bool omit_super_ctor = v8_flags.omit_default_ctors &&
                         IsDerivedConstructor(info()->literal()->kind());

  if (omit_super_ctor) {
    BuildSuperCallOptimization(this_function, new_target, constructor,
                               super_ctor_call_done);
  } else {
    builder()
        ->LoadAccumulatorWithRegister(this_function)
        .GetSuperConstructor(constructor);
  }

  // Check if the constructor is in fact a constructor.
  builder()->ThrowIfNotSuperConstructor(constructor);
}

void BytecodeGenerator::BuildSuperCallOptimization(
    Register this_function, Register new_target,
    Register constructor_then_instance, BytecodeLabel* super_ctor_call_done) {
  DCHECK(v8_flags.omit_default_ctors);
  RegisterList output = register_allocator()->NewRegisterList(2);
  builder()->FindNonDefaultConstructorOrConstruct(this_function, new_target,
                                                  output);
  builder()->MoveRegister(output[1], constructor_then_instance);
  builder()->LoadAccumulatorWithRegister(output[0]).JumpIfTrue(
      ToBooleanMode::kAlreadyBoolean, super_ctor_call_done);
}

void BytecodeGenerator::VisitCallNew(CallNew* expr) {
  RegisterList args = register_allocator()->NewGrowableRegisterList();

  // Load the constructor. It's in the first register in args for ease of
  // calling %reflect_construct if we have a non-final spread. For all other
  // cases it is popped before emitting the construct below.
  VisitAndPushIntoRegisterList(expr->expression(), &args);

  // We compile the new differently depending on the presence of spreads and
  // their positions.
  //
  // If there is only one spread and it is the final argument, there is a
  // special ConstructWithSpread bytecode.
  //
  // If there is a non-final spread, we rewrite calls like
  //     new ctor(1, ...x, 2)
  // to
  //     %reflect_construct(ctor, [1, ...x, 2])
  const CallNew::SpreadPosition spread_position = expr->spread_position();

  if (spread_position == CallNew::kHasNonFinalSpread) {
    BuildCreateArrayLiteral(expr->arguments(), nullptr);
    builder()->SetExpressionPosition(expr);
    builder()
        ->StoreAccumulatorInRegister(
            register_allocator()->GrowRegisterList(&args))
        .CallJSRuntime(Context::REFLECT_CONSTRUCT_INDEX, args);
    return;
  }

  Register constructor = args.first_register();
  args = args.PopLeft();
  VisitArguments(expr->arguments(), &args);

  // The accumulator holds new target which is the same as the
  // constructor for CallNew.
  builder()->SetExpressionPosition(expr);
  builder()->LoadAccumulatorWithRegister(constructor);

  int feedback_slot_index = feedback_index(feedback_spec()->AddCallICSlot());
  if (spread_position == CallNew::kHasFinalSpread) {
    builder()->ConstructWithSpread(constructor, args, feedback_slot_index);
  } else {
    DCHECK_EQ(spread_position, CallNew::kNoSpread);
    builder()->Construct(constructor, args, feedback_slot_index);
  }
}

void BytecodeGenerator::VisitSuperCallForwardArgs(SuperCallForwardArgs* expr) {
  RegisterAllocationScope register_scope(this);

  SuperCallReference* super = expr->expression();
  Register this_function = VisitForRegisterValue(super->this_function_var());
  Register new_target = VisitForRegisterValue(super->new_target_var());

  // This register initially holds the constructor, then the instance.
  Register constructor_then_instance = register_allocator()->NewRegister();

  BytecodeLabel super_ctor_call_done;

  {
    const Register& constructor = constructor_then_instance;
    BuildGetAndCheckSuperConstructor(this_function, new_target, constructor,
                                     &super_ctor_call_done);

    builder()->LoadAccumulatorWithRegister(new_target);
    builder()->SetExpressionPosition(expr);
    int feedback_slot_index = feedback_index(feedback_spec()->AddCallICSlot());

    builder()->ConstructForwardAllArgs(constructor, feedback_slot_index);
  }

  // From here onwards, constructor_then_instance holds the instance.
  const Register& instance = constructor_then_instance;
  builder()->StoreAccumulatorInRegister(instance);
  builder()->Bind(&super_ctor_call_done);

  BuildInstanceInitializationAfterSuperCall(this_function, instance);
  builder()->LoadAccumulatorWithRegister(instance);
}

void BytecodeGenerator::VisitCallRuntime(CallRuntime* expr) {
  // Evaluate all arguments to the runtime call.
  RegisterList args = register_allocator()->NewGrowableRegisterList();
  VisitArguments(expr->arguments(), &args);
  Runtime::FunctionId function_id = expr->function()->function_id;
  builder()->CallRuntime(function_id, args);
}

void BytecodeGenerator::VisitVoid(UnaryOperation* expr) {
  VisitForEffect(expr->expression());
  builder()->LoadUndefined();
}

void BytecodeGenerator::VisitForTypeOfValue(Expression* expr) {
  if (expr->IsVariableProxy()) {
    // Typeof does not throw a reference error on global variables, hence we
    // perform a non-contextual load in case the operand is a variable proxy.
    VariableProxy* proxy = expr->AsVariableProxy();
    BuildVariableLoadForAccumulatorValue(proxy->var(), proxy->hole_check_mode(),
                                         TypeofMode::kInside);
  } else {
    VisitForAccumulatorValue(expr);
  }
}

void BytecodeGenerator::VisitTypeOf(UnaryOperation* expr) {
  VisitForTypeOfValue(expr->expression());
  builder()->TypeOf(feedback_index(feedback_spec()->AddTypeOfSlot()));
  execution_result()->SetResultIsInternalizedString();
}

void BytecodeGenerator::VisitNot(UnaryOperation* expr) {
  if (execution_result()->IsEffect()) {
    VisitForEffect(expr->expression());
  } else if (execution_result()->IsTest()) {
    // No actual logical negation happening, we just swap the control flow, by
    // swapping the target labels and the fallthrough branch, and visit in the
    // same test result context.
    TestResultScope* test_result = execution_result()->AsTest();
    test_result->InvertControlFlow();
    VisitInSameTestExecutionScope(expr->expression());
  } else {
    UnaryOperation* unary_op = expr->expression()->AsUnaryOperation();
    if (unary_op && unary_op->op() == Token::kNot) {
      // Shortcut repeated nots, to capture the `!!foo` pattern for converting
      // expressions to booleans.
      TypeHint type_hint = VisitForAccumulatorValue(unary_op->expression());
      builder()->ToBoolean(ToBooleanModeFromTypeHint(type_hint));
    } else {
      TypeHint type_hint = VisitForAccumulatorValue(expr->expression());
      builder()->LogicalNot(ToBooleanModeFromTypeHint(type_hint));
    }
    // Always returns a boolean value.
    execution_result()->SetResultIsBoolean();
  }
}

void BytecodeGenerator::VisitUnaryOperation(UnaryOperation* expr) {
  switch (expr->op()) {
    case Token::kNot:
      VisitNot(expr);
      break;
    case Token::kTypeOf:
      VisitTypeOf(expr);
      break;
    case Token::kVoid:
      VisitVoid(expr);
      break;
    case Token::kDelete:
      VisitDelete(expr);
      break;
    case Token::kAdd:
    case Token::kSub:
    case Token::kBitNot:
      VisitForAccumulatorValue(expr->expression());
      builder()->SetExpressionPosition(expr);
      builder()->UnaryOperation(
          expr->op(), feedback_index(feedback_spec()->AddBinaryOpICSlot()));
      break;
    default:
      UNREACHABLE();
  }
}

void BytecodeGenerator::VisitDelete(UnaryOperation* unary) {
  Expression* expr = unary->expression();
  if (expr->IsProperty()) {
    // Delete of an object property is allowed both in sloppy
    // and strict modes.
    Property* property = expr->AsProperty();
    DCHECK(!property->IsPrivateReference());
    if (property->IsSuperAccess()) {
      // Delete of super access is not allowed.
      VisitForEffect(property->key());
      builder()->CallRuntime(Runtime::kThrowUnsupportedSuperError);
    } else {
      Register object = VisitForRegisterValue(property->obj());
      VisitForAccumulatorValue(property->key());
      builder()->Delete(object, language_mode());
    }
  } else if (expr->IsOptionalChain()) {
    Expression* expr_inner = expr->AsOptionalChain()->expression();
    if (expr_inner->IsProperty()) {
      Property* property = expr_inner->AsProperty();
      DCHECK(!property->IsPrivateReference());
      BytecodeLabel done;
      OptionalChainNullLabelScope label_scope(this);
      VisitForAccumulatorValue(property->obj());
      if (property->is_optional_chain_link()) {
        int right_range = AllocateBlockCoverageSlotIfEnabled(
            property, SourceRangeKind::kRight);
        builder()->JumpIfUndefinedOrNull(label_scope.labels()->New());
        BuildIncrementBlockCoverageCounterIfEnabled(right_range);
      }
      Register object = register_allocator()->NewRegister();
      builder()->StoreAccumulatorInRegister(object);
      if (property->is_optional_chain_link()) {
        VisitInHoleCheckElisionScopeForAccumulatorValue(property->key());
      } else {
        VisitForAccumulatorValue(property->key());
      }
      builder()->Delete(object, language_mode());
      builder()->Jump(&done);
      label_scope.labels()->Bind(builder());
      builder()->LoadTrue();
      builder()->Bind(&done);
    } else {
      VisitForEffect(expr);
      builder()->LoadTrue();
    }
  } else if (expr->IsVariableProxy() &&
             !expr->AsVariableProxy()->is_new_target()) {
    // Delete of an unqualified identifier is allowed in sloppy mode but is
    // not allowed in strict mode.
    DCHECK(is_sloppy(language_mode()));
    Variable* variable = expr->AsVariableProxy()->var();
    switch (variable->location()) {
      case VariableLocation::PARAMETER:
      case VariableLocation::LOCAL:
      case VariableLocation::CONTEXT:
      case VariableLocation::REPL_GLOBAL: {
        // Deleting local var/let/const, context variables, and arguments
        // does not have any effect.
        builder()->LoadFalse();
        break;
      }
      case VariableLocation::UNALLOCATED:
      // TODO(adamk): Falling through to the runtime results in correct
      // behavior, but does unnecessary context-walking (since scope
      // analysis has already proven that the variable doesn't exist in
      // any non-global scope). Consider adding a DeleteGlobal bytecode
      // that knows how to deal with ScriptContexts as well as global
      // object properties.
      case VariableLocation::LOOKUP: {
        Register name_reg = register_allocator()->NewRegister();
        builder()
            ->LoadLiteral(variable->raw_name())
            .StoreAccumulatorInRegister(name_reg)
            .CallRuntime(Runtime::kDeleteLookupSlot, name_reg);
        break;
      }
      case VariableLocation::MODULE:
        // Modules are always in strict mode and unqualified identifers are not
        // allowed in strict mode.
        UNREACHABLE();
    }
  } else {
    // Delete of an unresolvable reference, new.target, and this returns true.
    VisitForEffect(expr);
    builder()->LoadTrue();
  }
}

void BytecodeGenerator::VisitCountOperation(CountOperation* expr) {
  DCHECK(expr->expression()->IsValidReferenceExpression());

  // Left-hand side can only be a property, a global or a variable slot.
  Property* property = expr->expression()->AsProperty();
  AssignType assign_type = Property::GetAssignType(property);

  bool is_postfix = expr->is_postfix() && !execution_result()->IsEffect();

  // Evaluate LHS expression and get old value.
  Register object, key, old_value;
  RegisterList super_property_args;
  const AstRawString* name;
  switch (assign_type) {
    case NON_PROPERTY: {
      VariableProxy* proxy = expr->expression()->AsVariableProxy();
      BuildVariableLoadForAccumulatorValue(proxy->var(),
                                           proxy->hole_check_mode());
      break;
    }
    case NAMED_PROPERTY: {
      object = VisitForRegisterValue(property->obj());
      name = property->key()->AsLiteral()->AsRawPropertyName();
      builder()->LoadNamedProperty(
          object, name,
          feedback_index(GetCachedLoadICSlot(property->obj(), name)));
      break;
    }
    case KEYED_PROPERTY: {
      object = VisitForRegisterValue(property->obj());
      // Use visit for accumulator here since we need the key in the accumulator
      // for the LoadKeyedProperty.
      key = register_allocator()->NewRegister();
      VisitForAccumulatorValue(property->key());
      builder()->StoreAccumulatorInRegister(key).LoadKeyedProperty(
          object, feedback_index(feedback_spec()->AddKeyedLoadICSlot()));
      break;
    }
    case NAMED_SUPER_PROPERTY: {
      super_property_args = register_allocator()->NewRegisterList(4);
      RegisterList load_super_args = super_property_args.Truncate(3);
      BuildThisVariableLoad();
      builder()->StoreAccumulatorInRegister(load_super_args[0]);
      BuildVariableLoad(
          property->obj()->AsSuperPropertyReference()->home_object()->var(),
          HoleCheckMode::kElided);
      builder()->StoreAccumulatorInRegister(load_super_args[1]);
      builder()
          ->LoadLiteral(property->key()->AsLiteral()->AsRawPropertyName())
          .StoreAccumulatorInRegister(load_super_args[2])
          .CallRuntime(Runtime::kLoadFromSuper, load_super_args);
      break;
    }
    case KEYED_SUPER_PROPERTY: {
      super_property_args = register_allocator()->NewRegisterList(4);
      RegisterList load_super_args = super_property_args.Truncate(3);
      BuildThisVariableLoad();
      builder()->StoreAccumulatorInRegister(load_super_args[0]);
      BuildVariableLoad(
          property->obj()->AsSuperPropertyReference()->home_object()->var(),
          HoleCheckMode::kElided);
      builder()->StoreAccumulatorInRegister(load_super_args[1]);
      VisitForRegisterValue(property->key(), load_super_args[2]);
      builder()->CallRuntime(Runtime::kLoadKeyedFromSuper, load_super_args);
      break;
    }
    case PRIVATE_METHOD: {
      object = VisitForRegisterValue(property->obj());
      BuildPrivateBrandCheck(property, object);
      BuildInvalidPropertyAccess(MessageTemplate::kInvalidPrivateMethodWrite,
                                 property);
      return;
    }
    case PRIVATE_GETTER_ONLY: {
      object = VisitForRegisterValue(property->obj());
      BuildPrivateBrandCheck(property, object);
      BuildInvalidPropertyAccess(MessageTemplate::kInvalidPrivateSetterAccess,
                                 property);
      return;
    }
    case PRIVATE_SETTER_ONLY: {
      object = VisitForRegisterValue(property->obj());
      BuildPrivateBrandCheck(property, object);
      BuildInvalidPropertyAccess(MessageTemplate::kInvalidPrivateGetterAccess,
                                 property);
      return;
    }
    case PRIVATE_GETTER_AND_SETTER: {
      object = VisitForRegisterValue(property->obj());
      key = VisitForRegisterValue(property->key());
      BuildPrivateBrandCheck(property, object);
      BuildPrivateGetterAccess(object, key);
      break;
    }
    case PRIVATE_DEBUG_DYNAMIC: {
      object = VisitForRegisterValue(property->obj());
      BuildPrivateDebugDynamicGet(property, object);
      break;
    }
  }

  // Save result for postfix expressions.
  FeedbackSlot count_slot = feedback_spec()->AddBinaryOpICSlot();
  if (is_postfix) {
    old_value = register_allocator()->NewRegister();
    // Convert old value into a number before saving it.
    // TODO(ignition): Think about adding proper PostInc/PostDec bytecodes
    // instead of this ToNumeric + Inc/Dec dance.
    builder()
        ->ToNumeric(feedback_index(count_slot))
        .StoreAccumulatorInRegister(old_value);
  }

  // Perform +1/-1 operation.
  builder()->UnaryOperation(expr->op(), feedback_index(count_slot));

  // Store the value.
  builder()->SetExpressionPosition(expr);
  switch (assign_type) {
    case NON_PROPERTY: {
      VariableProxy* proxy = expr->expression()->AsVariableProxy();
      BuildVariableAssignment(proxy->var(), expr->op(),
                              proxy->hole_check_mode());
      break;
    }
    case NAMED_PROPERTY: {
      FeedbackSlot slot = GetCachedStoreICSlot(property->obj(), name);
      Register value;
      if (!execution_result()->IsEffect()) {
        value = register_allocator()->NewRegister();
        builder()->StoreAccumulatorInRegister(value);
      }
      builder()->SetNamedProperty(object, name, feedback_index(slot),
                                  language_mode());
      if (!execution_result()->IsEffect()) {
        builder()->LoadAccumulatorWithRegister(value);
      }
      break;
    }
    case KEYED_PROPERTY: {
      FeedbackSlot slot = feedback_spec()->AddKeyedStoreICSlot(language_mode());
      Register value;
      if (!execution_result()->IsEffect()) {
        value = register_allocator()->NewRegister();
        builder()->StoreAccumulatorInRegister(value);
      }
      builder()->SetKeyedProperty(object, key, feedback_index(slot),
                                  language_mode());
      if (!execution_result()->IsEffect()) {
        builder()->LoadAccumulatorWithRegister(value);
      }
      break;
    }
    case NAMED_SUPER_PROPERTY: {
      builder()
          ->StoreAccumulatorInRegister(super_property_args[3])
          .CallRuntime(Runtime::kStoreToSuper, super_property_args);
      break;
    }
    case KEYED_SUPER_PROPERTY: {
      builder()
          ->StoreAccumulatorInRegister(super_property_args[3])
          .CallRuntime(Runtime::kStoreKeyedToSuper, super_property_args);
      break;
    }
    case PRIVATE_SETTER_ONLY:
    case PRIVATE_GETTER_ONLY:
    case PRIVATE_METHOD: {
      UNREACHABLE();
    }
    case PRIVATE_GETTER_AND_SETTER: {
      Register value = register_allocator()->NewRegister();
      builder()->StoreAccumulatorInRegister(value);
      BuildPrivateSetterAccess(object, key, value);
      if (!execution_result()->IsEffect()) {
        builder()->LoadAccumulatorWithRegister(value);
      }
      break;
    }
    case PRIVATE_DEBUG_DYNAMIC: {
      Register value = register_allocator()->NewRegister();
      builder()->StoreAccumulatorInRegister(value);
      BuildPrivateDebugDynamicSet(property, object, value);
      break;
    }
  }

  // Restore old value for postfix expressions.
  if (is_postfix) {
    builder()->LoadAccumulatorWithRegister(old_value);
  }
}

void BytecodeGenerator::VisitBinaryOperation(BinaryOperation* binop) {
  switch (binop->op()) {
    case Token::kComma:
      VisitCommaExpression(binop);
      break;
    case Token::kOr:
      VisitLogicalOrExpression(binop);
      break;
    case Token::kAnd:
      VisitLogicalAndExpression(binop);
      break;
    case Token::kNullish:
      VisitNullishExpression(binop);
      break;
    default:
      VisitArithmeticExpression(binop);
      break;
  }
}

void BytecodeGenerator::VisitNaryOperation(NaryOperation* expr) {
  switch (expr->op()) {
    case Token::kComma:
      VisitNaryCommaExpression(expr);
      break;
    case Token::kOr:
      VisitNaryLogicalOrExpression(expr);
      break;
    case Token::kAnd:
      VisitNaryLogicalAndExpression(expr);
      break;
    case Token::kNullish:
      VisitNaryNullishExpression(expr);
      break;
    default:
      VisitNaryArithmeticExpression(expr);
      break;
  }
}

void BytecodeGenerator::BuildLiteralCompareNil(
    Token::Value op, BytecodeArrayBuilder::NilValue nil) {
  if (execution_result()->IsTest()) {
    TestResultScope* test_result = execution_result()->AsTest();
    switch (test_result->fallthrough()) {
      case TestFallthrough::kThen:
        builder()->JumpIfNotNil(test_result->NewElseLabel(), op, nil);
        break;
      case TestFallthrough::kElse:
        builder()->JumpIfNil(test_result->NewThenLabel(), op, nil);
        break;
      case TestFallthrough::kNone:
        builder()
            ->JumpIfNil(test_result->NewThenLabel(), op, nil)
            .Jump(test_result->NewElseLabel());
    }
    test_result->SetResultConsumedByTest();
  } else {
    builder()->CompareNil(op, nil);
  }
}

void BytecodeGenerator::BuildLiteralStrictCompareBoolean(Literal* literal) {
  DCHECK(literal->IsBooleanLiteral());
  Register result = register_allocator()->NewRegister();
  builder()->StoreAccumulatorInRegister(result);
  builder()->LoadBoolean(literal->AsBooleanLiteral());
  builder()->CompareReference(result);
}

bool BytecodeGenerator::IsLocalVariableWithInternalizedStringHint(
    Expression* expr) {
  VariableProxy* proxy = expr->AsVariableProxy();
  return proxy != nullptr && proxy->is_resolved() &&
         proxy->var()->IsStackLocal() &&
         GetTypeHintForLocalVariable(proxy->var()) ==
             TypeHint::kInternalizedString;
}

static bool IsTypeof(Expression* expr) {
  UnaryOperation* maybe_unary = expr->AsUnaryOperation();
  return maybe_unary != nullptr && maybe_unary->op() == Token::kTypeOf;
}

static bool IsCharU(const AstRawString* str) {
  return str->length() == 1 && str->FirstCharacter() == 'u';
}

static bool IsLiteralCompareTypeof(CompareOperation* expr,
                                   Expression** sub_expr,
                                   TestTypeOfFlags::LiteralFlag* flag,
                                   const AstStringConstants* ast_constants) {
  if (IsTypeof(expr->left()) && expr->right()->IsStringLiteral()) {
    Literal* right_lit = expr->right()->AsLiteral();

    if (Token::IsEqualityOp(expr->op())) {
      // typeof(x) === 'string'
      *flag = TestTypeOfFlags::GetFlagForLiteral(ast_constants, right_lit);
    } else if (expr->op() == Token::kGreaterThan &&
               IsCharU(right_lit->AsRawString())) {
      // typeof(x) > 'u'
      // Minifier may convert `typeof(x) === 'undefined'` to this form,
      // since `undefined` is the only valid value that is greater than 'u'.
      // Check the test OnlyUndefinedGreaterThanU in bytecodes-unittest.cc
      *flag = TestTypeOfFlags::LiteralFlag::kUndefined;
    } else {
      return false;
    }

    *sub_expr = expr->left()->AsUnaryOperation()->expression();
    return true;
  }

  if (IsTypeof(expr->right()) && expr->left()->IsStringLiteral()) {
    Literal* left_lit = expr->left()->AsLiteral();

    if (Token::IsEqualityOp(expr->op())) {
      // 'string' === typeof(x)
      *flag = TestTypeOfFlags::GetFlagForLiteral(ast_constants, left_lit);
    } else if (expr->op() == Token::kLessThan &&
               IsCharU(left_lit->AsRawString())) {
      // 'u' < typeof(x)
      *flag = TestTypeOfFlags::LiteralFlag::kUndefined;
    } else {
      return false;
    }

    *sub_expr = expr->right()->AsUnaryOperation()->expression();
    return true;
  }

  return false;
}

void BytecodeGenerator::VisitCompareOperation(CompareOperation* expr) {
  Expression* sub_expr;
  Literal* literal;
  TestTypeOfFlags::LiteralFlag flag;
  if (IsLiteralCompareTypeof(expr, &sub_expr, &flag, ast_string_constants())) {
    // Emit a fast literal comparion for expressions of the form:
    // typeof(x) === 'string'.
    VisitForTypeOfValue(sub_expr);
    builder()->SetExpressionPosition(expr);
    if (flag == TestTypeOfFlags::LiteralFlag::kOther) {
      builder()->LoadFalse();
    } else {
      builder()->CompareTypeOf(flag);
    }
  } else if (expr->IsLiteralStrictCompareBoolean(&sub_expr, &literal)) {
    DCHECK(expr->op() == Token::kEqStrict);
    VisitForAccumulatorValue(sub_expr);
    builder()->SetExpressionPosition(expr);
    BuildLiteralStrictCompareBoolean(literal);
  } else if (expr->IsLiteralCompareUndefined(&sub_expr)) {
    VisitForAccumulatorValue(sub_expr);
    builder()->SetExpressionPosition(expr);
    BuildLiteralCompareNil(expr->op(), BytecodeArrayBuilder::kUndefinedValue);
  } else if (expr->IsLiteralCompareNull(&sub_expr)) {
    VisitForAccumulatorValue(sub_expr);
    builder()->SetExpressionPosition(expr);
    BuildLiteralCompareNil(expr->op(), BytecodeArrayBuilder::kNullValue);
  } else if (expr->IsLiteralCompareEqualVariable(&sub_expr, &literal) &&
             IsLocalVariableWithInternalizedStringHint(sub_expr)) {
    builder()->LoadLiteral(literal->AsRawString());
    builder()->CompareReference(
        GetRegisterForLocalVariable(sub_expr->AsVariableProxy()->var()));
  } else {
    if (expr->op() == Token::kIn && expr->left()->IsPrivateName()) {
      Variable* var = expr->left()->AsVariableProxy()->var();
      if (IsPrivateMethodOrAccessorVariableMode(var->mode())) {
        BuildPrivateMethodIn(var, expr->right());
        return;
      }
      // For private fields, the code below does the right thing.
    }

    Register lhs = VisitForRegisterValue(expr->left());
    VisitForAccumulatorValue(expr->right());
    builder()->SetExpressionPosition(expr);
    FeedbackSlot slot;
    if (expr->op() == Token::kIn) {
      slot = feedback_spec()->AddKeyedHasICSlot();
    } else if (expr->op() == Token::kInstanceOf) {
      slot = feedback_spec()->AddInstanceOfSlot();
    } else {
      slot = feedback_spec()->AddCompareICSlot();
    }
    builder()->CompareOperation(expr->op(), lhs, feedback_index(slot));
  }
  // Always returns a boolean value.
  execution_result()->SetResultIsBoolean();
}

void BytecodeGenerator::VisitArithmeticExpression(BinaryOperation* expr) {
  FeedbackSlot slot = feedback_spec()->AddBinaryOpICSlot();
  Expression* subexpr;
  Tagged<Smi> literal;
  if (expr->IsSmiLiteralOperation(&subexpr, &literal)) {
    TypeHint type_hint = VisitForAccumulatorValue(subexpr);
    builder()->SetExpressionPosition(expr);
    builder()->BinaryOperationSmiLiteral(expr->op(), literal,
                                         feedback_index(slot));
    if (expr->op() == Token::kAdd && IsStringTypeHint(type_hint)) {
      execution_result()->SetResultIsString();
    }
  } else {
    TypeHint lhs_type = VisitForAccumulatorValue(expr->left());
    Register lhs = register_allocator()->NewRegister();
    builder()->StoreAccumulatorInRegister(lhs);
    TypeHint rhs_type = VisitForAccumulatorValue(expr->right());
    if (expr->op() == Token::kAdd &&
        (IsStringTypeHint(lhs_type) || IsStringTypeHint(rhs_type))) {
      execution_result()->SetResultIsString();
    }

    builder()->SetExpressionPosition(expr);
    builder()->BinaryOperation(expr->op(), lhs, feedback_index(slot));
  }
}

void BytecodeGenerator::VisitNaryArithmeticExpression(NaryOperation* expr) {
  // TODO(leszeks): Add support for lhs smi in commutative ops.
  TypeHint type_hint = VisitForAccumulatorValue(expr->first());

  for (size_t i = 0; i < expr->subsequent_length(); ++i) {
    RegisterAllocationScope register_scope(this);
    if (expr->subsequent(i)->IsSmiLiteral()) {
      builder()->SetExpressionPosition(expr->subsequent_op_position(i));
      builder()->BinaryOperationSmiLiteral(
          expr->op(), expr->subsequent(i)->AsLiteral()->AsSmiLiteral(),
          feedback_index(feedback_spec()->AddBinaryOpICSlot()));
    } else {
      Register lhs = register_allocator()->NewRegister();
      builder()->StoreAccumulatorInRegister(lhs);
      TypeHint rhs_hint = VisitForAccumulatorValue(expr->subsequent(i));
      if (IsStringTypeHint(rhs_hint)) type_hint = TypeHint::kString;
      builder()->SetExpressionPosition(expr->subsequent_op_position(i));
      builder()->BinaryOperation(
          expr->op(), lhs,
          feedback_index(feedback_spec()->AddBinaryOpICSlot()));
    }
  }

  if (IsStringTypeHint(type_hint) && expr->op() == Token::kAdd) {
    // If any operand of an ADD is a String, a String is produced.
    execution_result()->SetResultIsString();
  }
}

// Note: the actual spreading is performed by the surrounding expression's
// visitor.
void BytecodeGenerator::VisitSpread(Spread* expr) { Visit(expr->expression()); }

void BytecodeGenerator::VisitEmptyParentheses(EmptyParentheses* expr) {
  UNREACHABLE();
}

void BytecodeGenerator::VisitImportCallExpression(ImportCallExpression* expr) {
  const int register_count = expr->import_options() ? 3 : 2;
  RegisterList args = register_allocator()->NewRegisterList(register_count);
  VisitForRegisterValue(expr->specifier(), args[1]);
  if (expr->import_options()) {
    VisitForRegisterValue(expr->import_options(), args[2]);
  }
  builder()
      ->MoveRegister(Register::function_closure(), args[0])
      .CallRuntime(Runtime::kDynamicImportCall, args);
}

void BytecodeGenerator::BuildGetIterator(IteratorType hint) {
  if (hint == IteratorType::kAsync) {
    RegisterAllocationScope scope(this);

    Register obj = register_allocator()->NewRegister();
    Register method = register_allocator()->NewRegister();

    // Set method to GetMethod(obj, @@asyncIterator)
    builder()->StoreAccumulatorInRegister(obj).LoadAsyncIteratorProperty(
        obj, feedback_index(feedback_spec()->AddLoadICSlot()));

    BytecodeLabel async_iterator_undefined, done;
    builder()->JumpIfUndefinedOrNull(&async_iterator_undefined);

    // Let iterator be Call(method, obj)
    builder()->StoreAccumulatorInRegister(method).CallProperty(
        method, RegisterList(obj),
        feedback_index(feedback_spec()->AddCallICSlot()));

    // If Type(iterator) is not Object, throw a TypeError exception.
    builder()->JumpIfJSReceiver(&done);
    builder()->CallRuntime(Runtime::kThrowSymbolAsyncIteratorInvalid);

    builder()->Bind(&async_iterator_undefined);
    // If method is undefined,
    //     Let syncMethod be GetMethod(obj, @@iterator)
    builder()
        ->LoadIteratorProperty(obj,
                               feedback_index(feedback_spec()->AddLoadICSlot()))
        .StoreAccumulatorInRegister(method);

    //     Let syncIterator be Call(syncMethod, obj)
    builder()->CallProperty(method, RegisterList(obj),
                            feedback_index(feedback_spec()->AddCallICSlot()));

    // Return CreateAsyncFromSyncIterator(syncIterator)
    // alias `method` register as it's no longer used
    Register sync_iter = method;
    builder()->StoreAccumulatorInRegister(sync_iter).CallRuntime(
        Runtime::kInlineCreateAsyncFromSyncIterator, sync_iter);

    builder()->Bind(&done);
  } else {
    {
      RegisterAllocationScope scope(this);

      Register obj = register_allocator()->NewRegister();
      int load_feedback_index =
          feedback_index(feedback_spec()->AddLoadICSlot());
      int call_feedback_index =
          feedback_index(feedback_spec()->AddCallICSlot());

      // Let method be GetMethod(obj, @@iterator) and
      // iterator be Call(method, obj). If iterator is
      // not JSReceiver, then throw TypeError.
      builder()->StoreAccumulatorInRegister(obj).GetIterator(
          obj, load_feedback_index, call_feedback_index);
    }
  }
}

// Returns an IteratorRecord which is valid for the lifetime of the current
// register_allocation_scope.
BytecodeGenerator::IteratorRecord BytecodeGenerator::BuildGetIteratorRecord(
    Register next, Register object, IteratorType hint) {
  DCHECK(next.is_valid() && object.is_valid());
  BuildGetIterator(hint);

  builder()
      ->StoreAccumulatorInRegister(object)
      .LoadNamedProperty(object, ast_string_constants()->next_string(),
                         feedback_index(feedback_spec()->AddLoadICSlot()))
      .StoreAccumulatorInRegister(next);
  return IteratorRecord(object, next, hint);
}

BytecodeGenerator::IteratorRecord BytecodeGenerator::BuildGetIteratorRecord(
    IteratorType hint) {
  Register next = register_allocator()->NewRegister();
  Register object = register_allocator()->NewRegister();
  return BuildGetIteratorRecord(next, object, hint);
}

void BytecodeGenerator::BuildIteratorNext(const IteratorRecord& iterator,
                                          Register next_result) {
  DCHECK(next_result.is_valid());
  builder()->CallProperty(iterator.next(), RegisterList(iterator.object()),
                          feedback_index(feedback_spec()->AddCallICSlot()));

  if (iterator.type() == IteratorType::kAsync) {
    BuildAwait();
  }

  BytecodeLabel is_object;
  builder()
      ->StoreAccumulatorInRegister(next_result)
      .JumpIfJSReceiver(&is_object)
      .CallRuntime(Runtime::kThrowIteratorResultNotAnObject, next_result)
      .Bind(&is_object);
}

void BytecodeGenerator::BuildCallIteratorMethod(Register iterator,
                                                const AstRawString* method_name,
                                                RegisterList receiver_and_args,
                                                BytecodeLabel* if_called,
                                                BytecodeLabels* if_notcalled) {
  RegisterAllocationScope register_scope(this);

  Register method = register_allocator()->NewRegister();
  FeedbackSlot slot = feedback_spec()->AddLoadICSlot();
  builder()
      ->LoadNamedProperty(iterator, method_name, feedback_index(slot))
      .JumpIfUndefinedOrNull(if_notcalled->New())
      .StoreAccumulatorInRegister(method)
      .CallProperty(method, receiver_and_args,
                    feedback_index(feedback_spec()->AddCallICSlot()))
      .Jump(if_called);
}

void BytecodeGenerator::BuildIteratorClose(const IteratorRecord& iterator,
                                           Expression* expr) {
  RegisterAllocationScope register_scope(this);
  BytecodeLabels done(zone());
  BytecodeLabel if_called;
  RegisterList args = RegisterList(iterator.object());
  BuildCallIteratorMethod(iterator.object(),
                          ast_string_constants()->return_string(), args,
                          &if_called, &done);
  builder()->Bind(&if_called);

  if (iterator.type() == IteratorType::kAsync) {
    DCHECK_NOT_NULL(expr);
    BuildAwait(expr->position());
  }

  builder()->JumpIfJSReceiver(done.New());
  {
    RegisterAllocationScope inner_register_scope(this);
    Register return_result = register_allocator()->NewRegister();
    builder()
        ->StoreAccumulatorInRegister(return_result)
        .CallRuntime(Runtime::kThrowIteratorResultNotAnObject, return_result);
  }

  done.Bind(builder());
}

void BytecodeGenerator::VisitGetTemplateObject(GetTemplateObject* expr) {
  builder()->SetExpressionPosition(expr);
  size_t entry = builder()->AllocateDeferredConstantPoolEntry();
  template_objects_.push_back(std::make_pair(expr, entry));
  FeedbackSlot literal_slot = feedback_spec()->AddLiteralSlot();
  builder()->GetTemplateObject(entry, feedback_index(literal_slot));
}

void BytecodeGenerator::VisitTemplateLiteral(TemplateLiteral* expr) {
  const ZonePtrList<const AstRawString>& parts = *expr->string_parts();
  const ZonePtrList<Expression>& substitutions = *expr->substitutions();
  // Template strings with no substitutions are turned into StringLiterals.
  DCHECK_GT(substitutions.length(), 0);
  DCHECK_EQ(parts.length(), substitutions.length() + 1);

  // Generate string concatenation
  // TODO(caitp): Don't generate feedback slot if it's not used --- introduce
  // a simple, concise, reusable mechanism to lazily create reusable slots.
  FeedbackSlot slot = feedback_spec()->AddBinaryOpICSlot();
  Register last_part = register_allocator()->NewRegister();
  bool last_part_valid = false;

  builder()->SetExpressionPosition(expr);
  for (int i = 0; i < substitutions.length(); ++i) {
    if (i != 0) {
      builder()->StoreAccumulatorInRegister(last_part);
      last_part_valid = true;
    }

    if (!parts[i]->IsEmpty()) {
      builder()->LoadLiteral(parts[i]);
      if (last_part_valid) {
        builder()->BinaryOperation(Token::kAdd, last_part,
                                   feedback_index(slot));
      }
      builder()->StoreAccumulatorInRegister(last_part);
      last_part_valid = true;
    }

    TypeHint type_hint = VisitForAccumulatorValue(substitutions[i]);
    if (!IsStringTypeHint(type_hint)) {
      builder()->ToString();
    }
    if (last_part_valid) {
      builder()->BinaryOperation(Token::kAdd, last_part, feedback_index(slot));
    }
    last_part_valid = false;
  }

  if (!parts.last()->IsEmpty()) {
    builder()->StoreAccumulatorInRegister(last_part);
    builder()->LoadLiteral(parts.last());
    builder()->BinaryOperation(Token::kAdd, last_part, feedback_index(slot));
  }
}

void BytecodeGenerator::BuildThisVariableLoad() {
  DeclarationScope* receiver_scope = closure_scope()->GetReceiverScope();
  Variable* var = receiver_scope->receiver();
  // TODO(littledan): implement 'this' hole check elimination.
  HoleCheckMode hole_check_mode =
      IsDerivedConstructor(receiver_scope->function_kind())
          ? HoleCheckMode::kRequired
          : HoleCheckMode::kElided;
  BuildVariableLoad(var, hole_check_mode);
}

void BytecodeGenerator::VisitThisExpression(ThisExpression* expr) {
  BuildThisVariableLoad();
}

void BytecodeGenerator::VisitSuperCallReference(SuperCallReference* expr) {
  // Handled by VisitCall().
  UNREACHABLE();
}

void BytecodeGenerator::VisitSuperPropertyReference(
    SuperPropertyReference* expr) {
  // Handled by VisitAssignment(), VisitCall(), VisitDelete() and
  // VisitPropertyLoad().
  UNREACHABLE();
}

void BytecodeGenerator::VisitCommaExpression(BinaryOperation* binop) {
  VisitForEffect(binop->left());
  builder()->SetExpressionAsStatementPosition(binop->right());
  Visit(binop->right());
}

void BytecodeGenerator::VisitNaryCommaExpression(NaryOperation* expr) {
  DCHECK_GT(expr->subsequent_length(), 0);

  VisitForEffect(expr->first());
  for (size_t i = 0; i < expr->subsequent_length() - 1; ++i) {
    builder()->SetExpressionAsStatementPosition(expr->subsequent(i));
    VisitForEffect(expr->subsequent(i));
  }
  builder()->SetExpressionAsStatementPosition(
      expr->subsequent(expr->subsequent_length() - 1));
  Visit(expr->subsequent(expr->subsequent_length() - 1));
}

void BytecodeGenerator::VisitLogicalTestSubExpression(
    Token::Value token, Expression* expr, BytecodeLabels* then_labels,
    BytecodeLabels* else_labels, int coverage_slot) {
  DCHECK(token == Token::kOr || token == Token::kAnd ||
         token == Token::kNullish);

  BytecodeLabels test_next(zone());
  if (token == Token::kOr) {
    VisitForTest(expr, then_labels, &test_next, TestFallthrough::kElse);
  } else if (token == Token::kAnd) {
    VisitForTest(expr, &test_next, else_labels, TestFallthrough::kThen);
  } else {
    DCHECK_EQ(Token::kNullish, token);
    VisitForNullishTest(expr, then_labels, &test_next, else_labels);
  }
  test_next.Bind(builder());

  BuildIncrementBlockCoverageCounterIfEnabled(coverage_slot);
}

void BytecodeGenerator::VisitLogicalTest(Token::Value token, Expression* left,
                                         Expression* right,
                                         int right_coverage_slot) {
  DCHECK(token == Token::kOr || token == Token::kAnd ||
         token == Token::kNullish);
  TestResultScope* test_result = execution_result()->AsTest();
  BytecodeLabels* then_labels = test_result->then_labels();
  BytecodeLabels* else_labels = test_result->else_labels();
  TestFallthrough fallthrough = test_result->fallthrough();

  VisitLogicalTestSubExpression(token, left, then_labels, else_labels,
                                right_coverage_slot);
  // The last test has the same then, else and fallthrough as the parent test.
  HoleCheckElisionScope elider(this);
  VisitForTest(right, then_labels, else_labels, fallthrough);
}

void BytecodeGenerator::VisitNaryLogicalTest(
    Token::Value token, NaryOperation* expr,
    const NaryCodeCoverageSlots* coverage_slots) {
  DCHECK(token == Token::kOr || token == Token::kAnd ||
         token == Token::kNullish);
  DCHECK_GT(expr->subsequent_length(), 0);

  TestResultScope* test_result = execution_result()->AsTest();
  BytecodeLabels* then_labels = test_result->then_labels();
  BytecodeLabels* else_labels = test_result->else_labels();
  TestFallthrough fallthrough = test_result->fallthrough();

  VisitLogicalTestSubExpression(token, expr->first(), then_labels, else_labels,
                                coverage_slots->GetSlotFor(0));
  HoleCheckElisionScope elider(this);
  for (size_t i = 0; i < expr->subsequent_length() - 1; ++i) {
    VisitLogicalTestSubExpression(token, expr->subsequent(i), then_labels,
                                  else_labels,
                                  coverage_slots->GetSlotFor(i + 1));
  }
  // The last test has the same then, else and fallthrough as the parent test.
  VisitForTest(expr->subsequent(expr->subsequent_length() - 1), then_labels,
               else_labels, fallthrough);
}

bool BytecodeGenerator::VisitLogicalOrSubExpression(Expression* expr,
                                                    BytecodeLabels* end_labels,
                                                    int coverage_slot) {
  if (expr->ToBooleanIsTrue()) {
    VisitForAccumulatorValue(expr);
    end_labels->Bind(builder());
    return true;
  } else if (!expr->ToBooleanIsFalse()) {
    TypeHint type_hint = VisitForAccumulatorValue(expr);
    builder()->JumpIfTrue(ToBooleanModeFromTypeHint(type_hint),
                          end_labels->New());
  }

  BuildIncrementBlockCoverageCounterIfEnabled(coverage_slot);

  return false;
}

bool BytecodeGenerator::VisitLogicalAndSubExpression(Expression* expr,
                                                     BytecodeLabels* end_labels,
                                                     int coverage_slot) {
  if (expr->ToBooleanIsFalse()) {
    VisitForAccumulatorValue(expr);
    end_labels->Bind(builder());
    return true;
  } else if (!expr->ToBooleanIsTrue()) {
    TypeHint type_hint = VisitForAccumulatorValue(expr);
    builder()->JumpIfFalse(ToBooleanModeFromTypeHint(type_hint),
                           end_labels->New());
  }

  BuildIncrementBlockCoverageCounterIfEnabled(coverage_slot);

  return false;
}

bool BytecodeGenerator::VisitNullishSubExpression(Expression* expr,
                                                  BytecodeLabels* end_labels,
                                                  int coverage_slot) {
  if (expr->IsLiteralButNotNullOrUndefined()) {
    VisitForAccumulatorValue(expr);
    end_labels->Bind(builder());
    return true;
  } else if (!expr->IsNullOrUndefinedLiteral()) {
    VisitForAccumulatorValue(expr);
    BytecodeLabel is_null_or_undefined;
    builder()
        ->JumpIfUndefinedOrNull(&is_null_or_undefined)
        .Jump(end_labels->New());
    builder()->Bind(&is_null_or_undefined);
  }

  BuildIncrementBlockCoverageCounterIfEnabled(coverage_slot);

  return false;
}

void BytecodeGenerator::VisitLogicalOrExpression(BinaryOperation* binop) {
  Expression* left = binop->left();
  Expression* right = binop->right();

  int right_coverage_slot =
      AllocateBlockCoverageSlotIfEnabled(binop, SourceRangeKind::kRight);

  if (execution_result()->IsTest()) {
    TestResultScope* test_result = execution_result()->AsTest();
    if (left->ToBooleanIsTrue()) {
      builder()->Jump(test_result->NewThenLabel());
    } else if (left->ToBooleanIsFalse() && right->ToBooleanIsFalse()) {
      BuildIncrementBlockCoverageCounterIfEnabled(right_coverage_slot);
      builder()->Jump(test_result->NewElseLabel());
    } else {
      VisitLogicalTest(Token::kOr, left, right, right_coverage_slot);
    }
    test_result->SetResultConsumedByTest();
  } else {
    BytecodeLabels end_labels(zone());
    if (VisitLogicalOrSubExpression(left, &end_labels, right_coverage_slot)) {
      return;
    }
    VisitInHoleCheckElisionScopeForAccumulatorValue(right);
    end_labels.Bind(builder());
  }
}

void BytecodeGenerator::VisitNaryLogicalOrExpression(NaryOperation* expr) {
  Expression* first = expr->first();
  DCHECK_GT(expr->subsequent_length(), 0);

  NaryCodeCoverageSlots coverage_slots(this, expr);

  if (execution_result()->IsTest()) {
    TestResultScope* test_result = execution_result()->AsTest();
    if (first->ToBooleanIsTrue()) {
      builder()->Jump(test_result->NewThenLabel());
    } else {
      VisitNaryLogicalTest(Token::kOr, expr, &coverage_slots);
    }
    test_result->SetResultConsumedByTest();
  } else {
    BytecodeLabels end_labels(zone());
    if (VisitLogicalOrSubExpression(first, &end_labels,
                                    coverage_slots.GetSlotFor(0))) {
      return;
    }

    HoleCheckElisionScope elider(this);
    for (size_t i = 0; i < expr->subsequent_length() - 1; ++i) {
      if (VisitLogicalOrSubExpression(expr->subsequent(i), &end_labels,
                                      coverage_slots.GetSlotFor(i + 1))) {
        return;
      }
    }
    // We have to visit the last value even if it's true, because we need its
    // actual value.
    VisitForAccumulatorValue(expr->subsequent(expr->subsequent_length() - 1));
    end_labels.Bind(builder());
  }
}

void BytecodeGenerator::VisitLogicalAndExpression(BinaryOperation* binop) {
  Expression* left = binop->left();
  Expression* right = binop->right();

  int right_coverage_slot =
      AllocateBlockCoverageSlotIfEnabled(binop, SourceRangeKind::kRight);

  if (execution_result()->IsTest()) {
    TestResultScope* test_result = execution_result()->AsTest();
    if (left->ToBooleanIsFalse()) {
      builder()->Jump(test_result->NewElseLabel());
    } else if (left->ToBooleanIsTrue() && right->ToBooleanIsTrue()) {
      BuildIncrementBlockCoverageCounterIfEnabled(right_coverage_slot);
      builder()->Jump(test_result->NewThenLabel());
    } else {
      VisitLogicalTest(Token::kAnd, left, right, right_coverage_slot);
    }
    test_result->SetResultConsumedByTest();
  } else {
    BytecodeLabels end_labels(zone());
    if (VisitLogicalAndSubExpression(left, &end_labels, right_coverage_slot)) {
      return;
    }
    VisitInHoleCheckElisionScopeForAccumulatorValue(right);
    end_labels.Bind(builder());
  }
}

void BytecodeGenerator::VisitNaryLogicalAndExpression(NaryOperation* expr) {
  Expression* first = expr->first();
  DCHECK_GT(expr->subsequent_length(), 0);

  NaryCodeCoverageSlots coverage_slots(this, expr);

  if (execution_result()->IsTest()) {
    TestResultScope* test_result = execution_result()->AsTest();
    if (first->ToBooleanIsFalse()) {
      builder()->Jump(test_result->NewElseLabel());
    } else {
      VisitNaryLogicalTest(Token::kAnd, expr, &coverage_slots);
    }
    test_result->SetResultConsumedByTest();
  } else {
    BytecodeLabels end_labels(zone());
    if (VisitLogicalAndSubExpression(first, &end_labels,
                                     coverage_slots.GetSlotFor(0))) {
      return;
    }
    HoleCheckElisionScope elider(this);
    for (size_t i = 0; i < expr->subsequent_length() - 1; ++i) {
      if (VisitLogicalAndSubExpression(expr->subsequent(i), &end_labels,
                                       coverage_slots.GetSlotFor(i + 1))) {
        return;
      }
    }
    // We have to visit the last value even if it's false, because we need its
    // actual value.
    VisitForAccumulatorValue(expr->subsequent(expr->subsequent_length() - 1));
    end_labels.Bind(builder());
  }
}

void BytecodeGenerator::VisitNullishExpression(BinaryOperation* binop) {
  Expression* left = binop->left();
  Expression* right = binop->right();

  int right_coverage_slot =
      AllocateBlockCoverageSlotIfEnabled(binop, SourceRangeKind::kRight);

  if (execution_result()->IsTest()) {
    TestResultScope* test_result = execution_result()->AsTest();
    if (left->IsLiteralButNotNullOrUndefined() && left->ToBooleanIsTrue()) {
      builder()->Jump(test_result->NewThenLabel());
    } else if (left->IsNullOrUndefinedLiteral() &&
               right->IsNullOrUndefinedLiteral()) {
      BuildIncrementBlockCoverageCounterIfEnabled(right_coverage_slot);
      builder()->Jump(test_result->NewElseLabel());
    } else {
      VisitLogicalTest(Token::kNullish, left, right, right_coverage_slot);
    }
    test_result->SetResultConsumedByTest();
  } else {
    BytecodeLabels end_labels(zone());
    if (VisitNullishSubExpression(left, &end_labels, right_coverage_slot)) {
      return;
    }
    VisitInHoleCheckElisionScopeForAccumulatorValue(right);
    end_labels.Bind(builder());
  }
}

void BytecodeGenerator::VisitNaryNullishExpression(NaryOperation* expr) {
  Expression* first = expr->first();
  DCHECK_GT(expr->subsequent_length(), 0);

  NaryCodeCoverageSlots coverage_slots(this, expr);

  if (execution_result()->IsTest()) {
    TestResultScope* test_result = execution_result()->AsTest();
    if (first->IsLiteralButNotNullOrUndefined() && first->ToBooleanIsTrue()) {
      builder()->Jump(test_result->NewThenLabel());
    } else {
      VisitNaryLogicalTest(Token::kNullish, expr, &coverage_slots);
    }
    test_result->SetResultConsumedByTest();
  } else {
    BytecodeLabels end_labels(zone());
    if (VisitNullishSubExpression(first, &end_labels,
                                  coverage_slots.GetSlotFor(0))) {
      return;
    }
    HoleCheckElisionScope elider(this);
    for (size_t i = 0; i < expr->subsequent_length() - 1; ++i) {
      if (VisitNullishSubExpression(expr->subsequent(i), &end_labels,
                                    coverage_slots.GetSlotFor(i + 1))) {
        return;
      }
    }
    // We have to visit the last value even if it's nullish, because we need its
    // actual value.
    VisitForAccumulatorValue(expr->subsequent(expr->subsequent_length() - 1));
    end_labels.Bind(builder());
  }
}

void BytecodeGenerator::BuildNewLocalActivationContext() {
  ValueResultScope value_execution_result(this);
  Scope* scope = closure_scope();
  DCHECK_EQ(current_scope(), closure_scope());

  // Create the appropriate context.
  DCHECK(scope->is_function_scope() || scope->is_eval_scope());
  int slot_count = scope->num_heap_slots() - Context::MIN_CONTEXT_SLOTS;
  if (slot_count <= ConstructorBuiltins::MaximumFunctionContextSlots()) {
    switch (scope->scope_type()) {
      case EVAL_SCOPE:
        builder()->CreateEvalContext(scope, slot_count);
        break;
      case FUNCTION_SCOPE:
        builder()->CreateFunctionContext(scope, slot_count);
        break;
      default:
        UNREACHABLE();
    }
  } else {
    Register arg = register_allocator()->NewRegister();
    builder()->LoadLiteral(scope).StoreAccumulatorInRegister(arg).CallRuntime(
        Runtime::kNewFunctionContext, arg);
    register_allocator()->ReleaseRegister(arg);
  }
}

void BytecodeGenerator::BuildLocalActivationContextInitialization() {
  DeclarationScope* scope = closure_scope();

  if (scope->has_this_declaration() && scope->receiver()->IsContextSlot()) {
    Variable* variable = scope->receiver();
    Register receiver(builder()->Receiver());
    // Context variable (at bottom of the context chain).
    DCHECK_EQ(0, scope->ContextChainLength(variable->scope()));
    builder()->LoadAccumulatorWithRegister(receiver).StoreContextSlot(
        execution_context()->reg(), variable, 0);
  }

  // Copy parameters into context if necessary.
  int num_parameters = scope->num_parameters();
  for (int i = 0; i < num_parameters; i++) {
    Variable* variable = scope->parameter(i);
    if (!variable->IsContextSlot()) continue;

    Register parameter(builder()->Parameter(i));
    // Context variable (at bottom of the context chain).
    DCHECK_EQ(0, scope->ContextChainLength(variable->scope()));
    builder()->LoadAccumulatorWithRegister(parameter).StoreContextSlot(
        execution_context()->reg(), variable, 0);
  }
}

void BytecodeGenerator::BuildNewLocalBlockContext(Scope* scope) {
  ValueResultScope value_execution_result(this);
  DCHECK(scope->is_block_scope());

  builder()->CreateBlockContext(scope);
}

void BytecodeGenerator::BuildNewLocalWithContext(Scope* scope) {
  ValueResultScope value_execution_result(this);

  Register extension_object = register_allocator()->NewRegister();

  builder()->ToObject(extension_object);
  builder()->CreateWithContext(extension_object, scope);

  register_allocator()->ReleaseRegister(extension_object);
}

void BytecodeGenerator::BuildNewLocalCatchContext(Scope* scope) {
  ValueResultScope value_execution_result(this);
  DCHECK(scope->catch_variable()->IsContextSlot());

  Register exception = register_allocator()->NewRegister();
  builder()->StoreAccumulatorInRegister(exception);
  builder()->CreateCatchContext(exception, scope);
  register_allocator()->ReleaseRegister(exception);
}

void BytecodeGenerator::VisitLiteralAccessor(LiteralProperty* property,
                                             Register value_out) {
  if (property == nullptr) {
    builder()->LoadNull().StoreAccumulatorInRegister(value_out);
  } else {
    VisitForRegisterValue(property->value(), value_out);
  }
}

void BytecodeGenerator::VisitArgumentsObject(Variable* variable) {
  if (variable == nullptr) return;

  DCHECK(variable->IsContextSlot() || variable->IsStackAllocated());

  // Allocate and initialize a new arguments object and assign to the
  // {arguments} variable.
  builder()->CreateArguments(closure_scope()->GetArgumentsType());
  BuildVariableAssignment(variable, Token::kAssign, HoleCheckMode::kElided);
}

void BytecodeGenerator::VisitRestArgumentsArray(Variable* rest) {
  if (rest == nullptr) return;

  // Allocate and initialize a new rest parameter and assign to the {rest}
  // variable.
  builder()->CreateArguments(CreateArgumentsType::kRestParameter);
  DCHECK(rest->IsContextSlot() || rest->IsStackAllocated());
  BuildVariableAssignment(rest, Token::kAssign, HoleCheckMode::kElided);
}

void BytecodeGenerator::VisitThisFunctionVariable(Variable* variable) {
  if (variable == nullptr) return;

  // Store the closure we were called with in the given variable.
  builder()->LoadAccumulatorWithRegister(Register::function_closure());
  BuildVariableAssignment(variable, Token::kInit, HoleCheckMode::kElided);
}

void BytecodeGenerator::VisitNewTargetVariable(Variable* variable) {
  if (variable == nullptr) return;

  // The generator resume trampoline abuses the new.target register
  // to pass in the generator object.  In ordinary calls, new.target is always
  // undefined because generator functions are non-constructible, so don't
  // assign anything to the new.target variable.
  if (IsResumableFunction(info()->literal()->kind())) return;

  if (variable->location() == VariableLocation::LOCAL) {
    // The new.target register was already assigned by entry trampoline.
    DCHECK_EQ(incoming_new_target_or_generator_.index(),
              GetRegisterForLocalVariable(variable).index());
    return;
  }

  // Store the new target we were called with in the given variable.
  builder()->LoadAccumulatorWithRegister(incoming_new_target_or_generator_);
  BuildVariableAssignment(variable, Token::kInit, HoleCheckMode::kElided);
}

void BytecodeGenerator::BuildGeneratorObjectVariableInitialization() {
  DCHECK(IsResumableFunction(info()->literal()->kind()));

  Variable* generator_object_var = closure_scope()->generator_object_var();
  RegisterAllocationScope register_scope(this);
  RegisterList args = register_allocator()->NewRegisterList(2);
  Runtime::FunctionId function_id =
      ((IsAsyncFunction(info()->literal()->kind()) &&
        !IsAsyncGeneratorFunction(info()->literal()->kind())) ||
       IsModuleWithTopLevelAwait(info()->literal()->kind()))
          ? Runtime::kInlineAsyncFunctionEnter
          : Runtime::kInlineCreateJSGeneratorObject;
  builder()
      ->MoveRegister(Register::function_closure(), args[0])
      .MoveRegister(builder()->Receiver(), args[1])
      .CallRuntime(function_id, args)
      .StoreAccumulatorInRegister(generator_object());

  if (generator_object_var->location() == VariableLocation::LOCAL) {
    // The generator object register is already set to the variable's local
    // register.
    DCHECK_EQ(generator_object().index(),
              GetRegisterForLocalVariable(generator_object_var).index());
  } else {
    BuildVariableAssignment(generator_object_var, Token::kInit,
                            HoleCheckMode::kElided);
  }
}

void BytecodeGenerator::BuildPushUndefinedIntoRegisterList(
    RegisterList* reg_list) {
  Register reg = register_allocator()->GrowRegisterList(reg_list);
  builder()->LoadUndefined().StoreAccumulatorInRegister(reg);
}

void BytecodeGenerator::BuildLoadPropertyKey(LiteralProperty* property,
                                             Register out_reg) {
  if (property->key()->IsStringLiteral()) {
    builder()
        ->LoadLiteral(property->key()->AsLiteral()->AsRawString())
        .StoreAccumulatorInRegister(out_reg);
  } else {
    VisitForAccumulatorValue(property->key());
    builder()->ToName().StoreAccumulatorInRegister(out_reg);
  }
}

int BytecodeGenerator::AllocateBlockCoverageSlotIfEnabled(
    AstNode* node, SourceRangeKind kind) {
  return (block_coverage_builder_ == nullptr)
             ? BlockCoverageBuilder::kNoCoverageArraySlot
             : block_coverage_builder_->AllocateBlockCoverageSlot(node, kind);
}

int BytecodeGenerator::AllocateNaryBlockCoverageSlotIfEnabled(
    NaryOperation* node, size_t index) {
  return (block_coverage_builder_ == nullptr)
             ? BlockCoverageBuilder::kNoCoverageArraySlot
             : block_coverage_builder_->AllocateNaryBlockCoverageSlot(node,
                                                                      index);
}

int BytecodeGenerator::AllocateConditionalChainBlockCoverageSlotIfEnabled(
    ConditionalChain* node, SourceRangeKind kind, size_t index) {
  return (block_coverage_builder_ == nullptr)
             ? BlockCoverageBuilder::kNoCoverageArraySlot
             : block_coverage_builder_
                   ->AllocateConditionalChainBlockCoverageSlot(node, kind,
                                                               index);
}

void BytecodeGenerator::BuildIncrementBlockCoverageCounterIfEnabled(
    AstNode* node, SourceRangeKind kind) {
  if (block_coverage_builder_ == nullptr) return;
  block_coverage_builder_->IncrementBlockCounter(node, kind);
}

void BytecodeGenerator::BuildIncrementBlockCoverageCounterIfEnabled(
    int coverage_array_slot) {
  if (block_coverage_builder_ != nullptr) {
    block_coverage_builder_->IncrementBlockCounter(coverage_array_slot);
  }
}

// Visits the expression |expr| and places the result in the accumulator.
BytecodeGenerator::TypeHint BytecodeGenerator::VisitForAccumulatorValue(
    Expression* expr) {
  ValueResultScope accumulator_scope(this);
  Visit(expr);
  // Record the type hint for the result of current expression in accumulator.
  const TypeHint type_hint = accumulator_scope.type_hint();
  BytecodeRegisterOptimizer* optimizer = builder()->GetRegisterOptimizer();
  if (optimizer && type_hint != TypeHint::kUnknown) {
    optimizer->SetTypeHintForAccumulator(type_hint);
  }
  return type_hint;
}

void BytecodeGenerator::VisitForAccumulatorValueOrTheHole(Expression* expr) {
  if (expr == nullptr) {
    builder()->LoadTheHole();
  } else {
    VisitForAccumulatorValue(expr);
  }
}

// Visits the expression |expr| and discards the result.
void BytecodeGenerator::VisitForEffect(Expression* expr) {
  EffectResultScope effect_scope(this);
  Visit(expr);
}

// Visits the expression |expr| and returns the register containing
// the expression result.
Register BytecodeGenerator::VisitForRegisterValue(Expression* expr) {
  VisitForAccumulatorValue(expr);
  Register result = register_allocator()->NewRegister();
  builder()->StoreAccumulatorInRegister(result);
  return result;
}

// Visits the expression |expr| and stores the expression result in
// |destination|.
void BytecodeGenerator::VisitForRegisterValue(Expression* expr,
                                              Register destination) {
  ValueResultScope register_scope(this);
  Visit(expr);
  builder()->StoreAccumulatorInRegister(destination);
}

// Visits the expression |expr| and pushes the result into a new register
// added to the end of |reg_list|.
void BytecodeGenerator::VisitAndPushIntoRegisterList(Expression* expr,
                                                     RegisterList* reg_list) {
  {
    ValueResultScope register_scope(this);
    Visit(expr);
  }
  // Grow the register list after visiting the expression to avoid reserving
  // the register across the expression evaluation, which could cause memory
  // leaks for deep expressions due to dead objects being kept alive by pointers
  // in registers.
  Register destination = register_allocator()->GrowRegisterList(reg_list);
  builder()->StoreAccumulatorInRegister(destination);
}

void BytecodeGenerator::BuildTest(ToBooleanMode mode,
                                  BytecodeLabels* then_labels,
                                  BytecodeLabels* else_labels,
                                  TestFallthrough fallthrough) {
  switch (fallthrough) {
    case TestFallthrough::kThen:
      builder()->JumpIfFalse(mode, else_labels->New());
      break;
    case TestFallthrough::kElse:
      builder()->JumpIfTrue(mode, then_labels->New());
      break;
    case TestFallthrough::kNone:
      builder()->JumpIfTrue(mode, then_labels->New());
      builder()->Jump(else_labels->New());
      break;
  }
}

// Visits the expression |expr| for testing its boolean value and jumping to the
// |then| or |other| label depending on value and short-circuit semantics
void BytecodeGenerator::VisitForTest(Expression* expr,
                                     BytecodeLabels* then_labels,
                                     BytecodeLabels* else_labels,
                                     TestFallthrough fallthrough) {
  bool result_consumed;
  TypeHint type_hint;
  {
    // To make sure that all temporary registers are returned before generating
    // jumps below, we ensure that the result scope is deleted before doing so.
    // Dead registers might be materialized otherwise.
    TestResultScope test_result(this, then_labels, else_labels, fallthrough);
    Visit(expr);
    result_consumed = test_result.result_consumed_by_test();
    type_hint = test_result.type_hint();
    // Labels and fallthrough might have been mutated, so update based on
    // TestResultScope.
    then_labels = test_result.then_labels();
    else_labels = test_result.else_labels();
    fallthrough = test_result.fallthrough();
  }
  if (!result_consumed) {
    BuildTest(ToBooleanModeFromTypeHint(type_hint), then_labels, else_labels,
              fallthrough);
  }
}

// Visits the expression |expr| for testing its nullish value and jumping to the
// |then| or |other| label depending on value and short-circuit semantics
void BytecodeGenerator::VisitForNullishTest(Expression* expr,
                                            BytecodeLabels* then_labels,
                                            BytecodeLabels* test_next_labels,
                                            BytecodeLabels* else_labels) {
  // Nullish short circuits on undefined or null, otherwise we fall back to
  // BuildTest with no fallthrough.
  // TODO(joshualitt): We should do this in a TestResultScope.
  TypeHint type_hint = VisitForAccumulatorValue(expr);
  ToBooleanMode mode = ToBooleanModeFromTypeHint(type_hint);

  // Skip the nullish shortcircuit if we already have a boolean.
  if (mode != ToBooleanMode::kAlreadyBoolean) {
    builder()->JumpIfUndefinedOrNull(test_next_labels->New());
  }
  BuildTest(mode, then_labels, else_labels, TestFallthrough::kNone);
}

void BytecodeGenerator::VisitInSameTestExecutionScope(Expression* expr) {
  DCHECK(execution_result()->IsTest());
  {
    RegisterAllocationScope reg_scope(this);
    Visit(expr);
  }
  if (!execution_result()->AsTest()->result_consumed_by_test()) {
    TestResultScope* result_scope = execution_result()->AsTest();
    BuildTest(ToBooleanModeFromTypeHint(result_scope->type_hint()),
              result_scope->then_labels(), result_scope->else_labels(),
              result_scope->fallthrough());
    result_scope->SetResultConsumedByTest();
  }
}

void BytecodeGenerator::VisitInScope(Statement* stmt, Scope* scope) {
  DCHECK(scope->declarations()->is_empty());
  CurrentScope current_scope(this, scope);
  ContextScope context_scope(this, scope);
  Visit(stmt);
}

template <typename T>
void BytecodeGenerator::VisitInHoleCheckElisionScope(T* node) {
  HoleCheckElisionScope elider(this);
  Visit(node);
}

BytecodeGenerator::TypeHint
BytecodeGenerator::VisitInHoleCheckElisionScopeForAccumulatorValue(
    Expression* expr) {
  HoleCheckElisionScope elider(this);
  return VisitForAccumulatorValue(expr);
}

Register BytecodeGenerator::GetRegisterForLocalVariable(Variable* variable) {
  DCHECK_EQ(VariableLocation::LOCAL, variable->location());
  return builder()->Local(variable->index());
}

BytecodeGenerator::TypeHint BytecodeGenerator::GetTypeHintForLocalVariable(
    Variable* variable) {
  BytecodeRegisterOptimizer* optimizer = builder()->GetRegisterOptimizer();
  if (optimizer) {
    Register reg = GetRegisterForLocalVariable(variable);
    return optimizer->GetTypeHint(reg);
  }
  return TypeHint::kAny;
}

FunctionKind BytecodeGenerator::function_kind() const {
  return info()->literal()->kind();
}

LanguageMode BytecodeGenerator::language_mode() const {
  return current_scope()->language_mode();
}

Register BytecodeGenerator::generator_object() const {
  DCHECK(IsResumableFunction(info()->literal()->kind()));
  return incoming_new_target_or_generator_;
}

FeedbackVectorSpec* BytecodeGenerator::feedback_spec() {
  return info()->feedback_vector_spec();
}

int BytecodeGenerator::feedback_index(FeedbackSlot slot) const {
  DCHECK(!slot.IsInvalid());
  return FeedbackVector::GetIndex(slot);
}

FeedbackSlot BytecodeGenerator::GetCachedLoadGlobalICSlot(
    TypeofMode typeof_mode, Variable* variable) {
  FeedbackSlotCache::SlotKind slot_kind =
      typeof_mode == TypeofMode::kInside
          ? FeedbackSlotCache::SlotKind::kLoadGlobalInsideTypeof
          : FeedbackSlotCache::SlotKind::kLoadGlobalNotInsideTypeof;
  FeedbackSlot slot(feedback_slot_cache()->Get(slot_kind, variable));
  if (!slot.IsInvalid()) {
    return slot;
  }
  slot = feedback_spec()->AddLoadGlobalICSlot(typeof_mode);
  feedback_slot_cache()->Put(slot_kind, variable, feedback_index(slot));
  return slot;
}

FeedbackSlot BytecodeGenerator::GetCachedStoreGlobalICSlot(
    LanguageMode language_mode, Variable* variable) {
  FeedbackSlotCache::SlotKind slot_kind =
      is_strict(language_mode)
          ? FeedbackSlotCache::SlotKind::kStoreGlobalStrict
          : FeedbackSlotCache::SlotKind::kStoreGlobalSloppy;
  FeedbackSlot slot(feedback_slot_cache()->Get(slot_kind, variable));
  if (!slot.IsInvalid()) {
    return slot;
  }
  slot = feedback_spec()->AddStoreGlobalICSlot(language_mode);
  feedback_slot_cache()->Put(slot_kind, variable, feedback_index(slot));
  return slot;
}

FeedbackSlot BytecodeGenerator::GetCachedLoadICSlot(const Expression* expr,
                                                    const AstRawString* name) {
  DCHECK(!expr->IsSuperPropertyReference());
  if (!v8_flags.ignition_share_named_property_feedback) {
    return feedback_spec()->AddLoadICSlot();
  }
  FeedbackSlotCache::SlotKind slot_kind =
      FeedbackSlotCache::SlotKind::kLoadProperty;
  if (!expr->IsVariableProxy()) {
    return feedback_spec()->AddLoadICSlot();
  }
  const VariableProxy* proxy = expr->AsVariableProxy();
  FeedbackSlot slot(
      feedback_slot_cache()->Get(slot_kind, proxy->var()->index(), name));
  if (!slot.IsInvalid()) {
    return slot;
  }
  slot = feedback_spec()->AddLoadICSlot();
  feedback_slot_cache()->Put(slot_kind, proxy->var()->index(), name,
                             feedback_index(slot));
  return slot;
}

FeedbackSlot BytecodeGenerator::GetCachedLoadSuperICSlot(
    const AstRawString* name) {
  if (!v8_flags.ignition_share_named_property_feedback) {
    return feedback_spec()->AddLoadICSlot();
  }
  FeedbackSlotCache::SlotKind slot_kind =
      FeedbackSlotCache::SlotKind::kLoadSuperProperty;

  FeedbackSlot slot(feedback_slot_cache()->Get(slot_kind, name));
  if (!slot.IsInvalid()) {
    return slot;
  }
  slot = feedback_spec()->AddLoadICSlot();
  feedback_slot_cache()->Put(slot_kind, name, feedback_index(slot));
  return slot;
}

FeedbackSlot BytecodeGenerator::GetCachedStoreICSlot(const Expression* expr,
                                                     const AstRawString* name) {
  if (!v8_flags.ignition_share_named_property_feedback) {
    return feedback_spec()->AddStoreICSlot(language_mode());
  }
  FeedbackSlotCache::SlotKind slot_kind =
      is_strict(language_mode()) ? FeedbackSlotCache::SlotKind::kSetNamedStrict
                                 : FeedbackSlotCache::SlotKind::kSetNamedSloppy;
  if (!expr->IsVariableProxy()) {
    return feedback_spec()->AddStoreICSlot(language_mode());
  }
  const VariableProxy* proxy = expr->AsVariableProxy();
  FeedbackSlot slot(
      feedback_slot_cache()->Get(slot_kind, proxy->var()->index(), name));
  if (!slot.IsInvalid()) {
    return slot;
  }
  slot = feedback_spec()->AddStoreICSlot(language_mode());
  feedback_slot_cache()->Put(slot_kind, proxy->var()->index(), name,
                             feedback_index(slot));
  return slot;
}

int BytecodeGenerator::GetCachedCreateClosureSlot(FunctionLiteral* literal) {
  FeedbackSlotCache::SlotKind slot_kind =
      FeedbackSlotCache::SlotKind::kClosureFeedbackCell;
  int index = feedback_slot_cache()->Get(slot_kind, literal);
  if (index != -1) {
    return index;
  }
  index = feedback_spec()->AddCreateClosureSlot();
  feedback_slot_cache()->Put(slot_kind, literal, index);
  return index;
}

FeedbackSlot BytecodeGenerator::GetDummyCompareICSlot() {
  return dummy_feedback_slot_.Get();
}

}  // namespace interpreter
}  // namespace internal
}  // namespace v8<|MERGE_RESOLUTION|>--- conflicted
+++ resolved
@@ -2562,13 +2562,9 @@
   //  - Falling through into finally-block: Undefined and not used.
   Register token = register_allocator()->NewRegister();
   Register result = register_allocator()->NewRegister();
-<<<<<<< HEAD
-  ControlScope::DeferredCommands commands(this, token, result);
-=======
   Register message = register_allocator()->NewRegister();
   builder()->LoadTheHole().StoreAccumulatorInRegister(message);
   ControlScope::DeferredCommands commands(this, token, result, message);
->>>>>>> 56d087b1
 
   // Preserve the context in a dedicated register, so that it can be restored
   // when the handler is entered by the stack-unwinding machinery.
