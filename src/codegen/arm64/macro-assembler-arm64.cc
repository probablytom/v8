// Copyright 2013 the V8 project authors. All rights reserved.
// Use of this source code is governed by a BSD-style license that can be
// found in the LICENSE file.

#if V8_TARGET_ARCH_ARM64

#include "src/base/bits.h"
#include "src/base/division-by-constant.h"
#include "src/builtins/builtins-inl.h"
#include "src/codegen/assembler.h"
#include "src/codegen/callable.h"
#include "src/codegen/code-factory.h"
#include "src/codegen/external-reference-table.h"
#include "src/codegen/interface-descriptors-inl.h"
#include "src/codegen/macro-assembler-inl.h"
#include "src/codegen/register-configuration.h"
#include "src/codegen/reloc-info.h"
#include "src/debug/debug.h"
#include "src/deoptimizer/deoptimizer.h"
#include "src/execution/frame-constants.h"
#include "src/execution/frames-inl.h"
#include "src/heap/mutable-page-metadata.h"
#include "src/init/bootstrapper.h"
#include "src/logging/counters.h"
#include "src/runtime/runtime.h"
#include "src/snapshot/snapshot.h"

// Satisfy cpplint check, but don't include platform-specific header. It is
// included recursively via macro-assembler.h.
#if 0
#include "src/codegen/arm64/macro-assembler-arm64.h"
#endif

#define __ ACCESS_MASM(masm)

namespace v8 {
namespace internal {

CPURegList MacroAssembler::DefaultTmpList() { return CPURegList(ip0, ip1); }

CPURegList MacroAssembler::DefaultFPTmpList() {
  return CPURegList(fp_scratch1, fp_scratch2);
}

namespace {

// For WebAssembly we care about the full floating point register. If we are not
// running Wasm, we can get away with saving half of those registers.
#if V8_ENABLE_WEBASSEMBLY
constexpr int kStackSavedSavedFPSizeInBits = kQRegSizeInBits;
#else
constexpr int kStackSavedSavedFPSizeInBits = kDRegSizeInBits;
#endif  // V8_ENABLE_WEBASSEMBLY

}  // namespace

void MacroAssembler::PushCPURegList(CPURegList registers) {
  // If LR was stored here, we would need to sign it if
  // V8_ENABLE_CONTROL_FLOW_INTEGRITY is on.
  DCHECK(!registers.IncludesAliasOf(lr));

  int size = registers.RegisterSizeInBytes();
  DCHECK_EQ(0, (size * registers.Count()) % 16);

  // Push up to four registers at a time.
  while (!registers.IsEmpty()) {
    int count_before = registers.Count();
    const CPURegister& src0 = registers.PopHighestIndex();
    const CPURegister& src1 = registers.PopHighestIndex();
    const CPURegister& src2 = registers.PopHighestIndex();
    const CPURegister& src3 = registers.PopHighestIndex();
    int count = count_before - registers.Count();
    PushHelper(count, size, src0, src1, src2, src3);
  }
}

void MacroAssembler::PopCPURegList(CPURegList registers) {
  int size = registers.RegisterSizeInBytes();
  DCHECK_EQ(0, (size * registers.Count()) % 16);

  // If LR was loaded here, we would need to authenticate it if
  // V8_ENABLE_CONTROL_FLOW_INTEGRITY is on.
  DCHECK(!registers.IncludesAliasOf(lr));

  // Pop up to four registers at a time.
  while (!registers.IsEmpty()) {
    int count_before = registers.Count();
    const CPURegister& dst0 = registers.PopLowestIndex();
    const CPURegister& dst1 = registers.PopLowestIndex();
    const CPURegister& dst2 = registers.PopLowestIndex();
    const CPURegister& dst3 = registers.PopLowestIndex();
    int count = count_before - registers.Count();
    PopHelper(count, size, dst0, dst1, dst2, dst3);
  }
}

void MacroAssembler::PushAll(RegList reglist) {
  if (reglist.Count() % 2 != 0) {
    DCHECK(!reglist.has(xzr));
    reglist.set(xzr);
  }

  CPURegList registers(kXRegSizeInBits, reglist);
  int size = registers.RegisterSizeInBytes();
  DCHECK_EQ(0, (size * registers.Count()) % 16);

  // If LR was stored here, we would need to sign it if
  // V8_ENABLE_CONTROL_FLOW_INTEGRITY is on.
  DCHECK(!registers.IncludesAliasOf(lr));

  while (!registers.IsEmpty()) {
    const CPURegister& src0 = registers.PopLowestIndex();
    const CPURegister& src1 = registers.PopLowestIndex();
    stp(src1, src0, MemOperand(sp, -2 * size, PreIndex));
  }
}

void MacroAssembler::PopAll(RegList reglist) {
  if (reglist.Count() % 2 != 0) {
    DCHECK(!reglist.has(xzr));
    reglist.set(xzr);
  }

  CPURegList registers(kXRegSizeInBits, reglist);
  int size = registers.RegisterSizeInBytes();
  DCHECK_EQ(0, (size * registers.Count()) % 16);

  // If LR was loaded here, we would need to authenticate it if
  // V8_ENABLE_CONTROL_FLOW_INTEGRITY is on.
  DCHECK(!registers.IncludesAliasOf(lr));

  while (!registers.IsEmpty()) {
    const CPURegister& dst0 = registers.PopHighestIndex();
    const CPURegister& dst1 = registers.PopHighestIndex();
    ldp(dst0, dst1, MemOperand(sp, 2 * size, PostIndex));
  }
}

int MacroAssembler::RequiredStackSizeForCallerSaved(SaveFPRegsMode fp_mode,
                                                    Register exclusion) const {
  auto list = kCallerSaved;
  list.Remove(exclusion);
  list.Align();

  int bytes = list.TotalSizeInBytes();

  if (fp_mode == SaveFPRegsMode::kSave) {
    auto fp_list = CPURegList::GetCallerSavedV(kStackSavedSavedFPSizeInBits);
    DCHECK_EQ(fp_list.Count() % 2, 0);
    bytes += fp_list.TotalSizeInBytes();
  }
  return bytes;
}

int MacroAssembler::PushCallerSaved(SaveFPRegsMode fp_mode,
                                    Register exclusion) {
  ASM_CODE_COMMENT(this);
  auto list = kCallerSaved;
  list.Remove(exclusion);
  list.Align();

  PushCPURegList(list);

  int bytes = list.TotalSizeInBytes();

  if (fp_mode == SaveFPRegsMode::kSave) {
    auto fp_list = CPURegList::GetCallerSavedV(kStackSavedSavedFPSizeInBits);
    DCHECK_EQ(fp_list.Count() % 2, 0);
    PushCPURegList(fp_list);
    bytes += fp_list.TotalSizeInBytes();
  }
  return bytes;
}

int MacroAssembler::PopCallerSaved(SaveFPRegsMode fp_mode, Register exclusion) {
  ASM_CODE_COMMENT(this);
  int bytes = 0;
  if (fp_mode == SaveFPRegsMode::kSave) {
    auto fp_list = CPURegList::GetCallerSavedV(kStackSavedSavedFPSizeInBits);
    DCHECK_EQ(fp_list.Count() % 2, 0);
    PopCPURegList(fp_list);
    bytes += fp_list.TotalSizeInBytes();
  }

  auto list = kCallerSaved;
  list.Remove(exclusion);
  list.Align();

  PopCPURegList(list);
  bytes += list.TotalSizeInBytes();

  return bytes;
}

void MacroAssembler::LogicalMacro(const Register& rd, const Register& rn,
                                  const Operand& operand, LogicalOp op) {
  ASM_CODE_COMMENT(this);
  UseScratchRegisterScope temps(this);

  if (operand.NeedsRelocation(this)) {
    Register temp = temps.AcquireX();
    Ldr(temp, operand.immediate());
    Logical(rd, rn, temp, op);

  } else if (operand.IsImmediate()) {
    int64_t immediate = operand.ImmediateValue();
    unsigned reg_size = rd.SizeInBits();

    // If the operation is NOT, invert the operation and immediate.
    if ((op & NOT) == NOT) {
      op = static_cast<LogicalOp>(op & ~NOT);
      immediate = ~immediate;
    }

    // Ignore the top 32 bits of an immediate if we're moving to a W register.
    if (rd.Is32Bits()) {
      immediate &= kWRegMask;
    }

    DCHECK(rd.Is64Bits() || is_uint32(immediate));

    // Special cases for all set or all clear immediates.
    if (immediate == 0) {
      switch (op) {
        case AND:
          Mov(rd, 0);
          return;
        case ORR:  // Fall through.
        case EOR:
          Mov(rd, rn);
          return;
        case ANDS:  // Fall through.
        case BICS:
          break;
        default:
          UNREACHABLE();
      }
    } else if ((rd.Is64Bits() && (immediate == -1L)) ||
               (rd.Is32Bits() && (immediate == 0xFFFFFFFFL))) {
      switch (op) {
        case AND:
          Mov(rd, rn);
          return;
        case ORR:
          Mov(rd, immediate);
          return;
        case EOR:
          Mvn(rd, rn);
          return;
        case ANDS:  // Fall through.
        case BICS:
          break;
        default:
          UNREACHABLE();
      }
    }

    unsigned n, imm_s, imm_r;
    if (IsImmLogical(immediate, reg_size, &n, &imm_s, &imm_r)) {
      // Immediate can be encoded in the instruction.
      LogicalImmediate(rd, rn, n, imm_s, imm_r, op);
    } else {
      // Immediate can't be encoded: synthesize using move immediate.
      Register temp = temps.AcquireSameSizeAs(rn);

      // If the left-hand input is the stack pointer, we can't pre-shift the
      // immediate, as the encoding won't allow the subsequent post shift.
      PreShiftImmMode mode = rn == sp ? kNoShift : kAnyShift;
      Operand imm_operand = MoveImmediateForShiftedOp(temp, immediate, mode);

      if (rd.IsSP()) {
        // If rd is the stack pointer we cannot use it as the destination
        // register so we use the temp register as an intermediate again.
        Logical(temp, rn, imm_operand, op);
        Mov(sp, temp);
      } else {
        Logical(rd, rn, imm_operand, op);
      }
    }

  } else if (operand.IsExtendedRegister()) {
    DCHECK(operand.reg().SizeInBits() <= rd.SizeInBits());
    // Add/sub extended supports shift <= 4. We want to support exactly the
    // same modes here.
    DCHECK_LE(operand.shift_amount(), 4);
    DCHECK(operand.reg().Is64Bits() ||
           ((operand.extend() != UXTX) && (operand.extend() != SXTX)));
    Register temp = temps.AcquireSameSizeAs(rn);
    EmitExtendShift(temp, operand.reg(), operand.extend(),
                    operand.shift_amount());
    Logical(rd, rn, temp, op);

  } else {
    // The operand can be encoded in the instruction.
    DCHECK(operand.IsShiftedRegister());
    Logical(rd, rn, operand, op);
  }
}

#ifdef CHERI_HYBRID
void MacroAssembler::Mrs(const CRegister& rt, SystemRegister sysreg) {
  DCHECK(allow_macro_instructions());
  DCHECK(!rt.IsZero());
  mrs(rt, sysreg);
}

void MacroAssembler::Msr(SystemRegister sysreg, const CRegister& rt) {
  DCHECK(allow_macro_instructions());
  msr(sysreg, rt);
}

void MacroAssembler::Mov(const CRegister& cd, const CRegister& cn) {
  // TODO: should probably by more DCHECKs here, just hacking together an
  // attempt at a solution to moving CSP right now…
  DCHECK(allow_macro_instructions());
  mov(cd, cn);
}
#endif

void MacroAssembler::Mov(const Register& rd, uint64_t imm) {
  DCHECK(allow_macro_instructions());
  DCHECK(is_uint32(imm) || is_int32(imm) || rd.Is64Bits());
  DCHECK(!rd.IsZero());

  // TODO(all) extend to support more immediates.
  //
  // Immediates on Aarch64 can be produced using an initial value, and zero to
  // three move keep operations.
  //
  // Initial values can be generated with:
  //  1. 64-bit move zero (movz).
  //  2. 32-bit move inverted (movn).
  //  3. 64-bit move inverted.
  //  4. 32-bit orr immediate.
  //  5. 64-bit orr immediate.
  // Move-keep may then be used to modify each of the 16-bit half-words.
  //
  // The code below supports all five initial value generators, and
  // applying move-keep operations to move-zero and move-inverted initial
  // values.

  // Try to move the immediate in one instruction, and if that fails, switch to
  // using multiple instructions.
  if (!TryOneInstrMoveImmediate(rd, imm)) {
    unsigned reg_size = rd.SizeInBits();

    // Generic immediate case. Imm will be represented by
    //   [imm3, imm2, imm1, imm0], where each imm is 16 bits.
    // A move-zero or move-inverted is generated for the first non-zero or
    // non-0xFFFF immX, and a move-keep for subsequent non-zero immX.

    uint64_t ignored_halfword = 0;
    bool invert_move = false;
    // If the number of 0xFFFF halfwords is greater than the number of 0x0000
    // halfwords, it's more efficient to use move-inverted.
    if (CountSetHalfWords(imm, reg_size) > CountSetHalfWords(~imm, reg_size)) {
      ignored_halfword = 0xFFFFL;
      invert_move = true;
    }

    // Mov instructions can't move immediate values into the stack pointer, so
    // set up a temporary register, if needed.
    UseScratchRegisterScope temps(this);
    Register temp = rd.IsSP() ? temps.AcquireSameSizeAs(rd) : rd;

    // Iterate through the halfwords. Use movn/movz for the first non-ignored
    // halfword, and movk for subsequent halfwords.
    DCHECK_EQ(reg_size % 16, 0);
    bool first_mov_done = false;
    for (int i = 0; i < (rd.SizeInBits() / 16); i++) {
      uint64_t imm16 = (imm >> (16 * i)) & 0xFFFFL;
      if (imm16 != ignored_halfword) {
        if (!first_mov_done) {
          if (invert_move) {
            movn(temp, (~imm16) & 0xFFFFL, 16 * i);
          } else {
            movz(temp, imm16, 16 * i);
          }
          first_mov_done = true;
        } else {
          // Construct a wider constant.
          movk(temp, imm16, 16 * i);
        }
      }
    }
    DCHECK(first_mov_done);

    // Move the temporary if the original destination register was the stack
    // pointer.
    if (rd.IsSP()) {
      mov(rd, temp);
    }
  }
}

void MacroAssembler::Mov(const Register& rd, ExternalReference reference) {
  if (root_array_available_) {
    if (reference.IsIsolateFieldId()) {
      Add(rd, kRootRegister, Operand(reference.offset_from_root_register()));
      return;
    }
  }
  // External references should not get created with IDs if
  // `!root_array_available()`.
  CHECK(!reference.IsIsolateFieldId());
  Mov(rd, Operand(reference));
}

void MacroAssembler::LoadIsolateField(const Register& rd, IsolateFieldId id) {
  Mov(rd, ExternalReference::Create(id));
}

void MacroAssembler::Mov(const Register& rd, const Operand& operand,
                         DiscardMoveMode discard_mode) {
  DCHECK(allow_macro_instructions());
  DCHECK(!rd.IsZero());

  // Provide a swap register for instructions that need to write into the
  // system stack pointer (and can't do this inherently).
  UseScratchRegisterScope temps(this);
  Register dst = (rd.IsSP()) ? temps.AcquireSameSizeAs(rd) : rd;

  if (operand.NeedsRelocation(this)) {
    // TODO(jgruber,v8:8887): Also consider a root-relative load when generating
    // non-isolate-independent code. In many cases it might be cheaper than
    // embedding the relocatable value.
    if (root_array_available_ && options().isolate_independent_code) {
      if (operand.ImmediateRMode() == RelocInfo::EXTERNAL_REFERENCE) {
        Address addr = static_cast<Address>(operand.ImmediateValue());
        ExternalReference reference = base::bit_cast<ExternalReference>(addr);
        IndirectLoadExternalReference(rd, reference);
        return;
      } else if (RelocInfo::IsEmbeddedObjectMode(operand.ImmediateRMode())) {
        Handle<HeapObject> x(
            reinterpret_cast<Address*>(operand.ImmediateValue()));
        // TODO(v8:9706): Fix-it! This load will always uncompress the value
        // even when we are loading a compressed embedded object.
        IndirectLoadConstant(rd.X(), x);
        return;
      }
    }
    Ldr(dst, operand);
  } else if (operand.IsImmediate()) {
    // Call the macro assembler for generic immediates.
    Mov(dst, operand.ImmediateValue());
  } else if (operand.IsShiftedRegister() && (operand.shift_amount() != 0)) {
    // Emit a shift instruction if moving a shifted register. This operation
    // could also be achieved using an orr instruction (like orn used by Mvn),
    // but using a shift instruction makes the disassembly clearer.
    EmitShift(dst, operand.reg(), operand.shift(), operand.shift_amount());
  } else if (operand.IsExtendedRegister()) {
    // Emit an extend instruction if moving an extended register. This handles
    // extend with post-shift operations, too.
    EmitExtendShift(dst, operand.reg(), operand.extend(),
                    operand.shift_amount());
  } else {
    // Otherwise, emit a register move only if the registers are distinct, or
    // if they are not X registers.
    //
    // Note that mov(w0, w0) is not a no-op because it clears the top word of
    // x0. A flag is provided (kDiscardForSameWReg) if a move between the same W
    // registers is not required to clear the top word of the X register. In
    // this case, the instruction is discarded.
    //
    // If sp is an operand, add #0 is emitted, otherwise, orr #0.
    if (rd != operand.reg() ||
        (rd.Is32Bits() && (discard_mode == kDontDiscardForSameWReg))) {
      Assembler::mov(rd, operand.reg());
    }
    // This case can handle writes into the system stack pointer directly.
    dst = rd;
  }

  // Copy the result to the system stack pointer.
  if (dst != rd) {
    DCHECK(rd.IsSP());
    Assembler::mov(rd, dst);
  }
}

void MacroAssembler::Mov(const Register& rd, Tagged<Smi> smi) {
  return Mov(rd, Operand(smi));
}

void MacroAssembler::Movi16bitHelper(const VRegister& vd, uint64_t imm) {
  DCHECK(is_uint16(imm));
  int byte1 = (imm & 0xFF);
  int byte2 = ((imm >> 8) & 0xFF);
  if (byte1 == byte2) {
    movi(vd.Is64Bits() ? vd.V8B() : vd.V16B(), byte1);
  } else if (byte1 == 0) {
    movi(vd, byte2, LSL, 8);
  } else if (byte2 == 0) {
    movi(vd, byte1);
  } else if (byte1 == 0xFF) {
    mvni(vd, ~byte2 & 0xFF, LSL, 8);
  } else if (byte2 == 0xFF) {
    mvni(vd, ~byte1 & 0xFF);
  } else {
    UseScratchRegisterScope temps(this);
    Register temp = temps.AcquireW();
    movz(temp, imm);
    dup(vd, temp);
  }
}

void MacroAssembler::Movi32bitHelper(const VRegister& vd, uint64_t imm) {
  DCHECK(is_uint32(imm));

  uint8_t bytes[sizeof(imm)];
  memcpy(bytes, &imm, sizeof(imm));

  // All bytes are either 0x00 or 0xFF.
  {
    bool all0orff = true;
    for (int i = 0; i < 4; ++i) {
      if ((bytes[i] != 0) && (bytes[i] != 0xFF)) {
        all0orff = false;
        break;
      }
    }

    if (all0orff == true) {
      movi(vd.Is64Bits() ? vd.V1D() : vd.V2D(), ((imm << 32) | imm));
      return;
    }
  }

  // Of the 4 bytes, only one byte is non-zero.
  for (int i = 0; i < 4; i++) {
    if ((imm & (0xFF << (i * 8))) == imm) {
      movi(vd, bytes[i], LSL, i * 8);
      return;
    }
  }

  // Of the 4 bytes, only one byte is not 0xFF.
  for (int i = 0; i < 4; i++) {
    uint32_t mask = ~(0xFF << (i * 8));
    if ((imm & mask) == mask) {
      mvni(vd, ~bytes[i] & 0xFF, LSL, i * 8);
      return;
    }
  }

  // Immediate is of the form 0x00MMFFFF.
  if ((imm & 0xFF00FFFF) == 0x0000FFFF) {
    movi(vd, bytes[2], MSL, 16);
    return;
  }

  // Immediate is of the form 0x0000MMFF.
  if ((imm & 0xFFFF00FF) == 0x000000FF) {
    movi(vd, bytes[1], MSL, 8);
    return;
  }

  // Immediate is of the form 0xFFMM0000.
  if ((imm & 0xFF00FFFF) == 0xFF000000) {
    mvni(vd, ~bytes[2] & 0xFF, MSL, 16);
    return;
  }
  // Immediate is of the form 0xFFFFMM00.
  if ((imm & 0xFFFF00FF) == 0xFFFF0000) {
    mvni(vd, ~bytes[1] & 0xFF, MSL, 8);
    return;
  }

  // Top and bottom 16-bits are equal.
  if (((imm >> 16) & 0xFFFF) == (imm & 0xFFFF)) {
    Movi16bitHelper(vd.Is64Bits() ? vd.V4H() : vd.V8H(), imm & 0xFFFF);
    return;
  }

  // Default case.
  {
    UseScratchRegisterScope temps(this);
    Register temp = temps.AcquireW();
    Mov(temp, imm);
    dup(vd, temp);
  }
}

void MacroAssembler::Movi64bitHelper(const VRegister& vd, uint64_t imm) {
  // All bytes are either 0x00 or 0xFF.
  {
    bool all0orff = true;
    for (int i = 0; i < 8; ++i) {
      int byteval = (imm >> (i * 8)) & 0xFF;
      if (byteval != 0 && byteval != 0xFF) {
        all0orff = false;
        break;
      }
    }
    if (all0orff == true) {
      movi(vd, imm);
      return;
    }
  }

  // Top and bottom 32-bits are equal.
  if (((imm >> 32) & 0xFFFFFFFF) == (imm & 0xFFFFFFFF)) {
    Movi32bitHelper(vd.Is64Bits() ? vd.V2S() : vd.V4S(), imm & 0xFFFFFFFF);
    return;
  }

  // Default case.
  {
    UseScratchRegisterScope temps(this);
    Register temp = temps.AcquireX();
    Mov(temp, imm);
    if (vd.Is1D()) {
      fmov(vd.D(), temp);
    } else {
      dup(vd.V2D(), temp);
    }
  }
}

void MacroAssembler::Movi(const VRegister& vd, uint64_t imm, Shift shift,
                          int shift_amount) {
  DCHECK(allow_macro_instructions());
  if (shift_amount != 0 || shift != LSL) {
    movi(vd, imm, shift, shift_amount);
  } else if (vd.Is8B() || vd.Is16B()) {
    // 8-bit immediate.
    DCHECK(is_uint8(imm));
    movi(vd, imm);
  } else if (vd.Is4H() || vd.Is8H()) {
    // 16-bit immediate.
    Movi16bitHelper(vd, imm);
  } else if (vd.Is2S() || vd.Is4S()) {
    // 32-bit immediate.
    Movi32bitHelper(vd, imm);
  } else {
    // 64-bit immediate.
    Movi64bitHelper(vd, imm);
  }
}

void MacroAssembler::Movi(const VRegister& vd, uint64_t hi, uint64_t lo) {
  // TODO(v8:11033): Move 128-bit values in a more efficient way.
  DCHECK(vd.Is128Bits());
  if (hi == lo) {
    Movi(vd.V2D(), lo);
    return;
  }

  Movi(vd.V1D(), lo);

  if (hi != 0) {
    UseScratchRegisterScope temps(this);
    Register temp = temps.AcquireX();
    Mov(temp, hi);
    Ins(vd.V2D(), 1, temp);
  }
}

void MacroAssembler::Mvn(const Register& rd, const Operand& operand) {
  DCHECK(allow_macro_instructions());

  if (operand.NeedsRelocation(this)) {
    Ldr(rd, operand.immediate());
    mvn(rd, rd);

  } else if (operand.IsImmediate()) {
    // Call the macro assembler for generic immediates.
    Mov(rd, ~operand.ImmediateValue());

  } else if (operand.IsExtendedRegister()) {
    // Emit two instructions for the extend case. This differs from Mov, as
    // the extend and invert can't be achieved in one instruction.
    EmitExtendShift(rd, operand.reg(), operand.extend(),
                    operand.shift_amount());
    mvn(rd, rd);

  } else {
    mvn(rd, operand);
  }
}

unsigned MacroAssembler::CountSetHalfWords(uint64_t imm, unsigned reg_size) {
  DCHECK_EQ(reg_size % 16, 0);

#define HALFWORD(idx) (((imm >> ((idx)*16)) & 0xFFFF) ? 1u : 0u)
  switch (reg_size / 16) {
    case 1:
      return HALFWORD(0);
    case 2:
      return HALFWORD(0) + HALFWORD(1);
    case 4:
      return HALFWORD(0) + HALFWORD(1) + HALFWORD(2) + HALFWORD(3);
  }
#undef HALFWORD
  UNREACHABLE();
}

// The movz instruction can generate immediates containing an arbitrary 16-bit
// half-word, with remaining bits clear, eg. 0x00001234, 0x0000123400000000.
bool MacroAssembler::IsImmMovz(uint64_t imm, unsigned reg_size) {
  DCHECK((reg_size == kXRegSizeInBits) || (reg_size == kWRegSizeInBits));
  return CountSetHalfWords(imm, reg_size) <= 1;
}

// The movn instruction can generate immediates containing an arbitrary 16-bit
// half-word, with remaining bits set, eg. 0xFFFF1234, 0xFFFF1234FFFFFFFF.
bool MacroAssembler::IsImmMovn(uint64_t imm, unsigned reg_size) {
  return IsImmMovz(~imm, reg_size);
}

void MacroAssembler::ConditionalCompareMacro(const Register& rn,
                                             const Operand& operand,
                                             StatusFlags nzcv, Condition cond,
                                             ConditionalCompareOp op) {
  DCHECK((cond != al) && (cond != nv));
  if (operand.NeedsRelocation(this)) {
    UseScratchRegisterScope temps(this);
    Register temp = temps.AcquireX();
    Ldr(temp, operand.immediate());
    ConditionalCompareMacro(rn, temp, nzcv, cond, op);

  } else if ((operand.IsShiftedRegister() && (operand.shift_amount() == 0)) ||
             (operand.IsImmediate() &&
              IsImmConditionalCompare(operand.ImmediateValue()))) {
    // The immediate can be encoded in the instruction, or the operand is an
    // unshifted register: call the assembler.
    ConditionalCompare(rn, operand, nzcv, cond, op);

  } else {
    // The operand isn't directly supported by the instruction: perform the
    // operation on a temporary register.
    UseScratchRegisterScope temps(this);
    Register temp = temps.AcquireSameSizeAs(rn);
    Mov(temp, operand);
    ConditionalCompare(rn, temp, nzcv, cond, op);
  }
}

void MacroAssembler::Csel(const Register& rd, const Register& rn,
                          const Operand& operand, Condition cond) {
  DCHECK(allow_macro_instructions());
  DCHECK(!rd.IsZero());
  DCHECK((cond != al) && (cond != nv));
  if (operand.IsImmediate()) {
    // Immediate argument. Handle special cases of 0, 1 and -1 using zero
    // register.
    int64_t imm = operand.ImmediateValue();
    Register zr = AppropriateZeroRegFor(rn);
    if (imm == 0) {
      csel(rd, rn, zr, cond);
    } else if (imm == 1) {
      csinc(rd, rn, zr, cond);
    } else if (imm == -1) {
      csinv(rd, rn, zr, cond);
    } else {
      UseScratchRegisterScope temps(this);
      Register temp = temps.AcquireSameSizeAs(rn);
      Mov(temp, imm);
      csel(rd, rn, temp, cond);
    }
  } else if (operand.IsShiftedRegister() && (operand.shift_amount() == 0)) {
    // Unshifted register argument.
    csel(rd, rn, operand.reg(), cond);
  } else {
    // All other arguments.
    UseScratchRegisterScope temps(this);
    Register temp = temps.AcquireSameSizeAs(rn);
    Mov(temp, operand);
    csel(rd, rn, temp, cond);
  }
}

bool MacroAssembler::TryOneInstrMoveImmediate(const Register& dst,
                                              int64_t imm) {
  unsigned n, imm_s, imm_r;
  int reg_size = dst.SizeInBits();
  if (IsImmMovz(imm, reg_size) && !dst.IsSP()) {
    // Immediate can be represented in a move zero instruction. Movz can't write
    // to the stack pointer.
    movz(dst, imm);
    return true;
  } else if (IsImmMovn(imm, reg_size) && !dst.IsSP()) {
    // Immediate can be represented in a move not instruction. Movn can't write
    // to the stack pointer.
    movn(dst, dst.Is64Bits() ? ~imm : (~imm & kWRegMask));
    return true;
  } else if (IsImmLogical(imm, reg_size, &n, &imm_s, &imm_r)) {
    // Immediate can be represented in a logical orr instruction.
    LogicalImmediate(dst, AppropriateZeroRegFor(dst), n, imm_s, imm_r, ORR);
    return true;
  }
  return false;
}

Operand MacroAssembler::MoveImmediateForShiftedOp(const Register& dst,
                                                  int64_t imm,
                                                  PreShiftImmMode mode) {
  int reg_size = dst.SizeInBits();
  // Encode the immediate in a single move instruction, if possible.
  if (TryOneInstrMoveImmediate(dst, imm)) {
    // The move was successful; nothing to do here.
  } else {
    // Pre-shift the immediate to the least-significant bits of the register.
    int shift_low;
    if (reg_size == 64) {
      shift_low = base::bits::CountTrailingZeros(imm);
    } else {
      DCHECK_EQ(reg_size, 32);
      shift_low = base::bits::CountTrailingZeros(static_cast<uint32_t>(imm));
    }

    if (mode == kLimitShiftForSP) {
      // When applied to the stack pointer, the subsequent arithmetic operation
      // can use the extend form to shift left by a maximum of four bits. Right
      // shifts are not allowed, so we filter them out later before the new
      // immediate is tested.
      shift_low = std::min(shift_low, 4);
    }
    int64_t imm_low = imm >> shift_low;

    // Pre-shift the immediate to the most-significant bits of the register. We
    // insert set bits in the least-significant bits, as this creates a
    // different immediate that may be encodable using movn or orr-immediate.
    // If this new immediate is encodable, the set bits will be eliminated by
    // the post shift on the following instruction.
    int shift_high = CountLeadingZeros(imm, reg_size);
    int64_t imm_high = (imm << shift_high) | ((INT64_C(1) << shift_high) - 1);

    if ((mode != kNoShift) && TryOneInstrMoveImmediate(dst, imm_low)) {
      // The new immediate has been moved into the destination's low bits:
      // return a new leftward-shifting operand.
      return Operand(dst, LSL, shift_low);
    } else if ((mode == kAnyShift) && TryOneInstrMoveImmediate(dst, imm_high)) {
      // The new immediate has been moved into the destination's high bits:
      // return a new rightward-shifting operand.
      return Operand(dst, LSR, shift_high);
    } else {
      // Use the generic move operation to set up the immediate.
      Mov(dst, imm);
    }
  }
  return Operand(dst);
}

void MacroAssembler::AddSubMacro(const Register& rd, const Register& rn,
                                 const Operand& operand, FlagsUpdate S,
                                 AddSubOp op) {
  if (operand.IsZero() && rd == rn && rd.Is64Bits() && rn.Is64Bits() &&
      !operand.NeedsRelocation(this) && (S == LeaveFlags)) {
    // The instruction would be a nop. Avoid generating useless code.
    return;
  }

  if (operand.NeedsRelocation(this)) {
    UseScratchRegisterScope temps(this);
    Register temp = temps.AcquireSameSizeAs(rn);
    DCHECK_IMPLIES(temp.IsW(), RelocInfo::IsCompressedEmbeddedObject(
                                   operand.ImmediateRMode()));
    Ldr(temp, operand.immediate());
    AddSubMacro(rd, rn, temp, S, op);
  } else if ((operand.IsImmediate() &&
              !IsImmAddSub(operand.ImmediateValue())) ||
             (rn.IsZero() && !operand.IsShiftedRegister()) ||
             (operand.IsShiftedRegister() && (operand.shift() == ROR))) {
    UseScratchRegisterScope temps(this);
    Register temp = temps.AcquireSameSizeAs(rn);
    if (operand.IsImmediate()) {
      PreShiftImmMode mode = kAnyShift;

      // If the destination or source register is the stack pointer, we can
      // only pre-shift the immediate right by values supported in the add/sub
      // extend encoding.
      if (rd == sp) {
        // If the destination is SP and flags will be set, we can't pre-shift
        // the immediate at all.
        mode = (S == SetFlags) ? kNoShift : kLimitShiftForSP;
      } else if (rn == sp) {
        mode = kLimitShiftForSP;
      }

      Operand imm_operand =
          MoveImmediateForShiftedOp(temp, operand.ImmediateValue(), mode);
      AddSub(rd, rn, imm_operand, S, op);
    } else {
      Mov(temp, operand);
      AddSub(rd, rn, temp, S, op);
    }
  } else {
    AddSub(rd, rn, operand, S, op);
  }
}

void MacroAssembler::AddSubWithCarryMacro(const Register& rd,
                                          const Register& rn,
                                          const Operand& operand, FlagsUpdate S,
                                          AddSubWithCarryOp op) {
  DCHECK(rd.SizeInBits() == rn.SizeInBits());
  UseScratchRegisterScope temps(this);

  if (operand.NeedsRelocation(this)) {
    Register temp = temps.AcquireX();
    Ldr(temp, operand.immediate());
    AddSubWithCarryMacro(rd, rn, temp, S, op);

  } else if (operand.IsImmediate() ||
             (operand.IsShiftedRegister() && (operand.shift() == ROR))) {
    // Add/sub with carry (immediate or ROR shifted register.)
    Register temp = temps.AcquireSameSizeAs(rn);
    Mov(temp, operand);
    AddSubWithCarry(rd, rn, temp, S, op);

  } else if (operand.IsShiftedRegister() && (operand.shift_amount() != 0)) {
    // Add/sub with carry (shifted register).
    DCHECK(operand.reg().SizeInBits() == rd.SizeInBits());
    DCHECK(operand.shift() != ROR);
    DCHECK(is_uintn(operand.shift_amount(), rd.SizeInBits() == kXRegSizeInBits
                                                ? kXRegSizeInBitsLog2
                                                : kWRegSizeInBitsLog2));
    Register temp = temps.AcquireSameSizeAs(rn);
    EmitShift(temp, operand.reg(), operand.shift(), operand.shift_amount());
    AddSubWithCarry(rd, rn, temp, S, op);

  } else if (operand.IsExtendedRegister()) {
    // Add/sub with carry (extended register).
    DCHECK(operand.reg().SizeInBits() <= rd.SizeInBits());
    // Add/sub extended supports a shift <= 4. We want to support exactly the
    // same modes.
    DCHECK_LE(operand.shift_amount(), 4);
    DCHECK(operand.reg().Is64Bits() ||
           ((operand.extend() != UXTX) && (operand.extend() != SXTX)));
    Register temp = temps.AcquireSameSizeAs(rn);
    EmitExtendShift(temp, operand.reg(), operand.extend(),
                    operand.shift_amount());
    AddSubWithCarry(rd, rn, temp, S, op);

  } else {
    // The addressing mode is directly supported by the instruction.
    AddSubWithCarry(rd, rn, operand, S, op);
  }
}

void MacroAssembler::LoadStoreMacro(const CPURegister& rt,
                                    const MemOperand& addr, LoadStoreOp op) {
  // Call the most common addressing modes used by Liftoff directly for improved
  // compilation performance: X register + immediate, X register + W register.
  Instr memop = op | Rt(rt) | RnSP(addr.base());
  if (addr.IsImmediateOffset()) {
    int64_t offset = addr.offset();
    unsigned size_log2 = CalcLSDataSizeLog2(op);
    if (IsImmLSScaled(offset, size_log2)) {
      LoadStoreScaledImmOffset(memop, static_cast<int>(offset), size_log2);
      return;
    } else if (IsImmLSUnscaled(offset)) {
      LoadStoreUnscaledImmOffset(memop, static_cast<int>(offset));
      return;
    }
  } else if (addr.IsRegisterOffset() && (addr.extend() == UXTW) &&
             (addr.shift_amount() == 0)) {
    LoadStoreWRegOffset(memop, addr.regoffset());
    return;
  }

  // Remaining complex cases handled in sub-function.
  LoadStoreMacroComplex(rt, addr, op);
}

void MacroAssembler::LoadStoreMacroComplex(const CPURegister& rt,
                                           const MemOperand& addr,
                                           LoadStoreOp op) {
  int64_t offset = addr.offset();
  bool is_imm_unscaled = IsImmLSUnscaled(offset);
  if (addr.IsRegisterOffset() ||
      (is_imm_unscaled && (addr.IsPostIndex() || addr.IsPreIndex()))) {
    // Load/store encodable in one instruction.
    LoadStore(rt, addr, op);
  } else if (addr.IsImmediateOffset()) {
    // Load/stores with immediate offset addressing should have been handled by
    // the caller.
    DCHECK(!IsImmLSScaled(offset, CalcLSDataSizeLog2(op)) && !is_imm_unscaled);
    UseScratchRegisterScope temps(this);
    Register temp = temps.AcquireSameSizeAs(addr.base());
    Mov(temp, offset);
    LoadStore(rt, MemOperand(addr.base(), temp), op);
  } else if (addr.IsPostIndex()) {
    // Post-index beyond unscaled addressing range.
    DCHECK(!is_imm_unscaled);
    LoadStore(rt, MemOperand(addr.base()), op);
    add(addr.base(), addr.base(), offset);
  } else {
    // Pre-index beyond unscaled addressing range.
    DCHECK(!is_imm_unscaled && addr.IsPreIndex());
    add(addr.base(), addr.base(), offset);
    LoadStore(rt, MemOperand(addr.base()), op);
  }
}

void MacroAssembler::LoadStorePairMacro(const CPURegister& rt,
                                        const CPURegister& rt2,
                                        const MemOperand& addr,
                                        LoadStorePairOp op) {
  if (addr.IsRegisterOffset()) {
    UseScratchRegisterScope temps(this);
    Register base = addr.base();
    Register temp = temps.AcquireSameSizeAs(base);
    Add(temp, base, addr.regoffset());
    LoadStorePair(rt, rt2, MemOperand(temp), op);
    return;
  }

  int64_t offset = addr.offset();
  unsigned size = CalcLSPairDataSize(op);

  // Check if the offset fits in the immediate field of the appropriate
  // instruction. If not, emit two instructions to perform the operation.
  if (IsImmLSPair(offset, size)) {
    // Encodable in one load/store pair instruction.
    LoadStorePair(rt, rt2, addr, op);
  } else {
    Register base = addr.base();
    if (addr.IsImmediateOffset()) {
      UseScratchRegisterScope temps(this);
      Register temp = temps.AcquireSameSizeAs(base);
      Add(temp, base, offset);
      LoadStorePair(rt, rt2, MemOperand(temp), op);
    } else if (addr.IsPostIndex()) {
      LoadStorePair(rt, rt2, MemOperand(base), op);
      Add(base, base, offset);
    } else {
      DCHECK(addr.IsPreIndex());
      Add(base, base, offset);
      LoadStorePair(rt, rt2, MemOperand(base), op);
    }
  }
}

void MacroAssembler::Adr(const Register& rd, Label* label, AdrHint hint) {
  DCHECK(allow_macro_instructions());
  DCHECK(!rd.IsZero());

  if (hint == kAdrNear) {
    adr(rd, label);
    return;
  }

  DCHECK_EQ(hint, kAdrFar);
  if (label->is_bound()) {
    int label_offset = label->pos() - pc_offset();
    if (Instruction::IsValidPCRelOffset(label_offset)) {
      adr(rd, label);
    } else {
      DCHECK_LE(label_offset, 0);
      int min_adr_offset = -(1 << (Instruction::ImmPCRelRangeBitwidth - 1));
      adr(rd, min_adr_offset);
      Add(rd, rd, label_offset - min_adr_offset);
    }
  } else {
    UseScratchRegisterScope temps(this);
    Register scratch = temps.AcquireX();

    InstructionAccurateScope scope(this,
                                   PatchingAssembler::kAdrFarPatchableNInstrs);
    adr(rd, label);
    for (int i = 0; i < PatchingAssembler::kAdrFarPatchableNNops; ++i) {
      nop(ADR_FAR_NOP);
    }
    movz(scratch, 0);
  }
}

void MacroAssembler::B(Label* label, BranchType type, Register reg, int bit) {
  DCHECK((reg == NoReg || type >= kBranchTypeFirstUsingReg) &&
         (bit == -1 || type >= kBranchTypeFirstUsingBit));
  if (kBranchTypeFirstCondition <= type && type <= kBranchTypeLastCondition) {
    B(static_cast<Condition>(type), label);
  } else {
    switch (type) {
      case always:
        B(label);
        break;
      case never:
        break;
      case reg_zero:
        Cbz(reg, label);
        break;
      case reg_not_zero:
        Cbnz(reg, label);
        break;
      case reg_bit_clear:
        Tbz(reg, bit, label);
        break;
      case reg_bit_set:
        Tbnz(reg, bit, label);
        break;
      default:
        UNREACHABLE();
    }
  }
}

void MacroAssembler::B(Label* label, Condition cond) {
  DCHECK(allow_macro_instructions());
  DCHECK((cond != al) && (cond != nv));

#ifdef CHERI_HYBRID
  if (*this->CompartmentManagementEnabled()) {
    QuickStash(x20, x21);
    {
      AvoidCMPClobberScope scope(this, x20);
      ExitCompartment(x20, x21, false);
    }
    QuickUnStash(x20, x21);
  }
#endif

  bool need_extra_instructions =
      NeedExtraInstructionsOrRegisterBranch<CondBranchType>(label);

  if (V8_UNLIKELY(need_extra_instructions)) {
    Label done;
    b(&done, NegateCondition(cond));
    B(label);
    bind(&done);
  } else {
    b(label, cond);
  }
}

void MacroAssembler::Tbnz(const Register& rt, unsigned bit_pos, Label* label) {
  DCHECK(allow_macro_instructions());

  bool need_extra_instructions =
      NeedExtraInstructionsOrRegisterBranch<TestBranchType>(label);

  if (V8_UNLIKELY(need_extra_instructions)) {
    Label done;
    tbz(rt, bit_pos, &done);
    B(label);
    bind(&done);
  } else {
    tbnz(rt, bit_pos, label);
  }
}

void MacroAssembler::Tbz(const Register& rt, unsigned bit_pos, Label* label) {
  DCHECK(allow_macro_instructions());

  bool need_extra_instructions =
      NeedExtraInstructionsOrRegisterBranch<TestBranchType>(label);

  if (V8_UNLIKELY(need_extra_instructions)) {
    Label done;
    tbnz(rt, bit_pos, &done);
    B(label);
    bind(&done);
  } else {
    tbz(rt, bit_pos, label);
  }
}

void MacroAssembler::Cbnz(const Register& rt, Label* label) {
  DCHECK(allow_macro_instructions());

  bool need_extra_instructions =
      NeedExtraInstructionsOrRegisterBranch<CompareBranchType>(label);

  if (V8_UNLIKELY(need_extra_instructions)) {
    Label done;
    cbz(rt, &done);
    B(label);
    bind(&done);
  } else {
    cbnz(rt, label);
  }
}

void MacroAssembler::Cbz(const Register& rt, Label* label) {
  DCHECK(allow_macro_instructions());

  bool need_extra_instructions =
      NeedExtraInstructionsOrRegisterBranch<CompareBranchType>(label);

  if (V8_UNLIKELY(need_extra_instructions)) {
    Label done;
    cbnz(rt, &done);
    B(label);
    bind(&done);
  } else {
    cbz(rt, label);
  }
}

// Pseudo-instructions.

void MacroAssembler::Abs(const Register& rd, const Register& rm,
                         Label* is_not_representable, Label* is_representable) {
  DCHECK(allow_macro_instructions());
  DCHECK(AreSameSizeAndType(rd, rm));

  Cmp(rm, 1);
  Cneg(rd, rm, lt);

  // If the comparison sets the v flag, the input was the smallest value
  // representable by rm, and the mathematical result of abs(rm) is not
  // representable using two's complement.
  if ((is_not_representable != nullptr) && (is_representable != nullptr)) {
    B(is_not_representable, vs);
    B(is_representable);
  } else if (is_not_representable != nullptr) {
    B(is_not_representable, vs);
  } else if (is_representable != nullptr) {
    B(is_representable, vc);
  }
}

void MacroAssembler::Switch(Register scratch, Register value,
                            int case_value_base, Label** labels,
                            int num_labels) {
  Register table = scratch;
  Label fallthrough, jump_table;
  if (case_value_base != 0) {
    Sub(value, value, case_value_base);
  }
  Cmp(value, Immediate(num_labels));
  B(&fallthrough, hs);
  Adr(table, &jump_table);
  Ldr(table, MemOperand(table, value, LSL, kSystemPointerSizeLog2));
  Br(table);
  // Emit the jump table inline, under the assumption that it's not too big.
  // Make sure there are no veneer pool entries in the middle of the table.
  const int jump_table_size = num_labels * kSystemPointerSize;
  CheckVeneerPool(false, false, jump_table_size);
  BlockPoolsScope no_pool_inbetween(this, jump_table_size);
  Align(kSystemPointerSize);
  bind(&jump_table);
  for (int i = 0; i < num_labels; ++i) {
    dcptr(labels[i]);
  }
  bind(&fallthrough);
}

// Abstracted stack operations.

void MacroAssembler::Push(const CPURegister& src0, const CPURegister& src1,
                          const CPURegister& src2, const CPURegister& src3,
                          const CPURegister& src4, const CPURegister& src5,
                          const CPURegister& src6, const CPURegister& src7) {
  DCHECK(AreSameSizeAndType(src0, src1, src2, src3, src4, src5, src6, src7));

  int count = 5 + src5.is_valid() + src6.is_valid() + src6.is_valid();
  int size = src0.SizeInBytes();
  DCHECK_EQ(0, (size * count) % 16);

  PushHelper(4, size, src0, src1, src2, src3);
  PushHelper(count - 4, size, src4, src5, src6, src7);
}

void MacroAssembler::Pop(const CPURegister& dst0, const CPURegister& dst1,
                         const CPURegister& dst2, const CPURegister& dst3,
                         const CPURegister& dst4, const CPURegister& dst5,
                         const CPURegister& dst6, const CPURegister& dst7) {
  // It is not valid to pop into the same register more than once in one
  // instruction, not even into the zero register.
  DCHECK(!AreAliased(dst0, dst1, dst2, dst3, dst4, dst5, dst6, dst7));
  DCHECK(AreSameSizeAndType(dst0, dst1, dst2, dst3, dst4, dst5, dst6, dst7));
  DCHECK(dst0.is_valid());

  int count = 5 + dst5.is_valid() + dst6.is_valid() + dst7.is_valid();
  int size = dst0.SizeInBytes();
  DCHECK_EQ(0, (size * count) % 16);

  PopHelper(4, size, dst0, dst1, dst2, dst3);
  PopHelper(count - 4, size, dst4, dst5, dst6, dst7);
}

void MacroAssembler::PushMultipleTimes(CPURegister src, Register count) {
  UseScratchRegisterScope temps(this);
  Register temp = temps.AcquireSameSizeAs(count);

  Label loop, leftover2, leftover1, done;

  Subs(temp, count, 4);
  B(mi, &leftover2);

  // Push groups of four first.
  Bind(&loop);
  Subs(temp, temp, 4);
  PushHelper(4, src.SizeInBytes(), src, src, src, src);
  B(pl, &loop);

  // Push groups of two.
  Bind(&leftover2);
  Tbz(count, 1, &leftover1);
  PushHelper(2, src.SizeInBytes(), src, src, NoReg, NoReg);

  // Push the last one (if required).
  Bind(&leftover1);
  Tbz(count, 0, &done);
  PushHelper(1, src.SizeInBytes(), src, NoReg, NoReg, NoReg);

  Bind(&done);
}

void MacroAssembler::PushHelper(int count, int size, const CPURegister& src0,
                                const CPURegister& src1,
                                const CPURegister& src2,
                                const CPURegister& src3) {
  // Ensure that we don't unintentially modify scratch or debug registers.
  InstructionAccurateScope scope(this);

  DCHECK(AreSameSizeAndType(src0, src1, src2, src3));
  DCHECK(size == src0.SizeInBytes());

  // When pushing multiple registers, the store order is chosen such that
  // Push(a, b) is equivalent to Push(a) followed by Push(b).
  switch (count) {
    case 1:
      DCHECK(src1.IsNone() && src2.IsNone() && src3.IsNone());
      str(src0, MemOperand(sp, -1 * size, PreIndex));
      break;
    case 2:
      DCHECK(src2.IsNone() && src3.IsNone());
      stp(src1, src0, MemOperand(sp, -2 * size, PreIndex));
      break;
    case 3:
      DCHECK(src3.IsNone());
      stp(src2, src1, MemOperand(sp, -3 * size, PreIndex));
      str(src0, MemOperand(sp, 2 * size));
      break;
    case 4:
      // Skip over 4 * size, then fill in the gap. This allows four W registers
      // to be pushed using sp, whilst maintaining 16-byte alignment for sp
      // at all times.
      stp(src3, src2, MemOperand(sp, -4 * size, PreIndex));
      stp(src1, src0, MemOperand(sp, 2 * size));
      break;
    default:
      UNREACHABLE();
  }
}

void MacroAssembler::PopHelper(int count, int size, const CPURegister& dst0,
                               const CPURegister& dst1, const CPURegister& dst2,
                               const CPURegister& dst3) {
  // Ensure that we don't unintentially modify scratch or debug registers.
  InstructionAccurateScope scope(this);

  DCHECK(AreSameSizeAndType(dst0, dst1, dst2, dst3));
  DCHECK(size == dst0.SizeInBytes());

  // When popping multiple registers, the load order is chosen such that
  // Pop(a, b) is equivalent to Pop(a) followed by Pop(b).
  switch (count) {
    case 1:
      DCHECK(dst1.IsNone() && dst2.IsNone() && dst3.IsNone());
      ldr(dst0, MemOperand(sp, 1 * size, PostIndex));
      break;
    case 2:
      DCHECK(dst2.IsNone() && dst3.IsNone());
      ldp(dst0, dst1, MemOperand(sp, 2 * size, PostIndex));
      break;
    case 3:
      DCHECK(dst3.IsNone());
      ldr(dst2, MemOperand(sp, 2 * size));
      ldp(dst0, dst1, MemOperand(sp, 3 * size, PostIndex));
      break;
    case 4:
      // Load the higher addresses first, then load the lower addresses and
      // skip the whole block in the second instruction. This allows four W
      // registers to be popped using sp, whilst maintaining 16-byte alignment
      // for sp at all times.
      ldp(dst2, dst3, MemOperand(sp, 2 * size));
      ldp(dst0, dst1, MemOperand(sp, 4 * size, PostIndex));
      break;
    default:
      UNREACHABLE();
  }
}

void MacroAssembler::PokePair(const CPURegister& src1, const CPURegister& src2,
                              int offset) {
  DCHECK(AreSameSizeAndType(src1, src2));
  DCHECK((offset >= 0) && ((offset % src1.SizeInBytes()) == 0));
  Stp(src1, src2, MemOperand(sp, offset));
}

void MacroAssembler::PeekPair(const CPURegister& dst1, const CPURegister& dst2,
                              int offset) {
  DCHECK(AreSameSizeAndType(dst1, dst2));
  DCHECK((offset >= 0) && ((offset % dst1.SizeInBytes()) == 0));
  Ldp(dst1, dst2, MemOperand(sp, offset));
}

void MacroAssembler::PushCalleeSavedRegisters() {
  ASM_CODE_COMMENT(this);
  // Ensure that the macro-assembler doesn't use any scratch registers.
  InstructionAccurateScope scope(this);

  MemOperand tos(sp, -2 * static_cast<int>(kXRegSize), PreIndex);

  stp(d14, d15, tos);
  stp(d12, d13, tos);
  stp(d10, d11, tos);
  stp(d8, d9, tos);

  stp(x27, x28, tos);
  stp(x25, x26, tos);
  stp(x23, x24, tos);
  stp(x21, x22, tos);
  stp(x19, x20, tos);

  static_assert(
      EntryFrameConstants::kCalleeSavedRegisterBytesPushedBeforeFpLrPair ==
      18 * kSystemPointerSize);

#ifdef V8_ENABLE_CONTROL_FLOW_INTEGRITY
    // Use the stack pointer's value immediately before pushing the LR as the
    // context for signing it. This is what the StackFrameIterator expects.
    pacibsp();
#endif

    stp(x29, x30, tos);  // fp, lr

    static_assert(
        EntryFrameConstants::kCalleeSavedRegisterBytesPushedAfterFpLrPair == 0);
}

void MacroAssembler::PopCalleeSavedRegisters() {
  ASM_CODE_COMMENT(this);

#ifdef CHERI_HYBRID
  // We might be popping x26 back to a value of 0, which prevents us from managing compartments: we don't know where our
  // superPCC is anymore!
  // Make sure we leave our compartment just in case.
  ExitCompartment(x20, x21, false); // Stashing unnecessary: we'll clobber these registers below anyway.
#endif

  // Ensure that the macro-assembler doesn't use any scratch registers.
  InstructionAccurateScope scope(this);

  MemOperand tos(sp, 2 * kXRegSize, PostIndex);

  ldp(x29, x30, tos);  // fp, lr

#ifdef V8_ENABLE_CONTROL_FLOW_INTEGRITY
  // The context (stack pointer value) for authenticating the LR here must
  // match the one used for signing it (see `PushCalleeSavedRegisters`).
  autibsp();
#endif

    ldp(x19, x20, tos);
    ldp(x21, x22, tos);
    ldp(x23, x24, tos);
    ldp(x25, x26, tos);
    ldp(x27, x28, tos);

    ldp(d8, d9, tos);
    ldp(d10, d11, tos);
    ldp(d12, d13, tos);
    ldp(d14, d15, tos);
}

namespace {

void TailCallOptimizedCodeSlot(MacroAssembler* masm,
                               Register optimized_code_entry,
                               Register scratch) {
  // ----------- S t a t e -------------
  //  -- x0 : actual argument count
  //  -- x3 : new target (preserved for callee if needed, and caller)
  //  -- x1 : target function (preserved for callee if needed, and caller)
  // -----------------------------------
  ASM_CODE_COMMENT(masm);
  DCHECK(!AreAliased(x1, x3, optimized_code_entry, scratch));

  Register closure = x1;
  Label heal_optimized_code_slot;

  // If the optimized code is cleared, go to runtime to update the optimization
  // marker field.
  __ LoadWeakValue(optimized_code_entry, optimized_code_entry,
                   &heal_optimized_code_slot);

  // The entry references a CodeWrapper object. Unwrap it now.
  __ LoadCodePointerField(
      optimized_code_entry,
      FieldMemOperand(optimized_code_entry, CodeWrapper::kCodeOffset));

  // Check if the optimized code is marked for deopt. If it is, call the
  // runtime to clear it.
  __ AssertCode(optimized_code_entry);
  __ JumpIfCodeIsMarkedForDeoptimization(optimized_code_entry, scratch,
                                         &heal_optimized_code_slot);

  // Optimized code is good, get it into the closure and link the closure into
  // the optimized functions list, then tail call the optimized code.
  __ ReplaceClosureCodeWithOptimizedCode(optimized_code_entry, closure);
  static_assert(kJavaScriptCallCodeStartRegister == x2, "ABI mismatch");
  __ Move(x2, optimized_code_entry);
  __ JumpCodeObject(x2, kJSEntrypointTag);

  // Optimized code slot contains deoptimized code or code is cleared and
  // optimized code marker isn't updated. Evict the code, update the marker
  // and re-enter the closure's code.
  __ bind(&heal_optimized_code_slot);
  __ GenerateTailCallToReturnedCode(Runtime::kHealOptimizedCodeSlot);
}

}  // namespace

#ifdef V8_ENABLE_DEBUG_CODE
void MacroAssembler::AssertFeedbackCell(Register object, Register scratch) {
  if (v8_flags.debug_code) {
    IsObjectType(object, scratch, scratch, FEEDBACK_CELL_TYPE);
    Assert(eq, AbortReason::kExpectedFeedbackCell);
  }
}
void MacroAssembler::AssertFeedbackVector(Register object, Register scratch) {
  if (v8_flags.debug_code) {
    IsObjectType(object, scratch, scratch, FEEDBACK_VECTOR_TYPE);
    Assert(eq, AbortReason::kExpectedFeedbackVector);
  }
}
#endif  // V8_ENABLE_DEBUG_CODE

void MacroAssembler::ReplaceClosureCodeWithOptimizedCode(
    Register optimized_code, Register closure) {
  ASM_CODE_COMMENT(this);
  DCHECK(!AreAliased(optimized_code, closure));
  // Store code entry in the closure.
  AssertCode(optimized_code);
  StoreCodePointerField(optimized_code,
                        FieldMemOperand(closure, JSFunction::kCodeOffset));
  RecordWriteField(closure, JSFunction::kCodeOffset, optimized_code,
                   kLRHasNotBeenSaved, SaveFPRegsMode::kIgnore, SmiCheck::kOmit,
                   SlotDescriptor::ForCodePointerSlot());
}

void MacroAssembler::GenerateTailCallToReturnedCode(
    Runtime::FunctionId function_id) {
  ASM_CODE_COMMENT(this);
  // ----------- S t a t e -------------
  //  -- x0 : actual argument count
  //  -- x1 : target function (preserved for callee)
  //  -- x3 : new target (preserved for callee)
  // -----------------------------------
  {
    FrameScope scope(this, StackFrame::INTERNAL);
    // Push a copy of the target function, the new target and the actual
    // argument count.
    SmiTag(kJavaScriptCallArgCountRegister);
    Push(kJavaScriptCallTargetRegister, kJavaScriptCallNewTargetRegister,
         kJavaScriptCallArgCountRegister, padreg);
    // Push another copy as a parameter to the runtime call.
    PushArgument(kJavaScriptCallTargetRegister);

    CallRuntime(function_id, 1);
    Mov(x2, x0);

    // Restore target function, new target and actual argument count.
    Pop(padreg, kJavaScriptCallArgCountRegister,
        kJavaScriptCallNewTargetRegister, kJavaScriptCallTargetRegister);
    SmiUntag(kJavaScriptCallArgCountRegister);
  }

  static_assert(kJavaScriptCallCodeStartRegister == x2, "ABI mismatch");
  JumpCodeObject(x2, kJSEntrypointTag);
}

// Read off the flags in the feedback vector and check if there
// is optimized code or a tiering state that needs to be processed.
Condition MacroAssembler::LoadFeedbackVectorFlagsAndCheckIfNeedsProcessing(
    Register flags, Register feedback_vector, CodeKind current_code_kind) {
  ASM_CODE_COMMENT(this);
  DCHECK(!AreAliased(flags, feedback_vector));
  DCHECK(CodeKindCanTierUp(current_code_kind));
  Ldrh(flags, FieldMemOperand(feedback_vector, FeedbackVector::kFlagsOffset));
  uint32_t kFlagsMask = FeedbackVector::kFlagsTieringStateIsAnyRequested |
                        FeedbackVector::kFlagsMaybeHasTurbofanCode |
                        FeedbackVector::kFlagsLogNextExecution;
  if (current_code_kind != CodeKind::MAGLEV) {
    kFlagsMask |= FeedbackVector::kFlagsMaybeHasMaglevCode;
  }
  Tst(flags, kFlagsMask);
  return ne;
}

void MacroAssembler::LoadFeedbackVectorFlagsAndJumpIfNeedsProcessing(
    Register flags, Register feedback_vector, CodeKind current_code_kind,
    Label* flags_need_processing) {
  ASM_CODE_COMMENT(this);
  B(LoadFeedbackVectorFlagsAndCheckIfNeedsProcessing(flags, feedback_vector,
                                                     current_code_kind),
    flags_need_processing);
}

void MacroAssembler::OptimizeCodeOrTailCallOptimizedCodeSlot(
    Register flags, Register feedback_vector) {
  ASM_CODE_COMMENT(this);
  DCHECK(!AreAliased(flags, feedback_vector));
  Label maybe_has_optimized_code, maybe_needs_logging;
  // Check if optimized code is available.
  TestAndBranchIfAllClear(flags,
                          FeedbackVector::kFlagsTieringStateIsAnyRequested,
                          &maybe_needs_logging);
  GenerateTailCallToReturnedCode(Runtime::kCompileOptimized);

  bind(&maybe_needs_logging);
  TestAndBranchIfAllClear(flags, FeedbackVector::LogNextExecutionBit::kMask,
                          &maybe_has_optimized_code);
  GenerateTailCallToReturnedCode(Runtime::kFunctionLogNextExecution);

  bind(&maybe_has_optimized_code);
  Register optimized_code_entry = x7;
  LoadTaggedField(optimized_code_entry,
                  FieldMemOperand(feedback_vector,
                                  FeedbackVector::kMaybeOptimizedCodeOffset));
  TailCallOptimizedCodeSlot(this, optimized_code_entry, x4);
}

Condition MacroAssembler::CheckSmi(Register object) {
  static_assert(kSmiTag == 0);
  Tst(object, kSmiTagMask);
  return eq;
}

#ifdef V8_ENABLE_DEBUG_CODE
void MacroAssembler::AssertSpAligned() {
  if (!v8_flags.debug_code) return;
  ASM_CODE_COMMENT(this);
  HardAbortScope hard_abort(this);  // Avoid calls to Abort.
  // Arm64 requires the stack pointer to be 16-byte aligned prior to address
  // calculation.
  UseScratchRegisterScope scope(this);
  Register temp = scope.AcquireX();
  Mov(temp, sp);
  Tst(temp, 15);
  Check(eq, AbortReason::kUnexpectedStackPointer);
}

void MacroAssembler::AssertFPCRState(Register fpcr) {
  if (!v8_flags.debug_code) return;
  ASM_CODE_COMMENT(this);
  Label unexpected_mode, done;
  UseScratchRegisterScope temps(this);
  if (fpcr.IsNone()) {
    fpcr = temps.AcquireX();
    Mrs(fpcr, FPCR);
  }

  // Settings left to their default values:
  //   - Assert that flush-to-zero is not set.
  Tbnz(fpcr, FZ_offset, &unexpected_mode);
  //   - Assert that the rounding mode is nearest-with-ties-to-even.
  static_assert(FPTieEven == 0);
  Tst(fpcr, RMode_mask);
  B(eq, &done);

  Bind(&unexpected_mode);
  Abort(AbortReason::kUnexpectedFPCRMode);

  Bind(&done);
}

void MacroAssembler::AssertSmi(Register object, AbortReason reason) {
  if (!v8_flags.debug_code) return;
  ASM_CODE_COMMENT(this);
  static_assert(kSmiTag == 0);
  Tst(object, kSmiTagMask);
  Check(eq, reason);
}

void MacroAssembler::AssertNotSmi(Register object, AbortReason reason) {
  if (!v8_flags.debug_code) return;
  ASM_CODE_COMMENT(this);
  static_assert(kSmiTag == 0);
  Tst(object, kSmiTagMask);
  Check(ne, reason);
}

void MacroAssembler::AssertZeroExtended(Register int32_register) {
  if (!v8_flags.debug_code) return;
  ASM_CODE_COMMENT(this);
  Tst(int32_register.X(), kMaxUInt32);
  Check(ls, AbortReason::k32BitValueInRegisterIsNotZeroExtended);
}

void MacroAssembler::AssertMap(Register object) {
  if (!v8_flags.debug_code) return;
  ASM_CODE_COMMENT(this);
  AssertNotSmi(object, AbortReason::kOperandIsNotAMap);

  UseScratchRegisterScope temps(this);
  Register temp = temps.AcquireX();

  IsObjectType(object, temp, temp, MAP_TYPE);
  Check(eq, AbortReason::kOperandIsNotAMap);
}

void MacroAssembler::AssertCode(Register object) {
  if (!v8_flags.debug_code) return;
  ASM_CODE_COMMENT(this);
  AssertNotSmi(object, AbortReason::kOperandIsNotACode);

  UseScratchRegisterScope temps(this);
  Register temp = temps.AcquireX();

  IsObjectType(object, temp, temp, CODE_TYPE);
  Check(eq, AbortReason::kOperandIsNotACode);
}

void MacroAssembler::AssertConstructor(Register object) {
  if (!v8_flags.debug_code) return;
  ASM_CODE_COMMENT(this);
  AssertNotSmi(object, AbortReason::kOperandIsASmiAndNotAConstructor);

  UseScratchRegisterScope temps(this);
  Register temp = temps.AcquireX();

  LoadMap(temp, object);
  Ldrb(temp, FieldMemOperand(temp, Map::kBitFieldOffset));
  Tst(temp, Operand(Map::Bits1::IsConstructorBit::kMask));

  Check(ne, AbortReason::kOperandIsNotAConstructor);
}

void MacroAssembler::AssertFunction(Register object) {
  if (!v8_flags.debug_code) return;
  ASM_CODE_COMMENT(this);
  AssertNotSmi(object, AbortReason::kOperandIsASmiAndNotAFunction);

  UseScratchRegisterScope temps(this);
  Register temp = temps.AcquireX();
  LoadMap(temp, object);
  CompareInstanceTypeRange(temp, temp, FIRST_JS_FUNCTION_TYPE,
                           LAST_JS_FUNCTION_TYPE);
  Check(ls, AbortReason::kOperandIsNotAFunction);
}

void MacroAssembler::AssertCallableFunction(Register object) {
  if (!v8_flags.debug_code) return;
  ASM_CODE_COMMENT(this);
  AssertNotSmi(object, AbortReason::kOperandIsASmiAndNotAFunction);

  UseScratchRegisterScope temps(this);
  Register temp = temps.AcquireX();
  LoadMap(temp, object);
  CompareInstanceTypeRange(temp, temp, FIRST_CALLABLE_JS_FUNCTION_TYPE,
                           LAST_CALLABLE_JS_FUNCTION_TYPE);
  Check(ls, AbortReason::kOperandIsNotACallableFunction);
}

void MacroAssembler::AssertBoundFunction(Register object) {
  if (!v8_flags.debug_code) return;
  ASM_CODE_COMMENT(this);
  AssertNotSmi(object, AbortReason::kOperandIsASmiAndNotABoundFunction);

  UseScratchRegisterScope temps(this);
  Register temp = temps.AcquireX();

  IsObjectType(object, temp, temp, JS_BOUND_FUNCTION_TYPE);
  Check(eq, AbortReason::kOperandIsNotABoundFunction);
}

void MacroAssembler::AssertSmiOrHeapObjectInMainCompressionCage(
    Register object) {
  if (!PointerCompressionIsEnabled()) return;
  if (!v8_flags.debug_code) return;
  ASM_CODE_COMMENT(this);
  // We may not have any scratch registers so we preserve our input register.
  Push(object, xzr);
  Label ok;
  B(&ok, CheckSmi(object));
  Mov(object, Operand(object, LSR, 32));
  // Either the value is now equal to the right-shifted pointer compression
  // cage base or it's zero if we got a compressed pointer register as input.
  Cmp(object, 0);
  B(kEqual, &ok);
  Cmp(object, Operand(kPtrComprCageBaseRegister, LSR, 32));
  Check(kEqual, AbortReason::kObjectNotTagged);
  bind(&ok);
  Pop(xzr, object);
}

void MacroAssembler::AssertGeneratorObject(Register object) {
  if (!v8_flags.debug_code) return;
  ASM_CODE_COMMENT(this);
  AssertNotSmi(object, AbortReason::kOperandIsASmiAndNotAGeneratorObject);

  // Load map
  UseScratchRegisterScope temps(this);
  Register temp = temps.AcquireX();
  LoadMap(temp, object);

  // Load instance type and check if JSGeneratorObject
  CompareInstanceTypeRange(temp, temp, FIRST_JS_GENERATOR_OBJECT_TYPE,
                           LAST_JS_GENERATOR_OBJECT_TYPE);
  // Restore generator object to register and perform assertion
  Check(ls, AbortReason::kOperandIsNotAGeneratorObject);
}

void MacroAssembler::AssertUndefinedOrAllocationSite(Register object) {
  if (!v8_flags.debug_code) return;
  ASM_CODE_COMMENT(this);
  UseScratchRegisterScope temps(this);
  Register scratch = temps.AcquireX();
  Label done_checking;
  AssertNotSmi(object);
  JumpIfRoot(object, RootIndex::kUndefinedValue, &done_checking);
  LoadMap(scratch, object);
  CompareInstanceType(scratch, scratch, ALLOCATION_SITE_TYPE);
  Assert(eq, AbortReason::kExpectedUndefinedOrCell);
  Bind(&done_checking);
}

void MacroAssembler::AssertPositiveOrZero(Register value) {
  if (!v8_flags.debug_code) return;
  ASM_CODE_COMMENT(this);
  Label done;
  int sign_bit = value.Is64Bits() ? kXSignBit : kWSignBit;
  Tbz(value, sign_bit, &done);
  Abort(AbortReason::kUnexpectedNegativeValue);
  Bind(&done);
}

void MacroAssembler::AssertJSAny(Register object, Register map_tmp,
                                 Register tmp, AbortReason abort_reason) {
  if (!v8_flags.debug_code) return;

  ASM_CODE_COMMENT(this);
  DCHECK(!AreAliased(object, map_tmp, tmp));
  Label ok;

  JumpIfSmi(object, &ok);

  LoadMap(map_tmp, object);
  CompareInstanceType(map_tmp, tmp, LAST_NAME_TYPE);
  B(kUnsignedLessThanEqual, &ok);

  CompareInstanceType(map_tmp, tmp, FIRST_JS_RECEIVER_TYPE);
  B(kUnsignedGreaterThanEqual, &ok);

  CompareRoot(map_tmp, RootIndex::kHeapNumberMap);
  B(kEqual, &ok);

  CompareRoot(map_tmp, RootIndex::kBigIntMap);
  B(kEqual, &ok);

  CompareRoot(object, RootIndex::kUndefinedValue);
  B(kEqual, &ok);

  CompareRoot(object, RootIndex::kTrueValue);
  B(kEqual, &ok);

  CompareRoot(object, RootIndex::kFalseValue);
  B(kEqual, &ok);

  CompareRoot(object, RootIndex::kNullValue);
  B(kEqual, &ok);

  Abort(abort_reason);

  bind(&ok);
}

void MacroAssembler::Assert(Condition cond, AbortReason reason) {
  if (v8_flags.debug_code) {
    Check(cond, reason);
  }
}

void MacroAssembler::AssertUnreachable(AbortReason reason) {
  if (v8_flags.debug_code) Abort(reason);
}
#endif  // V8_ENABLE_DEBUG_CODE

void MacroAssembler::CopySlots(int dst, Register src, Register slot_count) {
  DCHECK(!src.IsZero());
  UseScratchRegisterScope scope(this);
  Register dst_reg = scope.AcquireX();
  SlotAddress(dst_reg, dst);
  SlotAddress(src, src);
  CopyDoubleWords(dst_reg, src, slot_count);
}

void MacroAssembler::CopySlots(Register dst, Register src,
                               Register slot_count) {
  DCHECK(!dst.IsZero() && !src.IsZero());
  SlotAddress(dst, dst);
  SlotAddress(src, src);
  CopyDoubleWords(dst, src, slot_count);
}

void MacroAssembler::CopyDoubleWords(Register dst, Register src, Register count,
                                     CopyDoubleWordsMode mode) {
  ASM_CODE_COMMENT(this);
  DCHECK(!AreAliased(dst, src, count));

  if (v8_flags.debug_code) {
    Register pointer1 = dst;
    Register pointer2 = src;
    if (mode == kSrcLessThanDst) {
      pointer1 = src;
      pointer2 = dst;
    }
    // Copy requires pointer1 < pointer2 || (pointer1 - pointer2) >= count.
    Label pointer1_below_pointer2;
    Subs(pointer1, pointer1, pointer2);
    B(lt, &pointer1_below_pointer2);
    Cmp(pointer1, count);
    Check(ge, AbortReason::kOffsetOutOfRange);
    Bind(&pointer1_below_pointer2);
    Add(pointer1, pointer1, pointer2);
  }
  static_assert(kSystemPointerSize == kDRegSize,
                "pointers must be the same size as doubles");

  if (mode == kDstLessThanSrcAndReverse) {
    Add(src, src, Operand(count, LSL, kSystemPointerSizeLog2));
    Sub(src, src, kSystemPointerSize);
  }

  int src_direction = (mode == kDstLessThanSrc) ? 1 : -1;
  int dst_direction = (mode == kSrcLessThanDst) ? -1 : 1;

  UseScratchRegisterScope scope(this);
  VRegister temp0 = scope.AcquireD();
  VRegister temp1 = scope.AcquireD();

  Label pairs, loop, done;

  Tbz(count, 0, &pairs);
  Ldr(temp0, MemOperand(src, src_direction * kSystemPointerSize, PostIndex));
  Sub(count, count, 1);
  Str(temp0, MemOperand(dst, dst_direction * kSystemPointerSize, PostIndex));

  Bind(&pairs);
  if (mode == kSrcLessThanDst) {
    // Adjust pointers for post-index ldp/stp with negative offset:
    Sub(dst, dst, kSystemPointerSize);
    Sub(src, src, kSystemPointerSize);
  } else if (mode == kDstLessThanSrcAndReverse) {
    Sub(src, src, kSystemPointerSize);
  }
  Bind(&loop);
  Cbz(count, &done);
  Ldp(temp0, temp1,
      MemOperand(src, 2 * src_direction * kSystemPointerSize, PostIndex));
  Sub(count, count, 2);
  if (mode == kDstLessThanSrcAndReverse) {
    Stp(temp1, temp0,
        MemOperand(dst, 2 * dst_direction * kSystemPointerSize, PostIndex));
  } else {
    Stp(temp0, temp1,
        MemOperand(dst, 2 * dst_direction * kSystemPointerSize, PostIndex));
  }
  B(&loop);

  // TODO(all): large copies may benefit from using temporary Q registers
  // to copy four double words per iteration.

  Bind(&done);
}

void MacroAssembler::SlotAddress(Register dst, int slot_offset) {
  Add(dst, sp, slot_offset << kSystemPointerSizeLog2);
}

void MacroAssembler::SlotAddress(Register dst, Register slot_offset) {
  Add(dst, sp, Operand(slot_offset, LSL, kSystemPointerSizeLog2));
}

void MacroAssembler::CanonicalizeNaN(const VRegister& dst,
                                     const VRegister& src) {
  AssertFPCRState();

  // Subtracting 0.0 preserves all inputs except for signalling NaNs, which
  // become quiet NaNs. We use fsub rather than fadd because fsub preserves -0.0
  // inputs: -0.0 + 0.0 = 0.0, but -0.0 - 0.0 = -0.0.
  Fsub(dst, src, fp_zero);
}

void MacroAssembler::LoadTaggedRoot(Register destination, RootIndex index) {
  ASM_CODE_COMMENT(this);
  if (CanBeImmediate(index)) {
    Mov(destination,
        Immediate(ReadOnlyRootPtr(index), RelocInfo::Mode::NO_INFO));
    return;
  }
  LoadRoot(destination, index);
}

void MacroAssembler::LoadRoot(Register destination, RootIndex index) {
  ASM_CODE_COMMENT(this);
  if (V8_STATIC_ROOTS_BOOL && RootsTable::IsReadOnly(index) &&
      IsImmAddSub(ReadOnlyRootPtr(index))) {
    DecompressTagged(destination, ReadOnlyRootPtr(index));
    return;
  }
  // Many roots have addresses that are too large to fit into addition immediate
  // operands. Evidence suggests that the extra instruction for decompression
  // costs us more than the load.
  Ldr(destination,
      MemOperand(kRootRegister, RootRegisterOffsetForRootIndex(index)));
}

void MacroAssembler::PushRoot(RootIndex index) {
  ASM_CODE_COMMENT(this);
  UseScratchRegisterScope temps(this);
  Register tmp = temps.AcquireX();
  LoadRoot(tmp, index);
  Push(tmp);
}

void MacroAssembler::Move(Register dst, Tagged<Smi> src) { Mov(dst, src); }
void MacroAssembler::Move(Register dst, MemOperand src) { Ldr(dst, src); }
void MacroAssembler::Move(Register dst, Register src) {
  if (dst == src) return;
  Mov(dst, src);
}

void MacroAssembler::MovePair(Register dst0, Register src0, Register dst1,
                              Register src1) {
  DCHECK_NE(dst0, dst1);
  if (dst0 != src1) {
    Mov(dst0, src0);
    Mov(dst1, src1);
  } else if (dst1 != src0) {
    // Swap the order of the moves to resolve the overlap.
    Mov(dst1, src1);
    Mov(dst0, src0);
  } else {
    // Worse case scenario, this is a swap.
    Swap(dst0, src0);
  }
}

void MacroAssembler::Swap(Register lhs, Register rhs) {
  DCHECK(lhs.IsSameSizeAndType(rhs));
  DCHECK_NE(lhs, rhs);
  UseScratchRegisterScope temps(this);
  Register temp = temps.AcquireX();
  Mov(temp, rhs);
  Mov(rhs, lhs);
  Mov(lhs, temp);
}

void MacroAssembler::Swap(VRegister lhs, VRegister rhs) {
  DCHECK(lhs.IsSameSizeAndType(rhs));
  DCHECK_NE(lhs, rhs);
  UseScratchRegisterScope temps(this);
  VRegister temp = VRegister::no_reg();
  if (lhs.IsS()) {
    temp = temps.AcquireS();
  } else if (lhs.IsD()) {
    temp = temps.AcquireD();
  } else {
    DCHECK(lhs.IsQ());
    temp = temps.AcquireQ();
  }
  Mov(temp, rhs);
  Mov(rhs, lhs);
  Mov(lhs, temp);
}

void MacroAssembler::CallRuntime(const Runtime::Function* f,
                                 int num_arguments) {
  ASM_CODE_COMMENT(this);
  // All arguments must be on the stack before this function is called.
  // x0 holds the return value after the call.

  // Check that the number of arguments matches what the function expects.
  // If f->nargs is -1, the function can accept a variable number of arguments.
  CHECK(f->nargs < 0 || f->nargs == num_arguments);

  // Place the necessary arguments.
  Mov(x0, num_arguments);
  Mov(x1, ExternalReference::Create(f));

  bool switch_to_central = options().is_wasm;
  CallBuiltin(Builtins::RuntimeCEntry(f->result_size, switch_to_central));
}

void MacroAssembler::JumpToExternalReference(const ExternalReference& builtin,
                                             bool builtin_exit_frame) {
  ASM_CODE_COMMENT(this);
  Mov(x1, builtin);
  TailCallBuiltin(Builtins::CEntry(1, ArgvMode::kStack, builtin_exit_frame));
}

void MacroAssembler::TailCallRuntime(Runtime::FunctionId fid) {
  ASM_CODE_COMMENT(this);
  const Runtime::Function* function = Runtime::FunctionForId(fid);
  DCHECK_EQ(1, function->result_size);
  if (function->nargs >= 0) {
    // TODO(1236192): Most runtime routines don't need the number of
    // arguments passed in because it is constant. At some point we
    // should remove this need and make the runtime routine entry code
    // smarter.
    Mov(x0, function->nargs);
  }
  JumpToExternalReference(ExternalReference::Create(fid));
}

int MacroAssembler::ActivationFrameAlignment() {
#if V8_HOST_ARCH_ARM64
  // Running on the real platform. Use the alignment as mandated by the local
  // environment.
  // Note: This will break if we ever start generating snapshots on one ARM
  // platform for another ARM platform with a different alignment.
  return base::OS::ActivationFrameAlignment();
#else   // V8_HOST_ARCH_ARM64
  // If we are using the simulator then we should always align to the expected
  // alignment. As the simulator is used to generate snapshots we do not know
  // if the target platform will need alignment, so this is controlled from a
  // flag.
  return v8_flags.sim_stack_alignment;
#endif  // V8_HOST_ARCH_ARM64
}

int MacroAssembler::CallCFunction(ExternalReference function,
                                  int num_of_reg_args,
                                  SetIsolateDataSlots set_isolate_data_slots,
                                  Label* return_location) {
  return CallCFunction(function, num_of_reg_args, 0, set_isolate_data_slots,
                       return_location);
}

int MacroAssembler::CallCFunction(ExternalReference function,
                                  int num_of_reg_args, int num_of_double_args,
                                  SetIsolateDataSlots set_isolate_data_slots,
                                  Label* return_location) {
  // Note: The "CallCFunction" code comment will be generated by the other
  // CallCFunction method called below.
  UseScratchRegisterScope temps(this);
  Register temp = temps.AcquireX();
  Mov(temp, function);
  return CallCFunction(temp, num_of_reg_args, num_of_double_args,
                       set_isolate_data_slots, return_location);
}

int MacroAssembler::CallCFunction(Register function, int num_of_reg_args,
                                  int num_of_double_args,
                                  SetIsolateDataSlots set_isolate_data_slots,
                                  Label* return_location) {
  ASM_CODE_COMMENT(this);
  DCHECK_LE(num_of_reg_args + num_of_double_args, kMaxCParameters);
  DCHECK(has_frame());

  Label get_pc;
  UseScratchRegisterScope temps(this);
  // We're doing a C call, which means non-parameter caller-saved registers
  // (x8-x17) will be clobbered and so are available to use as scratches.
  // In the worst-case scenario, we'll need 2 scratch registers. We pick 3
  // registers minus the `function` register, in case `function` aliases with
  // any of the registers.
  temps.Include(CPURegList(64, {x8, x9, x10, function}));
  temps.Exclude(function);

  if (set_isolate_data_slots == SetIsolateDataSlots::kYes) {
    #ifdef CHERI_HYBRID
    // EnsureOutsideSecurityBoundary(typicalCallWithoutRestore); // TODO does this need to be outside this `if` statement? What happens with the frame if we don't "set isolate data slots"?
    #endif

    // Save the frame pointer and PC so that the stack layout remains iterable,
    // even without an ExitFrame which normally exists between JS and C frames.
    UseScratchRegisterScope temps(this);
    Register pc_scratch = temps.AcquireX();

    Adr(pc_scratch, &get_pc);

    CHECK(root_array_available());
    static_assert(IsolateData::GetOffset(IsolateFieldId::kFastCCallCallerPC) ==
                  IsolateData::GetOffset(IsolateFieldId::kFastCCallCallerFP) +
                      8);
    Stp(fp, pc_scratch,
        ExternalReferenceAsOperand(IsolateFieldId::kFastCCallCallerFP));
  }

  // Call directly. The function called cannot cause a GC, or allow preemption,
  // so the return address in the link register stays correct.
  Call(function);
  int call_pc_offset = pc_offset();
  bind(&get_pc);
  if (return_location) bind(return_location);

  if (set_isolate_data_slots == SetIsolateDataSlots::kYes) {
    // We don't unset the PC; the FP is the source of truth.
<<<<<<< HEAD
    if (root_array_available()) {
      Str(xzr, MemOperand(kRootRegister,
                          IsolateData::fast_c_call_caller_fp_offset()));
    } else {
      DCHECK_NOT_NULL(isolate());
      UseScratchRegisterScope temps(this);
      Register addr_scratch = temps.AcquireX();
      Mov(addr_scratch,
          ExternalReference::fast_c_call_caller_fp_address(isolate()));
      Str(xzr, MemOperand(addr_scratch));
    }

    #ifdef CHERI_HYBRID
    // RestoreSecurityBoundary(returnFromCall); // TODO does this need to be outside the `if` statement? See similar comment above...
    #endif
=======
    Str(xzr, ExternalReferenceAsOperand(IsolateFieldId::kFastCCallCallerFP));
>>>>>>> 56d087b1
  }

  if (num_of_reg_args > kRegisterPassedArguments) {
    // Drop the register passed arguments.
    int claim_slots = RoundUp(num_of_reg_args - kRegisterPassedArguments, 2);
    Drop(claim_slots);
  }

  if (num_of_double_args > kFPRegisterPassedArguments) {
    // Drop the register passed arguments.
    int claim_slots =
        RoundUp(num_of_double_args - kFPRegisterPassedArguments, 2);
    Drop(claim_slots);
  }

  return call_pc_offset;
}

void MacroAssembler::LoadFromConstantsTable(Register destination,
                                            int constant_index) {
  ASM_CODE_COMMENT(this);
  DCHECK(RootsTable::IsImmortalImmovable(RootIndex::kBuiltinsConstantsTable));
  LoadRoot(destination, RootIndex::kBuiltinsConstantsTable);
  LoadTaggedField(destination,
                  FieldMemOperand(destination, FixedArray::OffsetOfElementAt(
                                                   constant_index)));
}

void MacroAssembler::LoadRootRelative(Register destination, int32_t offset) {
  Ldr(destination, MemOperand(kRootRegister, offset));
}

void MacroAssembler::StoreRootRelative(int32_t offset, Register value) {
  Str(value, MemOperand(kRootRegister, offset));
}

void MacroAssembler::LoadRootRegisterOffset(Register destination,
                                            intptr_t offset) {
  if (offset == 0) {
    Mov(destination, kRootRegister);
  } else {
    Add(destination, kRootRegister, offset);
  }
}

MemOperand MacroAssembler::ExternalReferenceAsOperand(
    ExternalReference reference, Register scratch) {
  if (root_array_available()) {
    if (reference.IsIsolateFieldId()) {
      return MemOperand(kRootRegister, reference.offset_from_root_register());
    }
    if (options().enable_root_relative_access) {
      intptr_t offset =
          RootRegisterOffsetForExternalReference(isolate(), reference);
      if (is_int32(offset)) {
        return MemOperand(kRootRegister, static_cast<int32_t>(offset));
      }
    }
    if (options().isolate_independent_code) {
      if (IsAddressableThroughRootRegister(isolate(), reference)) {
        // Some external references can be efficiently loaded as an offset from
        // kRootRegister.
        intptr_t offset =
            RootRegisterOffsetForExternalReference(isolate(), reference);
        CHECK(is_int32(offset));
        return MemOperand(kRootRegister, static_cast<int32_t>(offset));
      } else {
        // Otherwise, do a memory load from the external reference table.
        Ldr(scratch,
            MemOperand(kRootRegister,
                       RootRegisterOffsetForExternalReferenceTableEntry(
                           isolate(), reference)));
        return MemOperand(scratch, 0);
      }
    }
  }
  Mov(scratch, reference);
  return MemOperand(scratch, 0);
}

void MacroAssembler::Jump(Register target, Condition cond) {
  if (cond == nv) return;
  Label done;
  if (cond != al) B(NegateCondition(cond), &done);
  Br(target);
  Bind(&done);
}

void MacroAssembler::JumpHelper(int64_t offset, RelocInfo::Mode rmode,
                                Condition cond) {
  if (cond == nv) return;
  Label done;
  if (cond != al) B(NegateCondition(cond), &done);
  if (CanUseNearCallOrJump(rmode)) {
    DCHECK(IsNearCallOffset(offset));
    near_jump(static_cast<int>(offset), rmode);
  } else {
    UseScratchRegisterScope temps(this);
    Register temp = temps.AcquireX();
    uint64_t imm = reinterpret_cast<uint64_t>(pc_) + offset * kInstrSize;
    Mov(temp, Immediate(imm, rmode));
    Br(temp);
  }
  Bind(&done);
}

// The calculated offset is either:
// * the 'target' input unmodified if this is a Wasm call, or
// * the offset of the target from the current PC, in instructions, for any
//   other type of call.
int64_t MacroAssembler::CalculateTargetOffset(Address target,
                                              RelocInfo::Mode rmode,
                                              uint8_t* pc) {
  int64_t offset = static_cast<int64_t>(target);
  if (rmode == RelocInfo::WASM_CALL || rmode == RelocInfo::WASM_STUB_CALL) {
    // The target of WebAssembly calls is still an index instead of an actual
    // address at this point, and needs to be encoded as-is.
    return offset;
  }
  offset -= reinterpret_cast<int64_t>(pc);
  DCHECK_EQ(offset % kInstrSize, 0);
  offset = offset / static_cast<int>(kInstrSize);
  return offset;
}

void MacroAssembler::Jump(Address target, RelocInfo::Mode rmode,
                          Condition cond) {
  int64_t offset = CalculateTargetOffset(target, rmode, pc_);
  JumpHelper(offset, rmode, cond);
}

void MacroAssembler::Jump(Handle<Code> code, RelocInfo::Mode rmode,
                          Condition cond) {
  DCHECK(RelocInfo::IsCodeTarget(rmode));
  DCHECK_IMPLIES(options().isolate_independent_code,
                 Builtins::IsIsolateIndependentBuiltin(*code));

  Builtin builtin = Builtin::kNoBuiltinId;
  if (isolate()->builtins()->IsBuiltinHandle(code, &builtin)) {
    TailCallBuiltin(builtin, cond);
    return;
  }
  DCHECK(RelocInfo::IsCodeTarget(rmode));
  if (CanUseNearCallOrJump(rmode)) {
    EmbeddedObjectIndex index = AddEmbeddedObject(code);
    DCHECK(is_int32(index));
    JumpHelper(static_cast<int64_t>(index), rmode, cond);
  } else {
    Jump(code.address(), rmode, cond);
  }
}

void MacroAssembler::Jump(const ExternalReference& reference) {
  UseScratchRegisterScope temps(this);
  Register scratch = temps.AcquireX();
  Mov(scratch, reference);
  Jump(scratch);
}

#ifdef CHERI_HYBRID
void MacroAssembler::MovSysReg(SystemRegister dest, SystemRegister src) {
  UseScratchRegisterScope temps(this);
  CRegister scratch = temps.AcquireC();
  if (src != CSP) {
    Mrs(scratch, src);
  } else {
    Mov(scratch, c31);
  }

  Msr(dest, scratch);
}
#endif

void MacroAssembler::Call(Register target) {
  BlockPoolsScope scope(this);
  Blr(target);
}

void MacroAssembler::Call(Address target, RelocInfo::Mode rmode) {
  BlockPoolsScope scope(this);
  if (CanUseNearCallOrJump(rmode)) {
    int64_t offset = CalculateTargetOffset(target, rmode, pc_);
    DCHECK(IsNearCallOffset(offset));
#ifdef CHERI_HYBRID
    ExitCompartment(x20, x21, true);
    near_call(static_cast<int>(offset), rmode);
    EnterCompartmentIfNotAlreadyInOne();
#else
    near_call(static_cast<int>(offset), rmode);
#endif
  } else {
    IndirectCall(target, rmode);
  }
}

void MacroAssembler::Call(Handle<Code> code, RelocInfo::Mode rmode) {
  DCHECK_IMPLIES(options().isolate_independent_code,
                 Builtins::IsIsolateIndependentBuiltin(*code));
  BlockPoolsScope scope(this);

  Builtin builtin = Builtin::kNoBuiltinId;
  if (isolate()->builtins()->IsBuiltinHandle(code, &builtin)) {
    CallBuiltin(builtin);
    return;
  }

  DCHECK(RelocInfo::IsCodeTarget(rmode));

  if (CanUseNearCallOrJump(rmode)) {
    EmbeddedObjectIndex index = AddEmbeddedObject(code);
    DCHECK(is_int32(index));
#ifdef CHERI_HYBRID
    ExitCompartment(x20, x21, true);
    near_call(static_cast<int32_t>(index), rmode);
    EnterCompartmentIfNotAlreadyInOne();
#else
    near_call(static_cast<int32_t>(index), rmode);
#endif
  } else {
    IndirectCall(code.address(), rmode);
  }
}

void MacroAssembler::Call(ExternalReference target) {
  UseScratchRegisterScope temps(this);
  Register temp = temps.AcquireX();
  Mov(temp, target);
  Call(temp);
}

void MacroAssembler::LoadEntryFromBuiltinIndex(Register builtin_index,
                                               Register target) {
  ASM_CODE_COMMENT(this);
  // The builtin_index register contains the builtin index as a Smi.
  if (SmiValuesAre32Bits()) {
    Asr(target, builtin_index, kSmiShift - kSystemPointerSizeLog2);
    Add(target, target, IsolateData::builtin_entry_table_offset());
    Ldr(target, MemOperand(kRootRegister, target));
  } else {
    DCHECK(SmiValuesAre31Bits());
    if (COMPRESS_POINTERS_BOOL) {
      Add(target, kRootRegister,
          Operand(builtin_index.W(), SXTW, kSystemPointerSizeLog2 - kSmiShift));
    } else {
      Add(target, kRootRegister,
          Operand(builtin_index, LSL, kSystemPointerSizeLog2 - kSmiShift));
    }
    Ldr(target, MemOperand(target, IsolateData::builtin_entry_table_offset()));
  }
}

void MacroAssembler::LoadEntryFromBuiltin(Builtin builtin,
                                          Register destination) {
  Ldr(destination, EntryFromBuiltinAsOperand(builtin)); // TODO: [CHERI] this LDR might need to be capability-aware if EntryFromBuiltinAsOperand returns a capability to escape from compartments with.
}

MemOperand MacroAssembler::EntryFromBuiltinAsOperand(Builtin builtin) {
  ASM_CODE_COMMENT(this);
  DCHECK(root_array_available());
  return MemOperand(kRootRegister,
                    IsolateData::BuiltinEntrySlotOffset(builtin));
}

void MacroAssembler::CallBuiltinByIndex(Register builtin_index,
                                        Register target) {
  ASM_CODE_COMMENT(this);
  LoadEntryFromBuiltinIndex(builtin_index, target);
  #ifdef CHERI_HYBRID
  // EnsureOutsideSecurityBoundary(typicalCall);
  Add(x1, x1, x3);
  Sub(x1, x1, x3);
  Call(target);
  // RestoreSecurityBoundary(returnFromCall); // TODO: [CHERI] this might not be appropriate. Are builtins ever called by builtins using this mechanism, or is this always used from within JS?
  #else
  Call(target);
  #endif
}

void MacroAssembler::CallBuiltin(Builtin builtin) {
  ASM_CODE_COMMENT_STRING(this, CommentForOffHeapTrampoline("call", builtin));
#ifdef CHERI_HYBRID
  // Label SKIP_COMP_MGMT1;
  // IfNotInCompartmentJumpTo(&SKIP_COMP_MGMT1);
  // EnsureOutsideSecurityBoundary(typicalCall);
  Add(x1, x1, x4);
  Sub(x1, x1, x4);
  // Bind(&SKIP_COMP_MGMT1);
#endif
  switch (options().builtin_call_jump_mode) {
    case BuiltinCallJumpMode::kAbsolute: {
      UseScratchRegisterScope temps(this);
      Register scratch = temps.AcquireX();
      Ldr(scratch, Operand(BuiltinEntry(builtin), RelocInfo::OFF_HEAP_TARGET));
      Call(scratch);
      break;
    }
    case BuiltinCallJumpMode::kPCRelative:
#ifdef CHERI_HYBRID
      ExitCompartment(x20, x21, true);
      near_call(static_cast<int>(builtin), RelocInfo::NEAR_BUILTIN_ENTRY);
      EnterCompartmentIfNotAlreadyInOne();
#else
      near_call(static_cast<int>(builtin), RelocInfo::NEAR_BUILTIN_ENTRY);
#endif
      break;
    case BuiltinCallJumpMode::kIndirect: {
      UseScratchRegisterScope temps(this);
      Register scratch = temps.AcquireX();
      LoadEntryFromBuiltin(builtin, scratch);
      Call(scratch);
      break;
    }
    case BuiltinCallJumpMode::kForMksnapshot: {
      if (options().use_pc_relative_calls_and_jumps_for_mksnapshot) {
        Handle<Code> code = isolate()->builtins()->code_handle(builtin);
        EmbeddedObjectIndex index = AddEmbeddedObject(code);
        DCHECK(is_int32(index));
#ifdef CHERI_HYBRID
        ExitCompartment(x20, x21, true);
        near_call(static_cast<int32_t>(index), RelocInfo::CODE_TARGET);
        EnterCompartmentIfNotAlreadyInOne();
#else
        near_call(static_cast<int32_t>(index), RelocInfo::CODE_TARGET);
#endif
      } else {
        UseScratchRegisterScope temps(this);
        Register scratch = temps.AcquireX();
        LoadEntryFromBuiltin(builtin, scratch);
        Call(scratch);
      }
      break;
    }
  }
#ifdef CHERI_HYBRID
  // Label SKIP_COMP_MGMT2;
  // IfNotInCompartmentJumpTo(&SKIP_COMP_MGMT2);
  // RestoreSecurityBoundary(returnFromCall); // TODO: [CHERI] this might not be appropriate. Are builtins ever called by builtins using this mechanism, or is this always used from within JS?
  // Bind(&SKIP_COMP_MGMT2);
#endif
}

// TODO(ishell): remove cond parameter from here to simplify things.
void MacroAssembler::TailCallBuiltin(Builtin builtin, Condition cond) {
  ASM_CODE_COMMENT_STRING(this,
                          CommentForOffHeapTrampoline("tail call", builtin));

  // The control flow integrity (CFI) feature allows us to "sign" code entry
  // points as a target for calls, jumps or both. Arm64 has special
  // instructions for this purpose, so-called "landing pads" (see
  // MacroAssembler::CallTarget(), MacroAssembler::JumpTarget() and
  // MacroAssembler::JumpOrCallTarget()). Currently, we generate "Call"
  // landing pads for CPP builtins. In order to allow tail calling to those
  // builtins we have to use a workaround.
  // x17 is used to allow using "Call" (i.e. `bti c`) rather than "Jump"
  // (i.e. `bti j`) landing pads for the tail-called code.
  Register temp = x17;

  #ifdef CHERI_HYBRID
  // We're just jumping, so we don't know where to insert a sequence to re-enter
  // the cheri compartment…
  // if (this->within_cheri_compartment) {
  //   ExitCheriCompartment();
  // }
  // if (this->within_cheri_compartment) {
    // Brk(0xf00d);  // If we hit this I need to know, because tail calling
    //               // builtins is a complicated case for us.
  // }
  #endif

#ifdef CHERI_HYBRID
#define SWPCOMP //EnsureOutsideSecurityBoundary(tailCall);
#else
#define SWPCOMP
#endif // CHERI_HYBRID

  switch (options().builtin_call_jump_mode) {
    case BuiltinCallJumpMode::kAbsolute: {
      Ldr(temp, Operand(BuiltinEntry(builtin), RelocInfo::OFF_HEAP_TARGET));
      SWPCOMP
      Jump(temp, cond);
      break;
    }
    case BuiltinCallJumpMode::kPCRelative: {
      if (cond != nv) {
        Label done;
        if (cond != al) B(NegateCondition(cond), &done);
        SWPCOMP
        near_jump(static_cast<int>(builtin), RelocInfo::NEAR_BUILTIN_ENTRY);
        Bind(&done);
      }
      break;
    }
    case BuiltinCallJumpMode::kIndirect: {
      LoadEntryFromBuiltin(builtin, temp);
      SWPCOMP
      Jump(temp, cond);
      break;
    }
    case BuiltinCallJumpMode::kForMksnapshot: {
      if (options().use_pc_relative_calls_and_jumps_for_mksnapshot) {
        Handle<Code> code = isolate()->builtins()->code_handle(builtin);
        EmbeddedObjectIndex index = AddEmbeddedObject(code);
        DCHECK(is_int32(index));
        SWPCOMP
        JumpHelper(static_cast<int64_t>(index), RelocInfo::CODE_TARGET, cond);
      } else {
        LoadEntryFromBuiltin(builtin, temp);
        SWPCOMP
        Jump(temp, cond);
      }
      break;
    }
  }
}

void MacroAssembler::LoadCodeInstructionStart(Register destination,
                                              Register code_object,
                                              CodeEntrypointTag tag) {
  ASM_CODE_COMMENT(this);
#ifdef V8_ENABLE_SANDBOX
  LoadCodeEntrypointViaCodePointer(
      destination,
      FieldMemOperand(code_object, Code::kSelfIndirectPointerOffset), tag);
#else
  Ldr(destination, FieldMemOperand(code_object, Code::kInstructionStartOffset));
#endif
}

void MacroAssembler::CallCodeObject(Register code_object,
                                    CodeEntrypointTag tag) {
  ASM_CODE_COMMENT(this);
  LoadCodeInstructionStart(code_object, code_object, tag);
  Call(code_object);
}

void MacroAssembler::JumpCodeObject(Register code_object, CodeEntrypointTag tag,
                                    JumpMode jump_mode) {
  ASM_CODE_COMMENT(this);
  DCHECK_EQ(JumpMode::kJump, jump_mode);
  LoadCodeInstructionStart(code_object, code_object, tag);
  // We jump through x17 here because for Branch Identification (BTI) we use
  // "Call" (`bti c`) rather than "Jump" (`bti j`) landing pads for tail-called
  // code. See TailCallBuiltin for more information.
  if (code_object != x17) {
    Mov(x17, code_object);
  }
  Jump(x17);
}

void MacroAssembler::CallJSFunction(Register function_object) {
  Register code = kJavaScriptCallCodeStartRegister;

#ifdef CHERI_HYBRID
#define COMP_ENTRYSEQ //EnsureWithinSecurityBoundary(typicalCall);
  // bool enteringCompartment = !(this->within_cheri_compartment);         \
  // enteringCompartment = true;                                           \
  // if (enteringCompartment) {                                            \
  //   EnterCheriCompartment(x20, x21);                                    \
  //   this->within_cheri_compartment = true; \
  // }                                                                     
#else
#define COMP_ENTRYSEQ
#endif // CHERI_HYBRID

#ifdef CHERI_HYBRID
#define COMP_EXITSEQ //RestoreSecurityBoundary(returnFromCall);
  // if (enteringCompartment) {                                           \
  //   ExitCheriCompartment(x20, x21);                                    \
  //   this->within_cheri_compartment = false; \
  // }
#else
#define COMP_EXITSEQ
#endif // CHERI_HYBRID

#ifdef V8_ENABLE_SANDBOX
  // When the sandbox is enabled, we can directly fetch the entrypoint pointer
  // from the code pointer table instead of going through the Code object. In
  // this way, we avoid one memory load on this code path.
  LoadCodeEntrypointViaCodePointer(
      code, FieldMemOperand(function_object, JSFunction::kCodeOffset),
      kJSEntrypointTag);
  COMP_ENTRYSEQ
  Call(code);
  COMP_EXITSEQ
#else
  LoadTaggedField(code,
                  FieldMemOperand(function_object, JSFunction::kCodeOffset));
  COMP_ENTRYSEQ
  CallCodeObject(code, kJSEntrypointTag);
  COMP_EXITSEQ
#endif
}

void MacroAssembler::JumpJSFunction(Register function_object,
                                    JumpMode jump_mode) {
#ifdef CHERI_HYBRID
#define COMP_ENTRYSEQ //EnsureWithinSecurityBoundary(tailCall);                                                  \
  // bool enteringCompartment = !(this->within_cheri_compartment);         \
  // if (enteringCompartment) {                                            \
  //   EnterCheriCompartment(x4, x5);                                      \
  // }                                                                     
#else
#define COMP_ENTRYSEQ
#endif // CHERI_HYBRID

#ifdef CHERI_HYBRID
#define COMP_EXITSEQ                                                 \
  // if (enteringCompartment) {                                           \
  //   ExitCheriCompartment(x4, x5);                                      \
  // }
#else
#define COMP_EXITSEQ
#endif // CHERI_HYBRID

  Register code = kJavaScriptCallCodeStartRegister;
#ifdef V8_ENABLE_SANDBOX
  // When the sandbox is enabled, we can directly fetch the entrypoint pointer
  // from the code pointer table instead of going through the Code object. In
  // this way, we avoid one memory load on this code path.
  LoadCodeEntrypointViaCodePointer(
      code, FieldMemOperand(function_object, JSFunction::kCodeOffset),
      kJSEntrypointTag);
  DCHECK_EQ(jump_mode, JumpMode::kJump);
  // We jump through x17 here because for Branch Identification (BTI) we use
  // "Call" (`bti c`) rather than "Jump" (`bti j`) landing pads for tail-called
  // code. See TailCallBuiltin for more information.
  DCHECK_NE(code, x17);
  Mov(x17, code);
  COMP_ENTRYSEQ
  Jump(x17);
  COMP_EXITSEQ
#else
  LoadTaggedField(code,
                  FieldMemOperand(function_object, JSFunction::kCodeOffset));
  COMP_ENTRYSEQ
  JumpCodeObject(code, kJSEntrypointTag, jump_mode);
  COMP_EXITSEQ
#endif
}

void MacroAssembler::StoreReturnAddressAndCall(Register target) {
  ASM_CODE_COMMENT(this);
  // This generates the final instruction sequence for calls to C functions
  // once an exit frame has been constructed.
  //
  // Note that this assumes the caller code (i.e. the InstructionStream object
  // currently being generated) is immovable or that the callee function cannot
  // trigger GC, since the callee function will return to it.

  UseScratchRegisterScope temps(this);
  temps.Exclude(x16, x17);
  DCHECK(!AreAliased(x16, x17, target));

  Label return_location;
  Adr(x17, &return_location);
#ifdef V8_ENABLE_CONTROL_FLOW_INTEGRITY
  Add(x16, sp, kSystemPointerSize);
  Pacib1716();
#endif
  Str(x17, MemOperand(sp));

  if (v8_flags.debug_code) {
    ASM_CODE_COMMENT_STRING(this, "Verify fp[kSPOffset]-8");
    // Verify that the slot below fp[kSPOffset]-8 points to the signed return
    // location.
    Ldr(x16, MemOperand(fp, ExitFrameConstants::kSPOffset));
    Ldr(x16, MemOperand(x16, -static_cast<int64_t>(kXRegSize)));
    Cmp(x16, x17);
    Check(eq, AbortReason::kReturnAddressNotFoundInFrame);
  }

#ifdef CHERI_HYBRID
  {
    // We don't have enough scratch registers remaining here to manage compartments
    // Fabricate some.
    UseScratchRegisterScope temps(this);
    Push(x22, x23);
    temps.Include(x22, x23);
    Blr(target);
    temps.Exclude(x22, x23);
    Pop(x23, x22);
  }
#else
  Blr(target);
#endif
  Bind(&return_location);
}

void MacroAssembler::IndirectCall(Address target, RelocInfo::Mode rmode) {
  ASM_CODE_COMMENT(this);
  UseScratchRegisterScope temps(this);
  Register temp = temps.AcquireX();
  Mov(temp, Immediate(target, rmode));
  Blr(temp);
}

bool MacroAssembler::IsNearCallOffset(int64_t offset) {
  return is_int26(offset);
}

// Check if the code object is marked for deoptimization. If it is, then it
// jumps to the CompileLazyDeoptimizedCode builtin. In order to do this we need
// to:
//    1. read from memory the word that contains that bit, which can be found in
//       the flags in the referenced {Code} object;
//    2. test kMarkedForDeoptimizationBit in those flags; and
//    3. if it is not zero then it jumps to the builtin.
void MacroAssembler::BailoutIfDeoptimized() {
  UseScratchRegisterScope temps(this);
  Register scratch = temps.AcquireX();
  int offset = InstructionStream::kCodeOffset - InstructionStream::kHeaderSize;
  LoadProtectedPointerField(
      scratch, MemOperand(kJavaScriptCallCodeStartRegister, offset));
  Ldr(scratch.W(), FieldMemOperand(scratch, Code::kFlagsOffset));
  Label not_deoptimized;
  Tbz(scratch.W(), Code::kMarkedForDeoptimizationBit, &not_deoptimized);
  // EnsureOutsideSecurityBoundary(typicalCallWithoutRestore);
  TailCallBuiltin(Builtin::kCompileLazyDeoptimizedCode);
  Bind(&not_deoptimized);
}

void MacroAssembler::CallForDeoptimization(
    Builtin target, int deopt_id, Label* exit, DeoptimizeKind kind, Label* ret,
    Label* jump_deoptimization_entry_label) {
  ASM_CODE_COMMENT(this);
  BlockPoolsScope scope(this);
  bl(jump_deoptimization_entry_label);
  DCHECK_EQ(SizeOfCodeGeneratedSince(exit),
            (kind == DeoptimizeKind::kLazy) ? Deoptimizer::kLazyDeoptExitSize
                                            : Deoptimizer::kEagerDeoptExitSize);
}

void MacroAssembler::LoadStackLimit(Register destination, StackLimitKind kind) {
  ASM_CODE_COMMENT(this);
  DCHECK(root_array_available());
  intptr_t offset = kind == StackLimitKind::kRealStackLimit
                        ? IsolateData::real_jslimit_offset()
                        : IsolateData::jslimit_offset();

  Ldr(destination, MemOperand(kRootRegister, offset));
}

void MacroAssembler::StackOverflowCheck(Register num_args,
                                        Label* stack_overflow) {
  ASM_CODE_COMMENT(this);
  UseScratchRegisterScope temps(this);
  Register scratch = temps.AcquireX();

  // Check the stack for overflow.
  // We are not trying to catch interruptions (e.g. debug break and
  // preemption) here, so the "real stack limit" is checked.

  LoadStackLimit(scratch, StackLimitKind::kRealStackLimit);
  // Make scratch the space we have left. The stack might already be overflowed
  // here which will cause scratch to become negative.
  Sub(scratch, sp, scratch);
  // Check if the arguments will overflow the stack.
  Cmp(scratch, Operand(num_args, LSL, kSystemPointerSizeLog2));
  B(le, stack_overflow);
}

void MacroAssembler::InvokePrologue(Register formal_parameter_count,
                                    Register actual_argument_count, Label* done,
                                    InvokeType type) {
  ASM_CODE_COMMENT(this);
  //  x0: actual arguments count.
  //  x1: function (passed through to callee).
  //  x2: expected arguments count.
  //  x3: new target
  Label regular_invoke;
  DCHECK_EQ(actual_argument_count, x0);
  DCHECK_EQ(formal_parameter_count, x2);

  // If overapplication or if the actual argument count is equal to the
  // formal parameter count, no need to push extra undefined values.
  Register extra_argument_count = x2;
  Subs(extra_argument_count, formal_parameter_count, actual_argument_count);
  B(le, &regular_invoke);

  // The stack pointer in arm64 needs to be 16-byte aligned. We might need to
  // (1) add an extra padding or (2) remove (re-use) the extra padding already
  // in the stack. Let {slots_to_copy} be the number of slots (arguments) to
  // move up in the stack and let {slots_to_claim} be the number of extra stack
  // slots to claim.
  Label even_extra_count, skip_move;
  Register slots_to_copy = x4;
  Register slots_to_claim = x5;

  Mov(slots_to_copy, actual_argument_count);
  Mov(slots_to_claim, extra_argument_count);
  Tbz(extra_argument_count, 0, &even_extra_count);

  // Calculate {slots_to_claim} when {extra_argument_count} is odd.
  // If {actual_argument_count} is even, we need one extra padding slot
  // {slots_to_claim = extra_argument_count + 1}.
  // If {actual_argument_count} is odd, we know that the
  // original arguments will have a padding slot that we can reuse
  // {slots_to_claim = extra_argument_count - 1}.
  {
    Register scratch = x11;
    Add(slots_to_claim, extra_argument_count, 1);
    And(scratch, actual_argument_count, 1);
    Sub(slots_to_claim, slots_to_claim, Operand(scratch, LSL, 1));
  }

  Bind(&even_extra_count);
  Cbz(slots_to_claim, &skip_move);

  Label stack_overflow;
  StackOverflowCheck(slots_to_claim, &stack_overflow);
  Claim(slots_to_claim);

  // Move the arguments already in the stack including the receiver.
  {
    Register src = x6;
    Register dst = x7;
    SlotAddress(src, slots_to_claim);
    SlotAddress(dst, 0);
    CopyDoubleWords(dst, src, slots_to_copy);
  }

  Bind(&skip_move);
  Register pointer_next_value = x5;

  // Copy extra arguments as undefined values.
  {
    Label loop;
    Register undefined_value = x6;
    Register count = x7;
    LoadRoot(undefined_value, RootIndex::kUndefinedValue);
    SlotAddress(pointer_next_value, actual_argument_count);
    Mov(count, extra_argument_count);
    Bind(&loop);
    Str(undefined_value,
        MemOperand(pointer_next_value, kSystemPointerSize, PostIndex));
    Subs(count, count, 1);
    Cbnz(count, &loop);
  }

  // Set padding if needed.
  {
    Label skip;
    Register total_args_slots = x4;
    Add(total_args_slots, actual_argument_count, extra_argument_count);
    Tbz(total_args_slots, 0, &skip);
    Str(padreg, MemOperand(pointer_next_value));
    Bind(&skip);
  }
  B(&regular_invoke);

  bind(&stack_overflow);
  {
    FrameScope frame(
        this, has_frame() ? StackFrame::NO_FRAME_TYPE : StackFrame::INTERNAL);
    CallRuntime(Runtime::kThrowStackOverflow);
    Unreachable();
  }

  Bind(&regular_invoke);
}

void MacroAssembler::CallDebugOnFunctionCall(Register fun, Register new_target,
                                             Register expected_parameter_count,
                                             Register actual_parameter_count) {
  ASM_CODE_COMMENT(this);
  // Load receiver to pass it later to DebugOnFunctionCall hook.
  Peek(x4, ReceiverOperand());
  FrameScope frame(
      this, has_frame() ? StackFrame::NO_FRAME_TYPE : StackFrame::INTERNAL);

  if (!new_target.is_valid()) new_target = padreg;

  // Save values on stack.
  SmiTag(expected_parameter_count);
  SmiTag(actual_parameter_count);
  Push(expected_parameter_count, actual_parameter_count, new_target, fun);
  Push(fun, x4);
  CallRuntime(Runtime::kDebugOnFunctionCall);

  // Restore values from stack.
  Pop(fun, new_target, actual_parameter_count, expected_parameter_count);
  SmiUntag(actual_parameter_count);
  SmiUntag(expected_parameter_count);
}

void MacroAssembler::InvokeFunctionCode(Register function, Register new_target,
                                        Register expected_parameter_count,
                                        Register actual_parameter_count,
                                        InvokeType type) {
  ASM_CODE_COMMENT(this);
  // You can't call a function without a valid frame.
  DCHECK_IMPLIES(type == InvokeType::kCall, has_frame());
  DCHECK_EQ(function, x1);
  DCHECK_IMPLIES(new_target.is_valid(), new_target == x3);

  // On function call, call into the debugger if necessary.
  Label debug_hook, continue_after_hook;
  {
    Mov(x4, ExternalReference::debug_hook_on_function_call_address(isolate()));
    Ldrsb(x4, MemOperand(x4));
    Cbnz(x4, &debug_hook);
  }
  bind(&continue_after_hook);

  // Clear the new.target register if not given.
  if (!new_target.is_valid()) {
    LoadRoot(x3, RootIndex::kUndefinedValue);
  }

  Label done;
  InvokePrologue(expected_parameter_count, actual_parameter_count, &done, type);

  // If actual != expected, InvokePrologue will have handled the call through
  // the argument adaptor mechanism.
  // The called function expects the call kind in x5.
  // We call indirectly through the code field in the function to
  // allow recompilation to take effect without changing any of the
  // call sites.
  switch (type) {
    case InvokeType::kCall:
      CallJSFunction(function);
      break;
    case InvokeType::kJump:
      JumpJSFunction(function);
      break;
  }
  B(&done);

  // Deferred debug hook.
  bind(&debug_hook);
  CallDebugOnFunctionCall(function, new_target, expected_parameter_count,
                          actual_parameter_count);
  B(&continue_after_hook);

  // Continue here if InvokePrologue does handle the invocation due to
  // mismatched parameter counts.
  Bind(&done);
}

void MacroAssembler::JumpIfCodeIsMarkedForDeoptimization(
    Register code, Register scratch, Label* if_marked_for_deoptimization) {
  Ldr(scratch.W(), FieldMemOperand(code, Code::kFlagsOffset));
  Tbnz(scratch.W(), Code::kMarkedForDeoptimizationBit,
       if_marked_for_deoptimization);
}

void MacroAssembler::JumpIfCodeIsTurbofanned(Register code, Register scratch,
                                             Label* if_turbofanned) {
  Ldr(scratch.W(), FieldMemOperand(code, Code::kFlagsOffset));
  Tbnz(scratch.W(), Code::kIsTurbofannedBit, if_turbofanned);
}

Operand MacroAssembler::ClearedValue() const {
  return Operand(static_cast<int32_t>(i::ClearedValue(isolate()).ptr()));
}

Operand MacroAssembler::ReceiverOperand() { return Operand(0); }

void MacroAssembler::InvokeFunctionWithNewTarget(
    Register function, Register new_target, Register actual_parameter_count,
    InvokeType type) {
  ASM_CODE_COMMENT(this);
  // You can't call a function without a valid frame.
  DCHECK(type == InvokeType::kJump || has_frame());

  // Contract with called JS functions requires that function is passed in x1.
  // (See FullCodeGenerator::Generate().)
  DCHECK_EQ(function, x1);

  Register expected_parameter_count = x2;

  LoadTaggedField(cp, FieldMemOperand(function, JSFunction::kContextOffset));
  // The number of arguments is stored as an int32_t, and -1 is a marker
  // (kDontAdaptArgumentsSentinel), so we need sign
  // extension to correctly handle it.
  LoadTaggedField(
      expected_parameter_count,
      FieldMemOperand(function, JSFunction::kSharedFunctionInfoOffset));
  Ldrh(expected_parameter_count,
       FieldMemOperand(expected_parameter_count,
                       SharedFunctionInfo::kFormalParameterCountOffset));

  InvokeFunctionCode(function, new_target, expected_parameter_count,
                     actual_parameter_count, type);
}

void MacroAssembler::InvokeFunction(Register function,
                                    Register expected_parameter_count,
                                    Register actual_parameter_count,
                                    InvokeType type) {
  ASM_CODE_COMMENT(this);
  // You can't call a function without a valid frame.
  DCHECK(type == InvokeType::kJump || has_frame());

  // Contract with called JS functions requires that function is passed in x1.
  // (See FullCodeGenerator::Generate().)
  DCHECK_EQ(function, x1);

  // Set up the context.
  LoadTaggedField(cp, FieldMemOperand(function, JSFunction::kContextOffset));

  InvokeFunctionCode(function, no_reg, expected_parameter_count,
                     actual_parameter_count, type);
}

void MacroAssembler::TryConvertDoubleToInt64(Register result,
                                             DoubleRegister double_input,
                                             Label* done) {
  ASM_CODE_COMMENT(this);
  // Try to convert with an FPU convert instruction. It's trivial to compute
  // the modulo operation on an integer register so we convert to a 64-bit
  // integer.
  //
  // Fcvtzs will saturate to INT64_MIN (0x800...00) or INT64_MAX (0x7FF...FF)
  // when the double is out of range. NaNs and infinities will be converted to 0
  // (as ECMA-262 requires).
  Fcvtzs(result.X(), double_input);

  // The values INT64_MIN (0x800...00) or INT64_MAX (0x7FF...FF) are not
  // representable using a double, so if the result is one of those then we know
  // that saturation occurred, and we need to manually handle the conversion.
  //
  // It is easy to detect INT64_MIN and INT64_MAX because adding or subtracting
  // 1 will cause signed overflow.
  Cmp(result.X(), 1);
  Ccmp(result.X(), -1, VFlag, vc);

  B(vc, done);
}

void MacroAssembler::TruncateDoubleToI(Isolate* isolate, Zone* zone,
                                       Register result,
                                       DoubleRegister double_input,
                                       StubCallMode stub_mode,
                                       LinkRegisterStatus lr_status) {
  ASM_CODE_COMMENT(this);
  if (CpuFeatures::IsSupported(JSCVT)) {
    Fjcvtzs(result.W(), double_input);
    return;
  }

  Label done;

  // Try to convert the double to an int64. If successful, the bottom 32 bits
  // contain our truncated int32 result.
  TryConvertDoubleToInt64(result, double_input, &done);

  // If we fell through then inline version didn't succeed - call stub instead.
  if (lr_status == kLRHasNotBeenSaved) {
    Push<MacroAssembler::kSignLR>(lr, double_input);
  } else {
    Push<MacroAssembler::kDontStoreLR>(xzr, double_input);
  }

  // DoubleToI preserves any registers it needs to clobber.
#if V8_ENABLE_WEBASSEMBLY
  if (stub_mode == StubCallMode::kCallWasmRuntimeStub) {
    Call(static_cast<Address>(Builtin::kDoubleToI), RelocInfo::WASM_STUB_CALL);
#else
  // For balance.
  if (false) {
#endif  // V8_ENABLE_WEBASSEMBLY
  } else {
    CallBuiltin(Builtin::kDoubleToI);
  }
  Ldr(result, MemOperand(sp, 0));

  DCHECK_EQ(xzr.SizeInBytes(), double_input.SizeInBytes());

  if (lr_status == kLRHasNotBeenSaved) {
    // Pop into xzr here to drop the double input on the stack:
    Pop<MacroAssembler::kAuthLR>(xzr, lr);
  } else {
    Drop(2);
  }

  Bind(&done);
  // Keep our invariant that the upper 32 bits are zero.
  Uxtw(result.W(), result.W());
}

void MacroAssembler::Prologue() {
  ASM_CODE_COMMENT(this);
  Push<MacroAssembler::kSignLR>(lr, fp);
  mov(fp, sp);
  static_assert(kExtraSlotClaimedByPrologue == 1);
  Push(cp, kJSFunctionRegister, kJavaScriptCallArgCountRegister, padreg);
}

void MacroAssembler::EnterFrame(StackFrame::Type type, CallType callType) {
  UseScratchRegisterScope temps(this);

  #ifdef CHERI_HYBRID
  if (StackFrame::IsOptimizedJavascript(type)) {//} && callType != builtinCall) {
      // EnsureWithinSecurityBoundary(typicalCall);
  } else {
      // EnsureOutsideSecurityBoundary(typicalCall);
  }
  Add(x1, x1, x6);
  Sub(x1, x1, x6);
  #endif

  if (StackFrame::IsJavaScript(type)) {
    // Just push a minimal "machine frame", saving the frame pointer and return
    // address, without any markers.
    Push<MacroAssembler::kSignLR>(lr, fp);
    Mov(fp, sp);
    // sp[1] : lr
    // sp[0] : fp
  } else {
      Register type_reg = temps.AcquireX();
      Mov(type_reg, StackFrame::TypeToMarker(type));
      Register fourth_reg = no_reg;
      if (type == StackFrame::CONSTRUCT || type == StackFrame::FAST_CONSTRUCT) {
        fourth_reg = cp;
#if V8_ENABLE_WEBASSEMBLY
      } else if (type == StackFrame::WASM ||
                 type == StackFrame::WASM_LIFTOFF_SETUP ||
                 type == StackFrame::WASM_EXIT) {
        fourth_reg = kWasmInstanceRegister;
#endif  // V8_ENABLE_WEBASSEMBLY
      } else {
        fourth_reg = padreg;
      }
      Push<MacroAssembler::kSignLR>(lr, fp, type_reg, fourth_reg);
      static constexpr int kSPToFPDelta  = 2 * kSystemPointerSize;
      Add(fp, sp, kSPToFPDelta);
      // sp[3] : lr
      // sp[2] : fp
      // sp[1] : type
      // sp[0] : cp | wasm instance | for alignment
  }
}

void MacroAssembler::LeaveFrame(StackFrame::Type type) {
  ASM_CODE_COMMENT(this);
  // Drop the execution stack down to the frame pointer and restore
  // the caller frame pointer and return address.
  Mov(sp, fp);
  Pop<MacroAssembler::kAuthLR>(fp, lr);
  #ifdef CHERI_HYBRID
  // RestoreSecurityBoundary(returnFromCall);
  #endif // CHERI_HYBRID
}

void MacroAssembler::EnterExitFrame(const Register& scratch, int extra_space,
                                    StackFrame::Type frame_type) {
  ASM_CODE_COMMENT(this);
  DCHECK(frame_type == StackFrame::EXIT ||
         frame_type == StackFrame::BUILTIN_EXIT ||
         frame_type == StackFrame::API_ACCESSOR_EXIT ||
         frame_type == StackFrame::API_CALLBACK_EXIT);

#ifdef CHERI_HYBRID
  // EnsureOutsideSecurityBoundary(typicalCall); // TODO: maybe set up new calltypes for types of frames.
  Add(x1, x1, x5);
  Sub(x1, x1, x5);
#endif

  // Set up the new stack frame.
  Push<MacroAssembler::kSignLR>(lr, fp);
  Mov(fp, sp);
  Mov(scratch, StackFrame::TypeToMarker(frame_type));
  Push(scratch, xzr);
  //          fp[8]: CallerPC (lr)
  //    fp -> fp[0]: CallerFP (old fp)
  //          fp[-8]: STUB marker
  //    sp -> fp[-16]: Space reserved for SPOffset.
  static_assert((2 * kSystemPointerSize) ==
                ExitFrameConstants::kCallerSPOffset);
  static_assert((1 * kSystemPointerSize) ==
                ExitFrameConstants::kCallerPCOffset);
  static_assert((0 * kSystemPointerSize) ==
                ExitFrameConstants::kCallerFPOffset);
  static_assert((-2 * kSystemPointerSize) == ExitFrameConstants::kSPOffset);

  // Save the frame pointer and context pointer in the top frame.
  Mov(scratch,
      ExternalReference::Create(IsolateAddressId::kCEntryFPAddress, isolate()));
  Str(fp, MemOperand(scratch));
  Mov(scratch,
      ExternalReference::Create(IsolateAddressId::kContextAddress, isolate()));
  Str(cp, MemOperand(scratch));

  static_assert((-2 * kSystemPointerSize) ==
                ExitFrameConstants::kLastExitFrameField);

  // Round the number of space we need to claim to a multiple of two.
  int slots_to_claim = RoundUp(extra_space + 1, 2);

  // Reserve space for the return address and for user requested memory.
  // We do this before aligning to make sure that we end up correctly
  // aligned with the minimum of wasted space.
  Claim(slots_to_claim, kXRegSize);
  //         fp[8]: CallerPC (lr)
  //   fp -> fp[0]: CallerFP (old fp)
  //         fp[-8]: STUB marker
  //         fp[-16]: Space reserved for SPOffset.
  //         sp[8]: Extra space reserved for caller (if extra_space != 0).
  //   sp -> sp[0]: Space reserved for the return address.

  // ExitFrame::GetStateForFramePointer expects to find the return address at
  // the memory address immediately below the pointer stored in SPOffset.
  // It is not safe to derive much else from SPOffset, because the size of the
  // padding can vary.
  Add(scratch, sp, kXRegSize);
  Str(scratch, MemOperand(fp, ExitFrameConstants::kSPOffset));
}

// Leave the current exit frame.
void MacroAssembler::LeaveExitFrame(const Register& scratch,
                                    const Register& scratch2) {
  ASM_CODE_COMMENT(this);

  // Restore the context pointer from the top frame.
  Mov(scratch,
      ExternalReference::Create(IsolateAddressId::kContextAddress, isolate()));
  Ldr(cp, MemOperand(scratch));

  if (v8_flags.debug_code) {
    // Also emit debug code to clear the cp in the top frame.
    Mov(scratch2, Operand(Context::kInvalidContext));
    Mov(scratch, ExternalReference::Create(IsolateAddressId::kContextAddress,
                                           isolate()));
    Str(scratch2, MemOperand(scratch));
  }
  // Clear the frame pointer from the top frame.
  Mov(scratch,
      ExternalReference::Create(IsolateAddressId::kCEntryFPAddress, isolate()));
  Str(xzr, MemOperand(scratch));

  // Pop the exit frame.
  //         fp[8]: CallerPC (lr)
  //   fp -> fp[0]: CallerFP (old fp)
  //         fp[...]: The rest of the frame.
  Mov(sp, fp);
  Pop<MacroAssembler::kAuthLR>(fp, lr);

  #ifdef CHERI_HYBRID
  ExitCompartment(x20, x21, true);
  #endif
}

void MacroAssembler::LoadGlobalProxy(Register dst) {
  ASM_CODE_COMMENT(this);
  LoadNativeContextSlot(dst, Context::GLOBAL_PROXY_INDEX);
}

void MacroAssembler::LoadWeakValue(Register out, Register in,
                                   Label* target_if_cleared) {
  ASM_CODE_COMMENT(this);
  CompareAndBranch(in.W(), Operand(kClearedWeakHeapObjectLower32), eq,
                   target_if_cleared);

  and_(out, in, Operand(~kWeakHeapObjectMask));
}

void MacroAssembler::EmitIncrementCounter(StatsCounter* counter, int value,
                                          Register scratch1,
                                          Register scratch2) {
  ASM_CODE_COMMENT(this);
  DCHECK_NE(value, 0);
  if (v8_flags.native_code_counters && counter->Enabled()) {
    // This operation has to be exactly 32-bit wide in case the external
    // reference table redirects the counter to a uint32_t dummy_stats_counter_
    // field.
    Mov(scratch2, ExternalReference::Create(counter));
    Ldr(scratch1.W(), MemOperand(scratch2));
    Add(scratch1.W(), scratch1.W(), value);
    Str(scratch1.W(), MemOperand(scratch2));
  }
}

void MacroAssembler::JumpIfObjectType(Register object, Register map,
                                      Register type_reg, InstanceType type,
                                      Label* if_cond_pass, Condition cond) {
  ASM_CODE_COMMENT(this);
  CompareObjectType(object, map, type_reg, type);
  B(cond, if_cond_pass);
}

void MacroAssembler::JumpIfJSAnyIsNotPrimitive(Register heap_object,
                                               Register scratch, Label* target,
                                               Label::Distance distance,
                                               Condition cc) {
  CHECK(cc == Condition::kUnsignedLessThan ||
        cc == Condition::kUnsignedGreaterThanEqual);
  if (V8_STATIC_ROOTS_BOOL) {
#ifdef DEBUG
    Label ok;
    LoadMap(scratch, heap_object);
    CompareInstanceTypeRange(scratch, scratch, FIRST_JS_RECEIVER_TYPE,
                             LAST_JS_RECEIVER_TYPE);
    B(Condition::kUnsignedLessThanEqual, &ok);
    LoadMap(scratch, heap_object);
    CompareInstanceTypeRange(scratch, scratch, FIRST_PRIMITIVE_HEAP_OBJECT_TYPE,
                             LAST_PRIMITIVE_HEAP_OBJECT_TYPE);
    B(Condition::kUnsignedLessThanEqual, &ok);
    Abort(AbortReason::kInvalidReceiver);
    bind(&ok);
#endif  // DEBUG

    // All primitive object's maps are allocated at the start of the read only
    // heap. Thus JS_RECEIVER's must have maps with larger (compressed)
    // addresses.
    LoadCompressedMap(scratch, heap_object);
    CmpTagged(scratch, Immediate(InstanceTypeChecker::kNonJsReceiverMapLimit));
  } else {
    static_assert(LAST_JS_RECEIVER_TYPE == LAST_TYPE);
    CompareObjectType(heap_object, scratch, scratch, FIRST_JS_RECEIVER_TYPE);
  }
  B(cc, target);
}

#if V8_STATIC_ROOTS_BOOL
void MacroAssembler::CompareInstanceTypeWithUniqueCompressedMap(
    Register map, Register scratch, InstanceType type) {
  base::Optional<RootIndex> expected =
      InstanceTypeChecker::UniqueMapOfInstanceType(type);
  CHECK(expected);
  Tagged_t expected_ptr = ReadOnlyRootPtr(*expected);
  DCHECK_NE(map, scratch);
  UseScratchRegisterScope temps(this);
  CHECK(IsImmAddSub(expected_ptr) || scratch != Register::no_reg() ||
        temps.CanAcquire());
  if (!IsImmAddSub(expected_ptr)) {
    if (scratch == Register::no_reg()) {
      scratch = temps.AcquireX();
      DCHECK_NE(map, scratch);
    }
    Operand imm_operand =
        MoveImmediateForShiftedOp(scratch, expected_ptr, kAnyShift);
    CmpTagged(map, imm_operand);
  } else {
    CmpTagged(map, Immediate(expected_ptr));
  }
}

void MacroAssembler::IsObjectTypeFast(Register object,
                                      Register compressed_map_scratch,
                                      InstanceType type) {
  ASM_CODE_COMMENT(this);
  CHECK(InstanceTypeChecker::UniqueMapOfInstanceType(type));
  LoadCompressedMap(compressed_map_scratch, object);
  CompareInstanceTypeWithUniqueCompressedMap(compressed_map_scratch,
                                             Register::no_reg(), type);
}
#endif  // V8_STATIC_ROOTS_BOOL

// Sets equality condition flags.
void MacroAssembler::IsObjectType(Register object, Register scratch1,
                                  Register scratch2, InstanceType type) {
  ASM_CODE_COMMENT(this);

#if V8_STATIC_ROOTS_BOOL
  if (InstanceTypeChecker::UniqueMapOfInstanceType(type)) {
    LoadCompressedMap(scratch1, object);
    CompareInstanceTypeWithUniqueCompressedMap(
        scratch1, scratch1 != scratch2 ? scratch2 : Register::no_reg(), type);
    return;
  }
#endif  // V8_STATIC_ROOTS_BOOL

  CompareObjectType(object, scratch1, scratch2, type);
}

// Sets condition flags based on comparison, and returns type in type_reg.
void MacroAssembler::CompareObjectType(Register object, Register map,
                                       Register type_reg, InstanceType type) {
  ASM_CODE_COMMENT(this);
  LoadMap(map, object);
  CompareInstanceType(map, type_reg, type);
}

void MacroAssembler::LoadCompressedMap(Register dst, Register object) {
  ASM_CODE_COMMENT(this);
  Ldr(dst.W(), FieldMemOperand(object, HeapObject::kMapOffset));
}

void MacroAssembler::LoadMap(Register dst, Register object) {
  ASM_CODE_COMMENT(this);
  LoadTaggedField(dst, FieldMemOperand(object, HeapObject::kMapOffset));
}

void MacroAssembler::LoadFeedbackVector(Register dst, Register closure,
                                        Register scratch, Label* fbv_undef) {
  Label done;

  // Load the feedback vector from the closure.
  LoadTaggedField(dst,
                  FieldMemOperand(closure, JSFunction::kFeedbackCellOffset));
  LoadTaggedField(dst, FieldMemOperand(dst, FeedbackCell::kValueOffset));

  // Check if feedback vector is valid.
  LoadTaggedField(scratch, FieldMemOperand(dst, HeapObject::kMapOffset));
  Ldrh(scratch, FieldMemOperand(scratch, Map::kInstanceTypeOffset));
  Cmp(scratch, FEEDBACK_VECTOR_TYPE);
  B(eq, &done);

  // Not valid, load undefined.
  LoadRoot(dst, RootIndex::kUndefinedValue);
  B(fbv_undef);

  Bind(&done);
}

// Sets condition flags based on comparison, and returns type in type_reg.
void MacroAssembler::CompareInstanceType(Register map, Register type_reg,
                                         InstanceType type) {
  ASM_CODE_COMMENT(this);
  Ldrh(type_reg, FieldMemOperand(map, Map::kInstanceTypeOffset));
  Cmp(type_reg, type);
}

// Sets condition flags based on comparison, and returns type in type_reg.
void MacroAssembler::CompareInstanceTypeRange(Register map, Register type_reg,
                                              InstanceType lower_limit,
                                              InstanceType higher_limit) {
  ASM_CODE_COMMENT(this);
  DCHECK_LT(lower_limit, higher_limit);
  UseScratchRegisterScope temps(this);
  Register scratch = temps.AcquireX();
  Ldrh(type_reg, FieldMemOperand(map, Map::kInstanceTypeOffset));
  Sub(scratch, type_reg, Operand(lower_limit));
  Cmp(scratch, Operand(higher_limit - lower_limit));
}

void MacroAssembler::LoadElementsKindFromMap(Register result, Register map) {
  ASM_CODE_COMMENT(this);
  // Load the map's "bit field 2".
  Ldrb(result, FieldMemOperand(map, Map::kBitField2Offset));
  // Retrieve elements_kind from bit field 2.
  DecodeField<Map::Bits2::ElementsKindBits>(result);
}

void MacroAssembler::CompareTaggedRoot(const Register& obj, RootIndex index) {
  ASM_CODE_COMMENT(this);
  AssertSmiOrHeapObjectInMainCompressionCage(obj);
  UseScratchRegisterScope temps(this);
  if (V8_STATIC_ROOTS_BOOL && RootsTable::IsReadOnly(index)) {
    CmpTagged(obj, Immediate(ReadOnlyRootPtr(index)));
    return;
  }
  // Some smi roots contain system pointer size values like stack limits.
  DCHECK(base::IsInRange(index, RootIndex::kFirstStrongOrReadOnlyRoot,
                         RootIndex::kLastStrongOrReadOnlyRoot));
  Register temp = temps.AcquireX();
  DCHECK(!AreAliased(obj, temp));
  LoadRoot(temp, index);
  CmpTagged(obj, temp);
}

void MacroAssembler::CompareRoot(const Register& obj, RootIndex index,
                                 ComparisonMode mode) {
  ASM_CODE_COMMENT(this);
  if (mode == ComparisonMode::kFullPointer ||
      !base::IsInRange(index, RootIndex::kFirstStrongOrReadOnlyRoot,
                       RootIndex::kLastStrongOrReadOnlyRoot)) {
    // Some smi roots contain system pointer size values like stack limits.
    UseScratchRegisterScope temps(this);
    Register temp = temps.AcquireX();
    DCHECK(!AreAliased(obj, temp));
    LoadRoot(temp, index);
    Cmp(obj, temp);
    return;
  }
  CompareTaggedRoot(obj, index);
}

void MacroAssembler::JumpIfRoot(const Register& obj, RootIndex index,
                                Label* if_equal) {
  CompareRoot(obj, index);
  B(eq, if_equal);
}

void MacroAssembler::JumpIfNotRoot(const Register& obj, RootIndex index,
                                   Label* if_not_equal) {
  CompareRoot(obj, index);
  B(ne, if_not_equal);
}

void MacroAssembler::JumpIfIsInRange(const Register& value,
                                     unsigned lower_limit,
                                     unsigned higher_limit,
                                     Label* on_in_range) {
  ASM_CODE_COMMENT(this);
  if (lower_limit != 0) {
    UseScratchRegisterScope temps(this);
    Register scratch = temps.AcquireW();
    Sub(scratch, value, Operand(lower_limit));
    CompareAndBranch(scratch, Operand(higher_limit - lower_limit), ls,
                     on_in_range);
  } else {
    CompareAndBranch(value, Operand(higher_limit - lower_limit), ls,
                     on_in_range);
  }
}

void MacroAssembler::LoadTaggedField(const Register& destination,
                                     const MemOperand& field_operand) {
  if (COMPRESS_POINTERS_BOOL) {
    DecompressTagged(destination, field_operand);
  } else {
    Ldr(destination, field_operand);
  }
}

void MacroAssembler::LoadTaggedFieldWithoutDecompressing(
    const Register& destination, const MemOperand& field_operand) {
  if (COMPRESS_POINTERS_BOOL) {
    Ldr(destination.W(), field_operand);
  } else {
    Ldr(destination, field_operand);
  }
}

void MacroAssembler::LoadTaggedSignedField(const Register& destination,
                                           const MemOperand& field_operand) {
  if (COMPRESS_POINTERS_BOOL) {
    DecompressTaggedSigned(destination, field_operand);
  } else {
    Ldr(destination, field_operand);
  }
}

void MacroAssembler::SmiUntagField(Register dst, const MemOperand& src) {
  SmiUntag(dst, src);
}

void MacroAssembler::StoreTwoTaggedFields(const Register& value,
                                          const MemOperand& dst_field_operand) {
  if (COMPRESS_POINTERS_BOOL) {
    Stp(value.W(), value.W(), dst_field_operand);
  } else {
    Stp(value, value, dst_field_operand);
  }
}

void MacroAssembler::StoreTaggedField(const Register& value,
                                      const MemOperand& dst_field_operand) {
  if (COMPRESS_POINTERS_BOOL) {
    Str(value.W(), dst_field_operand);
  } else {
    Str(value, dst_field_operand);
  }
}

void MacroAssembler::AtomicStoreTaggedField(const Register& value,
                                            const Register& dst_base,
                                            const Register& dst_index,
                                            const Register& temp) {
  Add(temp, dst_base, dst_index);
  if (COMPRESS_POINTERS_BOOL) {
    Stlr(value.W(), temp);
  } else {
    Stlr(value, temp);
  }
}

void MacroAssembler::DecompressTaggedSigned(const Register& destination,
                                            const MemOperand& field_operand) {
  ASM_CODE_COMMENT(this);
  Ldr(destination.W(), field_operand);
  if (v8_flags.debug_code) {
    // Corrupt the top 32 bits. Made up of 16 fixed bits and 16 pc offset bits.
    Add(destination, destination,
        ((kDebugZapValue << 16) | (pc_offset() & 0xffff)) << 32);
  }
}

void MacroAssembler::DecompressTagged(const Register& destination,
                                      const MemOperand& field_operand) {
  ASM_CODE_COMMENT(this);
  Ldr(destination.W(), field_operand);
  Add(destination, kPtrComprCageBaseRegister, destination);
}

void MacroAssembler::DecompressTagged(const Register& destination,
                                      const Register& source) {
  ASM_CODE_COMMENT(this);
  Add(destination, kPtrComprCageBaseRegister, Operand(source, UXTW));
}

void MacroAssembler::DecompressTagged(const Register& destination,
                                      Tagged_t immediate) {
  ASM_CODE_COMMENT(this);
  if (IsImmAddSub(immediate)) {
    Add(destination, kPtrComprCageBaseRegister,
        Immediate(immediate, RelocInfo::Mode::NO_INFO));
  } else {
    // Immediate is larger than 12 bit and therefore can't be encoded directly.
    // Use destination as a temporary to not acquire a scratch register.
    DCHECK_NE(destination, sp);
    Operand imm_operand =
        MoveImmediateForShiftedOp(destination, immediate, kAnyShift);
    Add(destination, kPtrComprCageBaseRegister, imm_operand);
  }
}

void MacroAssembler::DecompressProtected(const Register& destination,
                                         const MemOperand& field_operand) {
#if V8_ENABLE_SANDBOX
  ASM_CODE_COMMENT(this);
  UseScratchRegisterScope temps(this);
  Register scratch = temps.AcquireX();
  Ldr(destination.W(), field_operand);
  Ldr(scratch,
      MemOperand(kRootRegister, IsolateData::trusted_cage_base_offset()));
  Orr(destination, destination, scratch);
#else
  UNREACHABLE();
#endif  // V8_ENABLE_SANDBOX
}

void MacroAssembler::AtomicDecompressTaggedSigned(const Register& destination,
                                                  const Register& base,
                                                  const Register& index,
                                                  const Register& temp) {
  ASM_CODE_COMMENT(this);
  Add(temp, base, index);
  Ldar(destination.W(), temp);
  if (v8_flags.debug_code) {
    // Corrupt the top 32 bits. Made up of 16 fixed bits and 16 pc offset bits.
    Add(destination, destination,
        ((kDebugZapValue << 16) | (pc_offset() & 0xffff)) << 32);
  }
}

void MacroAssembler::AtomicDecompressTagged(const Register& destination,
                                            const Register& base,
                                            const Register& index,
                                            const Register& temp) {
  ASM_CODE_COMMENT(this);
  Add(temp, base, index);
  Ldar(destination.W(), temp);
  Add(destination, kPtrComprCageBaseRegister, destination);
}

void MacroAssembler::CheckPageFlag(const Register& object, int mask,
                                   Condition cc, Label* condition_met) {
  ASM_CODE_COMMENT(this);
  UseScratchRegisterScope temps(this);
  Register scratch = temps.AcquireX();
  And(scratch, object, ~MemoryChunk::GetAlignmentMaskForAssembler());
  Ldr(scratch, MemOperand(scratch, MemoryChunkLayout::kFlagsOffset));
  if (cc == ne) {
    TestAndBranchIfAnySet(scratch, mask, condition_met);
  } else {
    DCHECK_EQ(cc, eq);
    TestAndBranchIfAllClear(scratch, mask, condition_met);
  }
}

void MacroAssembler::JumpIfMarking(Label* is_marking,
                                   Label::Distance condition_met_distance) {
  UseScratchRegisterScope temps(this);
  Register scratch = temps.AcquireX();
  Ldrb(scratch,
       MemOperand(kRootRegister, IsolateData::is_marking_flag_offset()));
  Cbnz(scratch, is_marking);
}

void MacroAssembler::JumpIfNotMarking(Label* not_marking,
                                      Label::Distance condition_met_distance) {
  UseScratchRegisterScope temps(this);
  Register scratch = temps.AcquireX();
  Ldrb(scratch,
       MemOperand(kRootRegister, IsolateData::is_marking_flag_offset()));
  Cbz(scratch, not_marking);
}

void MacroAssembler::RecordWriteField(Register object, int offset,
                                      Register value,
                                      LinkRegisterStatus lr_status,
                                      SaveFPRegsMode save_fp,
                                      SmiCheck smi_check, SlotDescriptor slot) {
  ASM_CODE_COMMENT(this);
  DCHECK(!AreAliased(object, value));
  // First, check if a write barrier is even needed. The tests below
  // catch stores of Smis.
  Label done;

  // Skip the barrier if writing a smi.
  if (smi_check == SmiCheck::kInline) {
    JumpIfSmi(value, &done);
  }

  // Although the object register is tagged, the offset is relative to the start
  // of the object, so offset must be a multiple of kTaggedSize.
  DCHECK(IsAligned(offset, kTaggedSize));

  if (v8_flags.debug_code) {
    ASM_CODE_COMMENT_STRING(this, "Verify slot_address");
    Label ok;
    UseScratchRegisterScope temps(this);
    Register scratch = temps.AcquireX();
    DCHECK(!AreAliased(object, value, scratch));
    Add(scratch, object, offset - kHeapObjectTag);
    Tst(scratch, kTaggedSize - 1);
    B(eq, &ok);
    Abort(AbortReason::kUnalignedCellInWriteBarrier);
    Bind(&ok);
  }

  RecordWrite(object, Operand(offset - kHeapObjectTag), value, lr_status,
              save_fp, SmiCheck::kOmit, slot);

  Bind(&done);
}

void MacroAssembler::DecodeSandboxedPointer(Register value) {
  ASM_CODE_COMMENT(this);
#ifdef V8_ENABLE_SANDBOX
  Add(value, kPtrComprCageBaseRegister,
      Operand(value, LSR, kSandboxedPointerShift));
#else
  UNREACHABLE();
#endif
}

void MacroAssembler::LoadSandboxedPointerField(Register destination,
                                               MemOperand field_operand) {
#ifdef V8_ENABLE_SANDBOX
  ASM_CODE_COMMENT(this);
  Ldr(destination, field_operand);
  DecodeSandboxedPointer(destination);
#else
  UNREACHABLE();
#endif
}

void MacroAssembler::StoreSandboxedPointerField(Register value,
                                                MemOperand dst_field_operand) {
#ifdef V8_ENABLE_SANDBOX
  ASM_CODE_COMMENT(this);
  UseScratchRegisterScope temps(this);
  Register scratch = temps.AcquireX();
  Sub(scratch, value, kPtrComprCageBaseRegister);
  Mov(scratch, Operand(scratch, LSL, kSandboxedPointerShift));
  Str(scratch, dst_field_operand);
#else
  UNREACHABLE();
#endif
}

void MacroAssembler::LoadExternalPointerField(Register destination,
                                              MemOperand field_operand,
                                              ExternalPointerTag tag,
                                              Register isolate_root) {
  DCHECK(!AreAliased(destination, isolate_root));
  ASM_CODE_COMMENT(this);
#ifdef V8_ENABLE_SANDBOX
  DCHECK_NE(tag, kExternalPointerNullTag);
  DCHECK(!IsSharedExternalPointerType(tag));
  UseScratchRegisterScope temps(this);
  Register external_table = temps.AcquireX();
  if (isolate_root == no_reg) {
    DCHECK(root_array_available_);
    isolate_root = kRootRegister;
  }
  Ldr(external_table,
      MemOperand(isolate_root,
                 IsolateData::external_pointer_table_offset() +
                     Internals::kExternalPointerTableBasePointerOffset));
  Ldr(destination.W(), field_operand);
  Mov(destination, Operand(destination, LSR, kExternalPointerIndexShift));
  Ldr(destination, MemOperand(external_table, destination, LSL,
                              kExternalPointerTableEntrySizeLog2));
  // We need another scratch register for the 64-bit tag constant. Instead of
  // forcing the `And` to allocate a new temp register (which we may not have),
  // reuse the temp register that we used for the external pointer table base.
  Register tag_reg = external_table;
  Mov(tag_reg, Immediate(~tag));
  And(destination, destination, tag_reg);
#else
  Ldr(destination, field_operand);
#endif  // V8_ENABLE_SANDBOX
}

void MacroAssembler::LoadTrustedPointerField(Register destination,
                                             MemOperand field_operand,
                                             IndirectPointerTag tag) {
#ifdef V8_ENABLE_SANDBOX
  LoadIndirectPointerField(destination, field_operand, tag);
#else
  LoadTaggedField(destination, field_operand);
#endif
}

void MacroAssembler::StoreTrustedPointerField(Register value,
                                              MemOperand dst_field_operand) {
#ifdef V8_ENABLE_SANDBOX
  StoreIndirectPointerField(value, dst_field_operand);
#else
  StoreTaggedField(value, dst_field_operand);
#endif
}

void MacroAssembler::LoadIndirectPointerField(Register destination,
                                              MemOperand field_operand,
                                              IndirectPointerTag tag) {
#ifdef V8_ENABLE_SANDBOX
  ASM_CODE_COMMENT(this);
  UseScratchRegisterScope temps(this);

  Register handle = temps.AcquireX();
  Ldr(handle.W(), field_operand);
  ResolveIndirectPointerHandle(destination, handle, tag);
#else
  UNREACHABLE();
#endif  // V8_ENABLE_SANDBOX
}

void MacroAssembler::StoreIndirectPointerField(Register value,
                                               MemOperand dst_field_operand) {
#ifdef V8_ENABLE_SANDBOX
  ASM_CODE_COMMENT(this);
  UseScratchRegisterScope temps(this);
  Register scratch = temps.AcquireX();
  Ldr(scratch.W(),
      FieldMemOperand(value, ExposedTrustedObject::kSelfIndirectPointerOffset));
  Str(scratch.W(), dst_field_operand);
#else
  UNREACHABLE();
#endif  // V8_ENABLE_SANDBOX
}

#ifdef V8_ENABLE_SANDBOX
void MacroAssembler::ResolveIndirectPointerHandle(Register destination,
                                                  Register handle,
                                                  IndirectPointerTag tag) {
  // The tag implies which pointer table to use.
  if (tag == kUnknownIndirectPointerTag) {
    // In this case we have to rely on the handle marking to determine which
    // pointer table to use.
    Label is_trusted_pointer_handle, done;
    constexpr int kCodePointerHandleMarkerBit = 0;
    static_assert((1 << kCodePointerHandleMarkerBit) ==
                  kCodePointerHandleMarker);
    Tbz(handle, kCodePointerHandleMarkerBit, &is_trusted_pointer_handle);
    ResolveCodePointerHandle(destination, handle);
    B(&done);
    Bind(&is_trusted_pointer_handle);
    ResolveTrustedPointerHandle(destination, handle,
                                kUnknownIndirectPointerTag);
    Bind(&done);
  } else if (tag == kCodeIndirectPointerTag) {
    ResolveCodePointerHandle(destination, handle);
  } else {
    ResolveTrustedPointerHandle(destination, handle, tag);
  }
}

void MacroAssembler::ResolveTrustedPointerHandle(Register destination,
                                                 Register handle,
                                                 IndirectPointerTag tag) {
  DCHECK_NE(tag, kCodeIndirectPointerTag);
  DCHECK(!AreAliased(handle, destination));

  Register table = destination;
  DCHECK(root_array_available_);
  Ldr(table,
      MemOperand{kRootRegister, IsolateData::trusted_pointer_table_offset()});
  Mov(handle, Operand(handle, LSR, kTrustedPointerHandleShift));
  Ldr(destination,
      MemOperand(table, handle, LSL, kTrustedPointerTableEntrySizeLog2));
  // Untag the pointer and remove the marking bit in one operation.
  Register tag_reg = handle;
  Mov(tag_reg, Immediate(~(tag | kTrustedPointerTableMarkBit)));
  And(destination, destination, tag_reg);
}

void MacroAssembler::ResolveCodePointerHandle(Register destination,
                                              Register handle) {
  DCHECK(!AreAliased(handle, destination));

  Register table = destination;
  Mov(table, ExternalReference::code_pointer_table_address());
  Mov(handle, Operand(handle, LSR, kCodePointerHandleShift));
  Add(destination, table, Operand(handle, LSL, kCodePointerTableEntrySizeLog2));
  Ldr(destination,
      MemOperand(destination,
                 Immediate(kCodePointerTableEntryCodeObjectOffset)));
  // The LSB is used as marking bit by the code pointer table, so here we have
  // to set it using a bitwise OR as it may or may not be set.
  Orr(destination, destination, Immediate(kHeapObjectTag));
}

void MacroAssembler::LoadCodeEntrypointViaCodePointer(Register destination,
                                                      MemOperand field_operand,
                                                      CodeEntrypointTag tag) {
  DCHECK_NE(tag, kInvalidEntrypointTag);
  ASM_CODE_COMMENT(this);
  UseScratchRegisterScope temps(this);
  Register scratch = temps.AcquireX();
  Mov(scratch, ExternalReference::code_pointer_table_address());
  Ldr(destination.W(), field_operand);
  // TODO(saelo): can the offset computation be done more efficiently?
  Mov(destination, Operand(destination, LSR, kCodePointerHandleShift));
  Mov(destination, Operand(destination, LSL, kCodePointerTableEntrySizeLog2));
  Ldr(destination, MemOperand(scratch, destination));
  if (tag != 0) {
    Mov(scratch, Immediate(tag));
    Eor(destination, destination, scratch);
  }
}
#endif  // V8_ENABLE_SANDBOX

void MacroAssembler::LoadProtectedPointerField(Register destination,
                                               MemOperand field_operand) {
  DCHECK(root_array_available());
#ifdef V8_ENABLE_SANDBOX
  DecompressProtected(destination, field_operand);
#else
  LoadTaggedField(destination, field_operand);
#endif
}

void MacroAssembler::MaybeSaveRegisters(RegList registers) {
  if (registers.is_empty()) return;
  ASM_CODE_COMMENT(this);
  CPURegList regs(kXRegSizeInBits, registers);
  // If we were saving LR, we might need to sign it.
  DCHECK(!regs.IncludesAliasOf(lr));
  regs.Align();
  PushCPURegList(regs);
}

void MacroAssembler::MaybeRestoreRegisters(RegList registers) {
  if (registers.is_empty()) return;
  ASM_CODE_COMMENT(this);
  CPURegList regs(kXRegSizeInBits, registers);
  // If we were saving LR, we might need to sign it.
  DCHECK(!regs.IncludesAliasOf(lr));
  regs.Align();
  PopCPURegList(regs);
}

void MacroAssembler::CallEphemeronKeyBarrier(Register object, Operand offset,
                                             SaveFPRegsMode fp_mode) {
  ASM_CODE_COMMENT(this);
  RegList registers = WriteBarrierDescriptor::ComputeSavedRegisters(object);
  MaybeSaveRegisters(registers);

  MoveObjectAndSlot(WriteBarrierDescriptor::ObjectRegister(),
                    WriteBarrierDescriptor::SlotAddressRegister(), object,
                    offset);

  CallBuiltin(Builtins::EphemeronKeyBarrier(fp_mode));
  MaybeRestoreRegisters(registers);
}

void MacroAssembler::CallIndirectPointerBarrier(Register object, Operand offset,
                                                SaveFPRegsMode fp_mode,
                                                IndirectPointerTag tag) {
  ASM_CODE_COMMENT(this);
  RegList registers =
      IndirectPointerWriteBarrierDescriptor::ComputeSavedRegisters(object);
  MaybeSaveRegisters(registers);

  MoveObjectAndSlot(
      IndirectPointerWriteBarrierDescriptor::ObjectRegister(),
      IndirectPointerWriteBarrierDescriptor::SlotAddressRegister(), object,
      offset);
  Mov(IndirectPointerWriteBarrierDescriptor::IndirectPointerTagRegister(),
      Operand(tag));

  CallBuiltin(Builtins::IndirectPointerBarrier(fp_mode));
  MaybeRestoreRegisters(registers);
}

void MacroAssembler::CallRecordWriteStubSaveRegisters(Register object,
                                                      Operand offset,
                                                      SaveFPRegsMode fp_mode,
                                                      StubCallMode mode) {
  ASM_CODE_COMMENT(this);
  RegList registers = WriteBarrierDescriptor::ComputeSavedRegisters(object);
  MaybeSaveRegisters(registers);

  Register object_parameter = WriteBarrierDescriptor::ObjectRegister();
  Register slot_address_parameter =
      WriteBarrierDescriptor::SlotAddressRegister();
  MoveObjectAndSlot(object_parameter, slot_address_parameter, object, offset);

  CallRecordWriteStub(object_parameter, slot_address_parameter, fp_mode, mode);

  MaybeRestoreRegisters(registers);
}

void MacroAssembler::CallRecordWriteStub(Register object, Register slot_address,
                                         SaveFPRegsMode fp_mode,
                                         StubCallMode mode) {
  ASM_CODE_COMMENT(this);
  DCHECK_EQ(WriteBarrierDescriptor::ObjectRegister(), object);
  DCHECK_EQ(WriteBarrierDescriptor::SlotAddressRegister(), slot_address);
#if V8_ENABLE_WEBASSEMBLY
  if (mode == StubCallMode::kCallWasmRuntimeStub) {
    auto wasm_target =
        static_cast<Address>(wasm::WasmCode::GetRecordWriteBuiltin(fp_mode));
    Call(wasm_target, RelocInfo::WASM_STUB_CALL);
#else
  if (false) {
#endif
  } else {
    CallBuiltin(Builtins::RecordWrite(fp_mode));
  }
}

void MacroAssembler::MoveObjectAndSlot(Register dst_object, Register dst_slot,
                                       Register object, Operand offset) {
  ASM_CODE_COMMENT(this);
  DCHECK_NE(dst_object, dst_slot);
  // If `offset` is a register, it cannot overlap with `object`.
  DCHECK_IMPLIES(!offset.IsImmediate(), offset.reg() != object);

  // If the slot register does not overlap with the object register, we can
  // overwrite it.
  if (dst_slot != object) {
    Add(dst_slot, object, offset);
    Mov(dst_object, object);
    return;
  }

  DCHECK_EQ(dst_slot, object);

  // If the destination object register does not overlap with the offset
  // register, we can overwrite it.
  if (offset.IsImmediate() || (offset.reg() != dst_object)) {
    Mov(dst_object, dst_slot);
    Add(dst_slot, dst_slot, offset);
    return;
  }

  DCHECK_EQ(dst_object, offset.reg());

  // We only have `dst_slot` and `dst_object` left as distinct registers so we
  // have to swap them. We write this as a add+sub sequence to avoid using a
  // scratch register.
  Add(dst_slot, dst_slot, dst_object);
  Sub(dst_object, dst_slot, dst_object);
}

// If lr_status is kLRHasBeenSaved, lr will be clobbered.
//
// The register 'object' contains a heap object pointer. The heap object tag is
// shifted away.
void MacroAssembler::RecordWrite(Register object, Operand offset,
                                 Register value, LinkRegisterStatus lr_status,
                                 SaveFPRegsMode fp_mode, SmiCheck smi_check,
                                 SlotDescriptor slot) {
  ASM_CODE_COMMENT(this);
  ASM_LOCATION_IN_ASSEMBLER("MacroAssembler::RecordWrite");
  DCHECK(!AreAliased(object, value));

  if (v8_flags.debug_code) {
    ASM_CODE_COMMENT_STRING(this, "Verify slot_address");
    UseScratchRegisterScope temps(this);
    Register temp = temps.AcquireX();
    DCHECK(!AreAliased(object, value, temp));
    Add(temp, object, offset);
    if (slot.contains_indirect_pointer()) {
      LoadIndirectPointerField(temp, MemOperand(temp),
                               slot.indirect_pointer_tag());
    } else {
      DCHECK(slot.contains_direct_pointer());
      LoadTaggedField(temp, MemOperand(temp));
    }
    Cmp(temp, value);
    Check(eq, AbortReason::kWrongAddressOrValuePassedToRecordWrite);
  }

  if (v8_flags.disable_write_barriers) {
    return;
  }

  // First, check if a write barrier is even needed. The tests below
  // catch stores of smis and stores into the young generation.
  Label done;

  if (smi_check == SmiCheck::kInline) {
    DCHECK_EQ(0, kSmiTag);
    JumpIfSmi(value, &done);
  }

  if (slot.contains_indirect_pointer()) {
    // The indirect pointer write barrier is only enabled during marking.
    JumpIfNotMarking(&done);
  } else {
    CheckPageFlag(value, MemoryChunk::kPointersToHereAreInterestingMask, eq,
                  &done);

    CheckPageFlag(object, MemoryChunk::kPointersFromHereAreInterestingMask, eq,
                  &done);
  }

  // Record the actual write.
  if (lr_status == kLRHasNotBeenSaved) {
    Push<MacroAssembler::kSignLR>(padreg, lr);
  }
  Register slot_address = WriteBarrierDescriptor::SlotAddressRegister();
  DCHECK(!AreAliased(object, slot_address, value));
  if (slot.contains_direct_pointer()) {
    // TODO(cbruni): Turn offset into int.
    DCHECK(offset.IsImmediate());
    Add(slot_address, object, offset);
    CallRecordWriteStub(object, slot_address, fp_mode,
                        StubCallMode::kCallBuiltinPointer);
  } else {
    DCHECK(slot.contains_indirect_pointer());
    CallIndirectPointerBarrier(object, offset, fp_mode,
                               slot.indirect_pointer_tag());
  }
  if (lr_status == kLRHasNotBeenSaved) {
    Pop<MacroAssembler::kAuthLR>(lr, padreg);
  }
  if (v8_flags.debug_code) Mov(slot_address, Operand(kZapValue));

  Bind(&done);
}

void MacroAssembler::Check(Condition cond, AbortReason reason) {
  Label ok;
  B(cond, &ok);
  Abort(reason);
  // Will not return here.
  Bind(&ok);
}

void MacroAssembler::Trap() { Brk(0); }
void MacroAssembler::DebugBreak() { Debug("DebugBreak", 0, BREAK); }

void MacroAssembler::Abort(AbortReason reason) {
  ASM_CODE_COMMENT(this);
  if (v8_flags.code_comments) {
    RecordComment("Abort message: ");
    RecordComment(GetAbortReason(reason));
  }

  // Avoid emitting call to builtin if requested.
  if (trap_on_abort()) {
    Brk(0);
    return;
  }

  // We need some scratch registers for the MacroAssembler, so make sure we have
  // some. This is safe here because Abort never returns.
  uint64_t old_tmp_list = TmpList()->bits();
  TmpList()->Combine(MacroAssembler::DefaultTmpList());

  if (should_abort_hard()) {
    // We don't care if we constructed a frame. Just pretend we did.
    FrameScope assume_frame(this, StackFrame::NO_FRAME_TYPE);
    Mov(w0, static_cast<int>(reason));
    Call(ExternalReference::abort_with_reason());
    return;
  }

  // Avoid infinite recursion; Push contains some assertions that use Abort.
  HardAbortScope hard_aborts(this);

  Mov(x1, Smi::FromInt(static_cast<int>(reason)));

  {
    // We don't actually want to generate a pile of code for this, so just
    // claim there is a stack frame, without generating one.
    FrameScope scope(this, StackFrame::NO_FRAME_TYPE);
    if (root_array_available()) {
      // Generate an indirect call via builtins entry table here in order to
      // ensure that the interpreter_entry_return_pc_offset is the same for
      // InterpreterEntryTrampoline and InterpreterEntryTrampolineForProfiling
      // when v8_flags.debug_code is enabled.
      UseScratchRegisterScope temps(this);
      Register scratch = temps.AcquireX();
      LoadEntryFromBuiltin(Builtin::kAbort, scratch);
      Call(scratch);
    } else {
      CallBuiltin(Builtin::kAbort);
    }
  }

  TmpList()->set_bits(old_tmp_list);
}

void MacroAssembler::LoadNativeContextSlot(Register dst, int index) {
  LoadMap(dst, cp);
  LoadTaggedField(
      dst, FieldMemOperand(
               dst, Map::kConstructorOrBackPointerOrNativeContextOffset));
  LoadTaggedField(dst, MemOperand(dst, Context::SlotOffset(index)));
}

void MacroAssembler::TryLoadOptimizedOsrCode(Register scratch_and_result,
                                             CodeKind min_opt_level,
                                             Register feedback_vector,
                                             FeedbackSlot slot,
                                             Label* on_result,
                                             Label::Distance) {
  Label fallthrough, clear_slot;
  LoadTaggedField(
      scratch_and_result,
      FieldMemOperand(feedback_vector,
                      FeedbackVector::OffsetOfElementAt(slot.ToInt())));
  LoadWeakValue(scratch_and_result, scratch_and_result, &fallthrough);

  // Is it marked_for_deoptimization? If yes, clear the slot.
  {
    UseScratchRegisterScope temps(this);

    // The entry references a CodeWrapper object. Unwrap it now.
    LoadCodePointerField(
        scratch_and_result,
        FieldMemOperand(scratch_and_result, CodeWrapper::kCodeOffset));

    Register temp = temps.AcquireX();
    JumpIfCodeIsMarkedForDeoptimization(scratch_and_result, temp, &clear_slot);
    if (min_opt_level == CodeKind::TURBOFAN) {
      JumpIfCodeIsTurbofanned(scratch_and_result, temp, on_result);
      B(&fallthrough);
    } else {
      B(on_result);
    }
  }

  bind(&clear_slot);
  Mov(scratch_and_result, ClearedValue());
  StoreTaggedField(
      scratch_and_result,
      FieldMemOperand(feedback_vector,
                      FeedbackVector::OffsetOfElementAt(slot.ToInt())));

  bind(&fallthrough);
  Mov(scratch_and_result, 0);
}

// This is the main Printf implementation. All other Printf variants call
// PrintfNoPreserve after setting up one or more PreserveRegisterScopes.
void MacroAssembler::PrintfNoPreserve(const char* format,
                                      const CPURegister& arg0,
                                      const CPURegister& arg1,
                                      const CPURegister& arg2,
                                      const CPURegister& arg3) {
  ASM_CODE_COMMENT(this);
  // We cannot handle a caller-saved stack pointer. It doesn't make much sense
  // in most cases anyway, so this restriction shouldn't be too serious.
  DCHECK(!kCallerSaved.IncludesAliasOf(sp));

  // The provided arguments, and their proper procedure-call standard registers.
  CPURegister args[kPrintfMaxArgCount] = {arg0, arg1, arg2, arg3};
  CPURegister pcs[kPrintfMaxArgCount] = {NoReg, NoReg, NoReg, NoReg};

  int arg_count = kPrintfMaxArgCount;

  // The PCS varargs registers for printf. Note that x0 is used for the printf
  // format string.
  static const CPURegList kPCSVarargs =
      CPURegList(CPURegister::kRegister, kXRegSizeInBits, 1, arg_count);
  static const CPURegList kPCSVarargsFP =
      CPURegList(CPURegister::kVRegister, kDRegSizeInBits, 0, arg_count - 1);

  // We can use caller-saved registers as scratch values, except for the
  // arguments and the PCS registers where they might need to go.
  CPURegList tmp_list = kCallerSaved;
  tmp_list.Remove(x0);  // Used to pass the format string.
  tmp_list.Remove(kPCSVarargs);
  tmp_list.Remove(arg0, arg1, arg2, arg3);

  CPURegList fp_tmp_list = kCallerSavedV;
  fp_tmp_list.Remove(kPCSVarargsFP);
  fp_tmp_list.Remove(arg0, arg1, arg2, arg3);

  // Override the MacroAssembler's scratch register list. The lists will be
  // reset automatically at the end of the UseScratchRegisterScope.
  UseScratchRegisterScope temps(this);
  TmpList()->set_bits(tmp_list.bits());
  FPTmpList()->set_bits(fp_tmp_list.bits());

  // Copies of the printf vararg registers that we can pop from.
  CPURegList pcs_varargs = kPCSVarargs;
#ifndef V8_OS_WIN
  CPURegList pcs_varargs_fp = kPCSVarargsFP;
#endif

  // Place the arguments. There are lots of clever tricks and optimizations we
  // could use here, but Printf is a debug tool so instead we just try to keep
  // it simple: Move each input that isn't already in the right place to a
  // scratch register, then move everything back.
  for (unsigned i = 0; i < kPrintfMaxArgCount; i++) {
    // Work out the proper PCS register for this argument.
    if (args[i].IsRegister()) {
      pcs[i] = pcs_varargs.PopLowestIndex().X();
      // We might only need a W register here. We need to know the size of the
      // argument so we can properly encode it for the simulator call.
      if (args[i].Is32Bits()) pcs[i] = pcs[i].W();
    } else if (args[i].IsVRegister()) {
      // In C, floats are always cast to doubles for varargs calls.
#ifdef V8_OS_WIN
      // In case of variadic functions SIMD and Floating-point registers
      // aren't used. The general x0-x7 should be used instead.
      // https://docs.microsoft.com/en-us/cpp/build/arm64-windows-abi-conventions
      pcs[i] = pcs_varargs.PopLowestIndex().X();
#else
      pcs[i] = pcs_varargs_fp.PopLowestIndex().D();
#endif
    } else {
      DCHECK(args[i].IsNone());
      arg_count = i;
      break;
    }

    // If the argument is already in the right place, leave it where it is.
    if (args[i].Aliases(pcs[i])) continue;

    // Otherwise, if the argument is in a PCS argument register, allocate an
    // appropriate scratch register and then move it out of the way.
    if (kPCSVarargs.IncludesAliasOf(args[i]) ||
        kPCSVarargsFP.IncludesAliasOf(args[i])) {
      if (args[i].IsRegister()) {
        Register old_arg = args[i].Reg();
        Register new_arg = temps.AcquireSameSizeAs(old_arg);
        Mov(new_arg, old_arg);
        args[i] = new_arg;
      } else {
        VRegister old_arg = args[i].VReg();
        VRegister new_arg = temps.AcquireSameSizeAs(old_arg);
        Fmov(new_arg, old_arg);
        args[i] = new_arg;
      }
    }
  }

  // Do a second pass to move values into their final positions and perform any
  // conversions that may be required.
  for (int i = 0; i < arg_count; i++) {
#ifdef V8_OS_WIN
    if (args[i].IsVRegister()) {
      if (pcs[i].SizeInBytes() != args[i].SizeInBytes()) {
        // If the argument is half- or single-precision
        // converts to double-precision before that is
        // moved into the one of X scratch register.
        VRegister temp0 = temps.AcquireD();
        Fcvt(temp0.VReg(), args[i].VReg());
        Fmov(pcs[i].Reg(), temp0);
      } else {
        Fmov(pcs[i].Reg(), args[i].VReg());
      }
    } else {
      Mov(pcs[i].Reg(), args[i].Reg(), kDiscardForSameWReg);
    }
#else
    DCHECK(pcs[i].type() == args[i].type());
    if (pcs[i].IsRegister()) {
      Mov(pcs[i].Reg(), args[i].Reg(), kDiscardForSameWReg);
    } else {
      DCHECK(pcs[i].IsVRegister());
      if (pcs[i].SizeInBytes() == args[i].SizeInBytes()) {
        Fmov(pcs[i].VReg(), args[i].VReg());
      } else {
        Fcvt(pcs[i].VReg(), args[i].VReg());
      }
    }
#endif
  }

  // Load the format string into x0, as per the procedure-call standard.
  //
  // To make the code as portable as possible, the format string is encoded
  // directly in the instruction stream. It might be cleaner to encode it in a
  // literal pool, but since Printf is usually used for debugging, it is
  // beneficial for it to be minimally dependent on other features.
  Label format_address;
  Adr(x0, &format_address);

  // Emit the format string directly in the instruction stream.
  {
    BlockPoolsScope scope(this);
    Label after_data;
    B(&after_data);
    Bind(&format_address);
    EmitStringData(format);
    Unreachable();
    Bind(&after_data);
  }

  CallPrintf(arg_count, pcs);
}

void MacroAssembler::CallPrintf(int arg_count, const CPURegister* args) {
  ASM_CODE_COMMENT(this);
  // A call to printf needs special handling for the simulator, since the system
  // printf function will use a different instruction set and the procedure-call
  // standard will not be compatible.
  if (options().enable_simulator_code) {
    InstructionAccurateScope scope(this, kPrintfLength / kInstrSize);
    hlt(kImmExceptionIsPrintf);
    dc32(arg_count);  // kPrintfArgCountOffset

    // Determine the argument pattern.
    uint32_t arg_pattern_list = 0;
    for (int i = 0; i < arg_count; i++) {
      uint32_t arg_pattern;
      if (args[i].IsRegister()) {
        arg_pattern = args[i].Is32Bits() ? kPrintfArgW : kPrintfArgX;
      } else {
        DCHECK(args[i].Is64Bits());
        arg_pattern = kPrintfArgD;
      }
      DCHECK(arg_pattern < (1 << kPrintfArgPatternBits));
      arg_pattern_list |= (arg_pattern << (kPrintfArgPatternBits * i));
    }
    dc32(arg_pattern_list);  // kPrintfArgPatternListOffset
    return;
  }

  Call(ExternalReference::printf_function());
}

void MacroAssembler::Printf(const char* format, CPURegister arg0,
                            CPURegister arg1, CPURegister arg2,
                            CPURegister arg3) {
  ASM_CODE_COMMENT(this);
  // Printf is expected to preserve all registers, so make sure that none are
  // available as scratch registers until we've preserved them.
  uint64_t old_tmp_list = TmpList()->bits();
  uint64_t old_fp_tmp_list = FPTmpList()->bits();
  TmpList()->set_bits(0);
  FPTmpList()->set_bits(0);

  CPURegList saved_registers = kCallerSaved;
  saved_registers.Align();

  // Preserve all caller-saved registers as well as NZCV.
  // PushCPURegList asserts that the size of each list is a multiple of 16
  // bytes.
  PushCPURegList(saved_registers);
  PushCPURegList(kCallerSavedV);

  // We can use caller-saved registers as scratch values (except for argN).
  CPURegList tmp_list = saved_registers;
  CPURegList fp_tmp_list = kCallerSavedV;
  tmp_list.Remove(arg0, arg1, arg2, arg3);
  fp_tmp_list.Remove(arg0, arg1, arg2, arg3);
  TmpList()->set_bits(tmp_list.bits());
  FPTmpList()->set_bits(fp_tmp_list.bits());

  {
    UseScratchRegisterScope temps(this);
    // If any of the arguments are the current stack pointer, allocate a new
    // register for them, and adjust the value to compensate for pushing the
    // caller-saved registers.
    bool arg0_sp = arg0.is_valid() && sp.Aliases(arg0);
    bool arg1_sp = arg1.is_valid() && sp.Aliases(arg1);
    bool arg2_sp = arg2.is_valid() && sp.Aliases(arg2);
    bool arg3_sp = arg3.is_valid() && sp.Aliases(arg3);
    if (arg0_sp || arg1_sp || arg2_sp || arg3_sp) {
      // Allocate a register to hold the original stack pointer value, to pass
      // to PrintfNoPreserve as an argument.
      Register arg_sp = temps.AcquireX();
      Add(arg_sp, sp,
          saved_registers.TotalSizeInBytes() +
              kCallerSavedV.TotalSizeInBytes());
      if (arg0_sp) arg0 = Register::Create(arg_sp.code(), arg0.SizeInBits());
      if (arg1_sp) arg1 = Register::Create(arg_sp.code(), arg1.SizeInBits());
      if (arg2_sp) arg2 = Register::Create(arg_sp.code(), arg2.SizeInBits());
      if (arg3_sp) arg3 = Register::Create(arg_sp.code(), arg3.SizeInBits());
    }

    // Preserve NZCV.
    {
      UseScratchRegisterScope temps(this);
      Register tmp = temps.AcquireX();
      Mrs(tmp, NZCV);
      Push(tmp, xzr);
    }

    PrintfNoPreserve(format, arg0, arg1, arg2, arg3);

    // Restore NZCV.
    {
      UseScratchRegisterScope temps(this);
      Register tmp = temps.AcquireX();
      Pop(xzr, tmp);
      Msr(NZCV, tmp);
    }
  }

  PopCPURegList(kCallerSavedV);
  PopCPURegList(saved_registers);

  TmpList()->set_bits(old_tmp_list);
  FPTmpList()->set_bits(old_fp_tmp_list);
}

void MacroAssembler::ComputeCodeStartAddress(const Register& rd) {
  // We can use adr to load a pc relative location.
  adr(rd, -pc_offset());
}

void MacroAssembler::RestoreFPAndLR() {
  static_assert(StandardFrameConstants::kCallerFPOffset + kSystemPointerSize ==
                    StandardFrameConstants::kCallerPCOffset,
                "Offsets must be consecutive for ldp!");

#ifdef CHERI_HYBRID
  ExitCompartment(x20, x21, true);
#endif

#ifdef V8_ENABLE_CONTROL_FLOW_INTEGRITY
  // Make sure we can use x16 and x17.
  UseScratchRegisterScope temps(this);
  temps.Exclude(x16, x17);
  // We can load the return address directly into x17.
  Add(x16, fp, StandardFrameConstants::kCallerSPOffset);
  Ldp(fp, x17, MemOperand(fp, StandardFrameConstants::kCallerFPOffset));
  Autib1716();
  Mov(lr, x17);
#else
  Ldp(fp, lr, MemOperand(fp, StandardFrameConstants::kCallerFPOffset));
#endif
}

#if V8_ENABLE_WEBASSEMBLY
void MacroAssembler::StoreReturnAddressInWasmExitFrame(Label* return_location) {
  UseScratchRegisterScope temps(this);
  temps.Exclude(x16, x17);
  Adr(x17, return_location);
#ifdef V8_ENABLE_CONTROL_FLOW_INTEGRITY
  Add(x16, fp, WasmExitFrameConstants::kCallingPCOffset + kSystemPointerSize);
  Pacib1716();
#endif
  Str(x17, MemOperand(fp, WasmExitFrameConstants::kCallingPCOffset));
}
#endif  // V8_ENABLE_WEBASSEMBLY

void MacroAssembler::PopcntHelper(Register dst, Register src) {
  UseScratchRegisterScope temps(this);
  VRegister scratch = temps.AcquireV(kFormat8B);
  VRegister tmp = src.Is32Bits() ? scratch.S() : scratch.D();
  Fmov(tmp, src);
  Cnt(scratch, scratch);
  Addv(scratch.B(), scratch);
  Fmov(dst, tmp);
}

void MacroAssembler::I8x16BitMask(Register dst, VRegister src, VRegister temp) {
  ASM_CODE_COMMENT(this);
  UseScratchRegisterScope temps(this);
  VRegister tmp = temps.AcquireQ();
  VRegister mask = temps.AcquireQ();

  if (CpuFeatures::IsSupported(PMULL1Q) && temp.is_valid()) {
    CpuFeatureScope scope(this, PMULL1Q);

    Movi(mask.V2D(), 0x0102'0408'1020'4080);
    // Normalize the input - at most 1 bit per vector element should be set.
    Ushr(tmp.V16B(), src.V16B(), 7);
    // Collect the input bits into a byte of the output - once for each
    // half of the input.
    Pmull2(temp.V1Q(), mask.V2D(), tmp.V2D());
    Pmull(tmp.V1Q(), mask.V1D(), tmp.V1D());
    // Combine the bits from both input halves.
    Trn2(tmp.V8B(), tmp.V8B(), temp.V8B());
    Mov(dst.W(), tmp.V8H(), 3);
  } else {
    // Set i-th bit of each lane i. When AND with tmp, the lanes that
    // are signed will have i-th bit set, unsigned will be 0.
    Sshr(tmp.V16B(), src.V16B(), 7);
    Movi(mask.V2D(), 0x8040'2010'0804'0201);
    And(tmp.V16B(), mask.V16B(), tmp.V16B());
    Ext(mask.V16B(), tmp.V16B(), tmp.V16B(), 8);
    Zip1(tmp.V16B(), tmp.V16B(), mask.V16B());
    Addv(tmp.H(), tmp.V8H());
    Mov(dst.W(), tmp.V8H(), 0);
  }
}

void MacroAssembler::I16x8BitMask(Register dst, VRegister src) {
  ASM_CODE_COMMENT(this);
  UseScratchRegisterScope temps(this);
  VRegister tmp = temps.AcquireQ();
  VRegister mask = temps.AcquireQ();

  if (CpuFeatures::IsSupported(PMULL1Q)) {
    CpuFeatureScope scope(this, PMULL1Q);

    // Normalize the input - at most 1 bit per vector element should be set.
    Ushr(tmp.V8H(), src.V8H(), 15);
    Movi(mask.V1D(), 0x0102'0408'1020'4080);
    // Trim some of the redundant 0 bits, so that we can operate on
    // only 64 bits.
    Xtn(tmp.V8B(), tmp.V8H());
    // Collect the input bits into a byte of the output.
    Pmull(tmp.V1Q(), tmp.V1D(), mask.V1D());
    Mov(dst.W(), tmp.V16B(), 7);
  } else {
    Sshr(tmp.V8H(), src.V8H(), 15);
    // Set i-th bit of each lane i. When AND with tmp, the lanes that
    // are signed will have i-th bit set, unsigned will be 0.
    Movi(mask.V2D(), 0x0080'0040'0020'0010, 0x0008'0004'0002'0001);
    And(tmp.V16B(), mask.V16B(), tmp.V16B());
    Addv(tmp.H(), tmp.V8H());
    Mov(dst.W(), tmp.V8H(), 0);
  }
}

void MacroAssembler::I32x4BitMask(Register dst, VRegister src) {
  ASM_CODE_COMMENT(this);
  UseScratchRegisterScope temps(this);
  Register tmp = temps.AcquireX();
  Mov(dst.X(), src.D(), 1);
  Fmov(tmp.X(), src.D());
  And(dst.X(), dst.X(), 0x80000000'80000000);
  And(tmp.X(), tmp.X(), 0x80000000'80000000);
  Orr(dst.X(), dst.X(), Operand(dst.X(), LSL, 31));
  Orr(tmp.X(), tmp.X(), Operand(tmp.X(), LSL, 31));
  Lsr(dst.X(), dst.X(), 60);
  Bfxil(dst.X(), tmp.X(), 62, 2);
}

void MacroAssembler::I64x2BitMask(Register dst, VRegister src) {
  ASM_CODE_COMMENT(this);
  UseScratchRegisterScope scope(this);
  Register tmp = scope.AcquireX();
  Mov(dst.X(), src.D(), 1);
  Fmov(tmp.X(), src.D());
  Lsr(dst.X(), dst.X(), 62);
  Bfxil(dst.X(), tmp.X(), 63, 1);
}

void MacroAssembler::I64x2AllTrue(Register dst, VRegister src) {
  ASM_CODE_COMMENT(this);
  UseScratchRegisterScope scope(this);
  VRegister tmp = scope.AcquireV(kFormat2D);
  Cmeq(tmp.V2D(), src.V2D(), 0);
  Addp(tmp.D(), tmp);
  Fcmp(tmp.D(), tmp.D());
  Cset(dst, eq);
}

// Calls an API function. Allocates HandleScope, extracts returned value
// from handle and propagates exceptions. Clobbers C argument registers
// and C caller-saved registers. Restores context. On return removes
//   (*argc_operand + slots_to_drop_on_return) * kSystemPointerSize
// (GCed, includes the call JS arguments space and the additional space
// allocated for the fast call).
void CallApiFunctionAndReturn(MacroAssembler* masm, bool with_profiling,
                              Register function_address,
                              ExternalReference thunk_ref, Register thunk_arg,
                              int slots_to_drop_on_return,
                              MemOperand* argc_operand,
                              MemOperand return_value_operand) {
  ASM_CODE_COMMENT(masm);
  ASM_LOCATION("CallApiFunctionAndReturn");

  using ER = ExternalReference;

  Isolate* isolate = masm->isolate();
  MemOperand next_mem_op = __ ExternalReferenceAsOperand(
      ER::handle_scope_next_address(isolate), no_reg);
  MemOperand limit_mem_op = __ ExternalReferenceAsOperand(
      ER::handle_scope_limit_address(isolate), no_reg);
  MemOperand level_mem_op = __ ExternalReferenceAsOperand(
      ER::handle_scope_level_address(isolate), no_reg);

  Register return_value = x0;
  Register scratch = x4;
  Register scratch2 = x5;

  // Allocate HandleScope in callee-saved registers.
  // We will need to restore the HandleScope after the call to the API function,
  // by allocating it in callee-saved registers it'll be preserved by C code.
  Register prev_next_address_reg = x19;
  Register prev_limit_reg = x20;
  Register prev_level_reg = w21;

  // C arguments (kCArgRegs[0/1]) are expected to be initialized outside, so
  // this function must not corrupt them (return_value overlaps with
  // kCArgRegs[0] but that's ok because we start using it only after the C
  // call).
  DCHECK(!AreAliased(kCArgRegs[0], kCArgRegs[1],  // C args
                     scratch, scratch2, prev_next_address_reg, prev_limit_reg));
  // function_address and thunk_arg might overlap but this function must not
  // corrupted them until the call is made (i.e. overlap with return_value is
  // fine).
  DCHECK(!AreAliased(function_address,  // incoming parameters
                     scratch, scratch2, prev_next_address_reg, prev_limit_reg));
  DCHECK(!AreAliased(thunk_arg,  // incoming parameters
                     scratch, scratch2, prev_next_address_reg, prev_limit_reg));

  // Explicitly include x16/x17 to let StoreReturnAddressAndCall() use them.
  UseScratchRegisterScope fix_temps(masm);
  fix_temps.Include(x16, x17);

  {
    ASM_CODE_COMMENT_STRING(masm,
                            "Allocate HandleScope in callee-save registers.");
    __ Ldr(prev_next_address_reg, next_mem_op);
    __ Ldr(prev_limit_reg, limit_mem_op);
    __ Ldr(prev_level_reg, level_mem_op);
    __ Add(scratch.W(), prev_level_reg, 1);
    __ Str(scratch.W(), level_mem_op);
  }

  Label profiler_or_side_effects_check_enabled, done_api_call;
  if (with_profiling) {
    __ RecordComment("Check if profiler or side effects check is enabled");
    __ Ldrb(scratch.W(),
            __ ExternalReferenceAsOperand(IsolateFieldId::kExecutionMode));
    __ Cbnz(scratch.W(), &profiler_or_side_effects_check_enabled);
#ifdef V8_RUNTIME_CALL_STATS
    __ RecordComment("Check if RCS is enabled");
    __ Mov(scratch, ER::address_of_runtime_stats_flag());
    __ Ldrsw(scratch.W(), MemOperand(scratch));
    __ Cbnz(scratch.W(), &profiler_or_side_effects_check_enabled);
#endif  // V8_RUNTIME_CALL_STATS
  }

  __ RecordComment("Call the api function directly.");
  __ StoreReturnAddressAndCall(function_address);
  __ Bind(&done_api_call);

  Label propagate_exception;
  Label delete_allocated_handles;
  Label leave_exit_frame;

  __ RecordComment("Load the value from ReturnValue");
  __ Ldr(return_value, return_value_operand);

  {
    ASM_CODE_COMMENT_STRING(
        masm,
        "No more valid handles (the result handle was the last one)."
        "Restore previous handle scope.");
    __ Str(prev_next_address_reg, next_mem_op);
    if (v8_flags.debug_code) {
      __ Ldr(scratch.W(), level_mem_op);
      __ Sub(scratch.W(), scratch.W(), 1);
      __ Cmp(scratch.W(), prev_level_reg);
      __ Check(eq, AbortReason::kUnexpectedLevelAfterReturnFromApiCall);
    }
    __ Str(prev_level_reg, level_mem_op);

    __ Ldr(scratch, limit_mem_op);
    __ Cmp(prev_limit_reg, scratch);
    __ B(ne, &delete_allocated_handles);
  }

  __ RecordComment("Leave the API exit frame.");
  __ Bind(&leave_exit_frame);

  Register argc_reg = prev_limit_reg;
  if (argc_operand != nullptr) {
    // Load the number of stack slots to drop before LeaveExitFrame modifies sp.
    __ Ldr(argc_reg, *argc_operand);
  }

  __ LeaveExitFrame(scratch, scratch2);

  {
    ASM_CODE_COMMENT_STRING(masm,
                            "Check if the function scheduled an exception.");
    __ Mov(scratch, ER::exception_address(isolate));
    __ Ldr(scratch, MemOperand(scratch));
    __ JumpIfNotRoot(scratch, RootIndex::kTheHoleValue, &propagate_exception);
  }

  __ AssertJSAny(return_value, scratch, scratch2,
                 AbortReason::kAPICallReturnedInvalidObject);

  if (argc_operand == nullptr) {
    DCHECK_NE(slots_to_drop_on_return, 0);
    __ DropSlots(slots_to_drop_on_return);
  } else {
    // {argc_operand} was loaded into {argc_reg} above.
    __ DropArguments(argc_reg, slots_to_drop_on_return);
  }
  __ Ret();

  if (with_profiling) {
    ASM_CODE_COMMENT_STRING(masm, "Call the api function via thunk wrapper.");
    __ Bind(&profiler_or_side_effects_check_enabled);
    // Additional parameter is the address of the actual callback function.
    if (thunk_arg.is_valid()) {
      MemOperand thunk_arg_mem_op = __ ExternalReferenceAsOperand(
          IsolateFieldId::kApiCallbackThunkArgument);
      __ Str(thunk_arg, thunk_arg_mem_op);
    }
    __ Mov(scratch, thunk_ref);
    __ StoreReturnAddressAndCall(scratch);
    __ B(&done_api_call);
  }

  __ RecordComment("An exception was thrown. Propagate it.");
  __ Bind(&propagate_exception);
  __ TailCallRuntime(Runtime::kPropagateException);

  {
    ASM_CODE_COMMENT_STRING(
        masm, "HandleScope limit has changed. Delete allocated extensions.");
    __ Bind(&delete_allocated_handles);
    __ Str(prev_limit_reg, limit_mem_op);
    // Save the return value in a callee-save register.
    Register saved_result = prev_limit_reg;
    __ Mov(saved_result, x0);
    __ Mov(kCArgRegs[0], ER::isolate_address());
    __ CallCFunction(ER::delete_handle_scope_extensions(), 1);
    __ Mov(kCArgRegs[0], saved_result);
    __ B(&leave_exit_frame);
  }
}



#ifdef CHERI_HYBRID
void MacroAssembler::LoadSuperPCC(Register reg) {
  DisableCompartmentManagementScope comp_mgr(this);

  Mrs(reg.C(), superPCCReg);
}

// Restricts the DDC, saving the previous one in IsolateData so we can leave the
// compartment later.
// TODO: move to e.g. restricted mode or a comp manager or similar.
//       This is really naive, but useful for testing!
void MacroAssembler::AlignPCTo(int alignment) {
  while (pc_offset() % alignment != 0) {
    Nop();
  }
}

void MacroAssembler::SetupSuperPCC(Register r1, Register r2, bool mustStash) {
  DisableCompartmentManagementScope comp_mgr(this);

  Label VALUE_ALREADY_EXISTS_IN_SUPERPCCREG_ABORT;
  if (mustStash) {
    Push(r1, r2);
  }

  Mrs(r2.C(), superPCCReg);
  Gclen(r2.C(), r1);
  Mov(r2, -1);
  Cmp(r1, r2);
  B(ne, &VALUE_ALREADY_EXISTS_IN_SUPERPCCREG_ABORT);

  GetPCC(r2);
  Msr(superPCCReg, r2.C());
  
  Bind(&VALUE_ALREADY_EXISTS_IN_SUPERPCCREG_ABORT);
  if (mustStash) {
    Pop(r2, r1);
  }
}

void MacroAssembler::_EnterCompartment(Register r1, Register r2) {
  // CURRENTLY we're injecting our trampolines around callsites with control flow integrity.
  // They use x16 and x17, which are otherwise scratch registers --- we need to make sure we don't clobber them!
  // To ensure we don't run out of scratch registers, we don't exclude them from the scratch reg pool.
  // Instead, we'll push their values here and pop them when we finish, so that their values are preserved in case
  // they're important (they sometimes are).
  // TODO: make this less inefficient / see whether we ever do run out of scratch registers if we just exclude x16/17.
  Push(x16, x17);

  // If x26 is empty we're not in an isolate --- abort!
  Label END;
  Cmp(xzr, kRootRegister);
  B(eq, &END);

  Label PCCINSTALL;

  // SetupSuperPCC(r1, r2, false);
  LoadSuperPCC(r1);
  
  // Set superpcc value to compartment start
  Adr(r2, &PCCINSTALL);
  
  // Check whether we have enough room below the compartment to get a complete lower buffer
  Label COMP_MUST_START_FROM_0;
  Label SET_PCC_BASE;
  Cmp(r2, this->compartment_width);
  B(le, &COMP_MUST_START_FROM_0);

  // We have enough room for our complete lower buffer, so reduce the base calculated in `r2` by the compartment width.
  Sub(r2, r2, this->compartment_width);
  B(&SET_PCC_BASE);
  
  // We don't have enough room below comp to get our full buffer below current address, so make the base address 0x0.
  Bind(&COMP_MUST_START_FROM_0);
  Mov(r2, xzr);

  // Set the base of our new PCC
  Bind(&SET_PCC_BASE);
  Scvalue(r1.C(), r1.C(), r2);

  // Calculate new bounds
  Mov(r2, this->compartment_width*2);

  // Set superpcc bounds to new bounds
  Scbnds(r1.C(), r1.C(), r2);

  // Stash r1 so we can clobber it and restore the prospective PCC it contains
  Msr(CID, r1.C());

  // Subtract lower bound of superpcc from PCCINSTALL label
  Gcbase(r1.C(), r2);
  Adr(r1, &PCCINSTALL);
  Sub(r2, r1, r2);
  
  // Restore PCC we're building into r1 so we can continue building it
  Mrs(r1.C(), CID);

  // Set offset to result of subtraction
  Scoff(r1.C(), r1.C(), r2);

  // Jump to capability calculated
  br(r1.C());

  Bind(&PCCINSTALL);
  Bind(&END);

  // To avoid clobbering registers used for both scratch and control flow integrity...
  Pop(x17, x16);
}

void MacroAssembler::_ExitCompartment(Register r1, Register r2) {
  // CURRENTLY we're injecting our trampolines around callsites with control flow integrity.
  // They use x16 and x17, which are otherwise scratch registers --- we need to make sure we don't clobber them!
  // To ensure we don't run out of scratch registers, we don't exclude them from the scratch reg pool.
  // Instead, we'll push their values here and pop them when we finish, so that their values are preserved in case
  // they're important (they sometimes are).
  // TODO: make this less inefficient / see whether we ever do run out of scratch registers if we just exclude x16/17.
  Push(x16, x17);

  Label PCCINSTALL;
  Label END;

  // If superPCC is empty, we've not pushed it to the system reg we store it in yet.
  // in that case, store the superPCC and abort --- we can't be in a compartment yet.
  Label SUPERPCC_IS_INITIALISED;
  Mrs(r2.C(), superPCCReg);
  Gclen(r2.C(), r1);
  Mov(r2, -1);
  Cmp(r1, r2);
  B(ne, &SUPERPCC_IS_INITIALISED);

  // SuperPCC wasn't initialised; initialise it and abort. 
  // We can't be inside a compartment right now anyway so no exiting work to do.
  SetupSuperPCC(r1, r2, false);
  B(&END); // Exit having set up the superPCC.


  Bind(&SUPERPCC_IS_INITIALISED);

  LoadSuperPCC(r1);

  // Set value to label PCCINSTALL
  Adr(r2, &PCCINSTALL);
  Scvalue(r1.C(), r1.C(), r2);

  // Branch to capability calculated
  br(r1.C());

  Bind(&PCCINSTALL);
  Bind(&END);

  // To avoid clobbering registers used for both scratch and control flow integrity...
  Pop(x17, x16);
}

void MacroAssembler::EnterCompartment(Register r1, Register r2, bool stashRequired = false) {
  DisableCompartmentManagementScope comp_mgr(this);
  if (comp_mgr.ManagementDisabled()) {
    // Nop();
    return;
  }

  if (stashRequired) {
    Push(r1, r2);
  }

  _EnterCompartment(r1, r2);

  if (stashRequired) {
    Pop(r2, r1);
  }
}

void MacroAssembler::ExitCompartment(Register r1, Register r2, bool stashRequired = false) {
  DisableCompartmentManagementScope comp_mgr(this);
  if (comp_mgr.ManagementDisabled()) {
    // Nop();
    // Nop();
    return;
  }

  if (stashRequired) {
    Push(r1, r2);
  }

  _ExitCompartment(r1, r2);

  if (stashRequired) {
    Pop(r2, r1);
  }
}

void MacroAssembler::ExitCompartmentIfRegisterOutsideBounds(Register dest) {
  // Exits a compartment only if a register's contents are outside of its bounds --- avoids unneccesary switching.
  DisableCompartmentManagementScope comp_mgr(this);
  if (comp_mgr.ManagementDisabled()) {
    // Nop();
    // Nop();
    // Nop();
    return;
  }

  Push(x20, x21);

  Label SKIP_EXITING_COMPARTMENT_CURRENT_BOUNDS_SUFFICIENT;
  Label EXIT_COMPARTMENT;

  Cvtp(x20.C(), dest);

  // Check whether the address we branch to is lower than our lower bound.
  Gcbase(x20.C(), x21);
  Cmp(x21, dest);
  B(gt, &EXIT_COMPARTMENT); // base (lower bound) greater than dest address being compared against; exit compartment so dest is within bounds

  // Check whether the address we branch to is higher than the higher bound.
  // Give a buffer of 40K (10000 instructions) so the target can be executed. We assume that buffer is sufficient.
  Gclim(x20.C(), x21);
  Sub(x21, x21, 0x4 * 10000);
  Cmp(x21, dest);
  B(lt, &EXIT_COMPARTMENT); // limit (upper bound) lower than dest address being compared against (minus buffer); exit compartment so dest is within bounds, as well as 10000 following instructions.

  // Addr in dest is within bounds; don't exit the compartment.
  B(&SKIP_EXITING_COMPARTMENT_CURRENT_BOUNDS_SUFFICIENT);

  // If we get here, the bounds were not sufficient, so we should exit the compartment.
  Bind(&EXIT_COMPARTMENT);
  _ExitCompartment(x20, x21);

  Bind(&SKIP_EXITING_COMPARTMENT_CURRENT_BOUNDS_SUFFICIENT);
  Pop(x21, x20);
}

// void MacroAssembler::ExitCompartmentIfLabelOutsideBounds(Label* label) {
//   // Exits a compartment only if a label's address is outside of its bounds --- avoids unneccesary switching.
//   DisableCompartmentManagementScope comp_mgr(this);
//   if (comp_mgr.ManagementDisabled()) {
//     // Nop();
//     // Nop();
//     // Nop();
//     return;
//   }

//   Push(x20, x21);
//   Push(x22, xzr);
//   Register dest = x22;

//   Mov(x20, LinkAndGetBranchInstructionOffsetTo(label));

//   Label SKIP_EXITING_COMPARTMENT_CURRENT_BOUNDS_SUFFICIENT;
//   Label EXIT_COMPARTMENT;

//   Cvtp(x20.C(), dest);

//   // Check whether the address we branch to is lower than our lower bound.
//   Gcbase(x20.C(), x21);
//   Cmp(x21, dest);
//   B(gt, &EXIT_COMPARTMENT); // base (lower bound) greater than dest address being compared against; exit compartment so dest is within bounds

//   // Check whether the address we branch to is higher than the higher bound.
//   // Give a buffer of 40K (10000 instructions) so the target can be executed. We assume that buffer is sufficient.
//   Gclim(x20.C(), x21);
//   Sub(x21, x21, 0x4 * 10000);
//   Cmp(x21, dest);
//   B(lt, &EXIT_COMPARTMENT); // limit (upper bound) lower than dest address being compared against (minus buffer); exit compartment so dest is within bounds, as well as 10000 following instructions.

//   // Addr in dest is within bounds; don't exit the compartment.
//   B(&SKIP_EXITING_COMPARTMENT_CURRENT_BOUNDS_SUFFICIENT);

//   // If we get here, the bounds were not sufficient, so we should exit the compartment.
//   Bind(&EXIT_COMPARTMENT);
//   _ExitCompartment(x20, x21);

//   Bind(&SKIP_EXITING_COMPARTMENT_CURRENT_BOUNDS_SUFFICIENT);
//   Pop(xzr, x22);
//   Pop(x21, x20);
// }

void MacroAssembler::EnterCompartmentIfNotAlreadyInOne() {
  DisableCompartmentManagementScope comp_mgr(this);
  if (comp_mgr.ManagementDisabled()) {
    // Nop();
    // Nop();
    // Nop();
    // Nop();
    return;
  }

  // Enters a compartment if comp bounds aren't already restricted.
  Push(x20, x21);

  Label SKIP_ENTERING_COMPARTMENT_ALREADY_INSIDE_ONE;
  Label SKIP_ENTERING_COMPARTMENT_NO_SUPERPCC;

  Cmp(x26, xzr);
  B(eq, &SKIP_ENTERING_COMPARTMENT_NO_SUPERPCC);

  LoadSuperPCC(x20);
  
  Gclen(x20.C(), x20);
  // mksnapshot runs out of temp registers unless we supply an extra one here. Unsure why.
  {
    UseScratchRegisterScope temps(this);
    temps.Include(x21);
    Cmp(x20, this->max_compartment_width);
    temps.Exclude(x21);
  }
  B(le, &SKIP_ENTERING_COMPARTMENT_ALREADY_INSIDE_ONE);
  _EnterCompartment(x20, x21);

  Bind(&SKIP_ENTERING_COMPARTMENT_ALREADY_INSIDE_ONE);
  Bind(&SKIP_ENTERING_COMPARTMENT_NO_SUPERPCC);
  Pop(x21, x20);
}

void MacroAssembler::QuickStash(Register reg) {
  Msr(stashSystemReg, reg.C());
}

void MacroAssembler::QuickStash(Register reg1, Register reg2) {
  Msr(stashSystemReg, reg1.C());
  Msr(stashSystemReg2, reg2.C());
}

void MacroAssembler::QuickUnStash(Register reg) {
  Mrs(reg.C(), stashSystemReg);
}

void MacroAssembler::QuickUnStash(Register reg1, Register reg2) {
  Mrs(reg1.C(), stashSystemReg);
  Mrs(reg2.C(), stashSystemReg2);
}

#endif // CHERI_HYBRID


}  // namespace internal
}  // namespace v8

#undef __

#endif  // V8_TARGET_ARCH_ARM64<|MERGE_RESOLUTION|>--- conflicted
+++ resolved
@@ -2185,25 +2185,11 @@
 
   if (set_isolate_data_slots == SetIsolateDataSlots::kYes) {
     // We don't unset the PC; the FP is the source of truth.
-<<<<<<< HEAD
-    if (root_array_available()) {
-      Str(xzr, MemOperand(kRootRegister,
-                          IsolateData::fast_c_call_caller_fp_offset()));
-    } else {
-      DCHECK_NOT_NULL(isolate());
-      UseScratchRegisterScope temps(this);
-      Register addr_scratch = temps.AcquireX();
-      Mov(addr_scratch,
-          ExternalReference::fast_c_call_caller_fp_address(isolate()));
-      Str(xzr, MemOperand(addr_scratch));
-    }
+    Str(xzr, ExternalReferenceAsOperand(IsolateFieldId::kFastCCallCallerFP));
 
     #ifdef CHERI_HYBRID
     // RestoreSecurityBoundary(returnFromCall); // TODO does this need to be outside the `if` statement? See similar comment above...
     #endif
-=======
-    Str(xzr, ExternalReferenceAsOperand(IsolateFieldId::kFastCCallCallerFP));
->>>>>>> 56d087b1
   }
 
   if (num_of_reg_args > kRegisterPassedArguments) {
