// Copyright 2016 the V8 project authors. All rights reserved.
// Use of this source code is governed by a BSD-style license that can be
// found in the LICENSE file.

#include "src/builtins/builtins-inl.h"
#include "src/builtins/data-view-ops.h"
#include "src/common/assert-scope.h"
#include "src/common/message-template.h"
#include "src/compiler/wasm-compiler.h"
#include "src/debug/debug.h"
#include "src/deoptimizer/deoptimizer.h"
#include "src/execution/arguments-inl.h"
#include "src/execution/frames.h"
#include "src/heap/factory.h"
#include "src/numbers/conversions.h"
#include "src/objects/objects-inl.h"
#include "src/strings/unicode-inl.h"
#include "src/trap-handler/trap-handler.h"
#include "src/wasm/compilation-environment-inl.h"
#include "src/wasm/module-compiler.h"
#include "src/wasm/serialized-signature-inl.h"
#include "src/wasm/value-type.h"
#include "src/wasm/wasm-code-manager.h"
#include "src/wasm/wasm-constants.h"
#include "src/wasm/wasm-debug.h"
#include "src/wasm/wasm-engine.h"
#include "src/wasm/wasm-objects.h"
#include "src/wasm/wasm-opcodes-inl.h"
#include "src/wasm/wasm-subtyping.h"
#include "src/wasm/wasm-value.h"

namespace v8 {
namespace internal {

// TODO(13036): See if we can find a way to have the stack walker visit
// tagged values being passed from Wasm to runtime functions. In the meantime,
// disallow access to safe-looking-but-actually-unsafe stack-backed handles
// and thereby force manual creation of safe handles (backed by HandleScope).
class RuntimeArgumentsWithoutHandles : public RuntimeArguments {
 public:
  RuntimeArgumentsWithoutHandles(int length, Address* arguments)
      : RuntimeArguments(length, arguments) {}

 private:
  // Disallowing the superclass method.
  template <class S = Object>
  V8_INLINE Handle<S> at(int index) const;
};

#define RuntimeArguments RuntimeArgumentsWithoutHandles

// (End of TODO(13036)-related hackery.)

namespace {

template <typename FrameType>
class FrameFinder {
 public:
  explicit FrameFinder(Isolate* isolate,
                       std::initializer_list<StackFrame::Type>
                           skipped_frame_types = {StackFrame::EXIT})
      : frame_iterator_(isolate, isolate->thread_local_top()) {
    // We skip at least one frame.
    DCHECK_LT(0, skipped_frame_types.size());

    for (auto type : skipped_frame_types) {
      DCHECK_EQ(type, frame_iterator_.frame()->type());
      USE(type);
      frame_iterator_.Advance();
    }
    // Type check the frame where the iterator stopped now.
    DCHECK_NOT_NULL(frame());
  }

  FrameType* frame() { return FrameType::cast(frame_iterator_.frame()); }

 private:
  StackFrameIterator frame_iterator_;
};

Tagged<WasmTrustedInstanceData> GetWasmInstanceDataOnStackTop(
    Isolate* isolate) {
  Address fp = Isolate::c_entry_fp(isolate->thread_local_top());
  fp = Memory<Address>(fp + ExitFrameConstants::kCallerFPOffset);
#ifdef DEBUG
  intptr_t marker =
      Memory<intptr_t>(fp + CommonFrameConstants::kContextOrFrameTypeOffset);
  DCHECK(StackFrame::MarkerToType(marker) == StackFrame::WASM);
#endif
  const int offset = WasmFrameConstants::kWasmInstanceOffset;
  Tagged<Object> trusted_instance_data(Memory<Address>(fp + offset));
  return Cast<WasmTrustedInstanceData>(trusted_instance_data);
}

Tagged<Context> GetNativeContextFromWasmInstanceOnStackTop(Isolate* isolate) {
  return GetWasmInstanceDataOnStackTop(isolate)->native_context();
}

class V8_NODISCARD ClearThreadInWasmScope {
 public:
  explicit ClearThreadInWasmScope(Isolate* isolate)
      : isolate_(isolate), is_thread_in_wasm_(trap_handler::IsThreadInWasm()) {
    // In some cases we call this from Wasm code inlined into JavaScript
    // so the flag might not be set.
    if (is_thread_in_wasm_) {
      trap_handler::ClearThreadInWasm();
    }
  }
  ~ClearThreadInWasmScope() {
    DCHECK_IMPLIES(trap_handler::IsTrapHandlerEnabled(),
                   !trap_handler::IsThreadInWasm());
    if (!isolate_->has_exception() && is_thread_in_wasm_) {
      trap_handler::SetThreadInWasm();
    }
    // Otherwise we only want to set the flag if the exception is caught in
    // wasm. This is handled by the unwinder.
  }

 private:
  Isolate* isolate_;
  const bool is_thread_in_wasm_;
};

Tagged<Object> ThrowWasmError(
    Isolate* isolate, MessageTemplate message,
    std::initializer_list<DirectHandle<Object>> args = {}) {
  Handle<JSObject> error_obj =
      isolate->factory()->NewWasmRuntimeError(message, base::VectorOf(args));
  JSObject::AddProperty(isolate, error_obj,
                        isolate->factory()->wasm_uncatchable_symbol(),
                        isolate->factory()->true_value(), NONE);
  return isolate->Throw(*error_obj);
}
}  // namespace

RUNTIME_FUNCTION(Runtime_WasmGenericWasmToJSObject) {
  SealHandleScope scope(isolate);
  DCHECK_EQ(1, args.length());
  Tagged<Object> value = args[0];
  if (IsWasmFuncRef(value)) {
    Tagged<WasmInternalFunction> internal =
        Cast<WasmFuncRef>(value)->internal(isolate);
    Tagged<JSFunction> external;
    if (internal->try_get_external(&external)) return external;
    // Slow path:
    HandleScope scope(isolate);
    return *WasmInternalFunction::GetOrCreateExternal(
        handle(internal, isolate));
  }
  if (IsWasmNull(value)) return ReadOnlyRoots(isolate).null_value();
  return value;
}

// Takes a JS object and a wasm type as Smi. Type checks the object against the
// type; if the check succeeds, returns the object in its wasm representation;
// otherwise throws a type error.
RUNTIME_FUNCTION(Runtime_WasmGenericJSToWasmObject) {
  HandleScope scope(isolate);
  DCHECK_EQ(3, args.length());
  Handle<Object> value(args[1], isolate);
  // Make sure ValueType fits properly in a Smi.
  static_assert(wasm::ValueType::kLastUsedBit + 1 <= kSmiValueSize);
  int raw_type = args.smi_value_at(2);

  wasm::ValueType type = wasm::ValueType::FromRawBitField(raw_type);
  uint32_t canonical_index = wasm::kInvalidCanonicalIndex;
  if (type.has_index()) {
    DirectHandle<WasmTrustedInstanceData> trusted_instance_data(
        Cast<WasmTrustedInstanceData>(args[0]), isolate);
    const wasm::WasmModule* module = trusted_instance_data->module();
    DCHECK_NOT_NULL(module);
    canonical_index = module->isorecursive_canonical_type_ids[type.ref_index()];
  }
  const char* error_message;
  Handle<Object> result;
  if (!JSToWasmObject(isolate, value, type, canonical_index, &error_message)
           .ToHandle(&result)) {
    return isolate->Throw(*isolate->factory()->NewTypeError(
        MessageTemplate::kWasmTrapJSTypeError));
  }
  return *result;
}

// Parameters:
// args[0]: the object, any JS value.
// args[1]: the expected ValueType, Smi-tagged.
// args[2]: the expected canonical type index, Smi-tagged, if the type is
//          an indexed reftype.
// Type checks the object against the type; if the check succeeds, returns the
// object in its wasm representation; otherwise throws a type error.
RUNTIME_FUNCTION(Runtime_WasmJSToWasmObject) {
  // TODO(manoskouk): Use {SaveAndClearThreadInWasmFlag} in runtime-internal.cc
  // and runtime-strings.cc.
  bool thread_in_wasm = trap_handler::IsThreadInWasm();
  if (thread_in_wasm) trap_handler::ClearThreadInWasm();
  HandleScope scope(isolate);
  DCHECK_EQ(3, args.length());
  Handle<Object> value(args[0], isolate);
  // Make sure ValueType fits properly in a Smi.
  static_assert(wasm::ValueType::kLastUsedBit + 1 <= kSmiValueSize);
  int raw_type = args.smi_value_at(1);
  int canonical_index = args.smi_value_at(2);

  wasm::ValueType expected = wasm::ValueType::FromRawBitField(raw_type);
  const char* error_message;
  Handle<Object> result;
  bool success =
      JSToWasmObject(isolate, value, expected, canonical_index, &error_message)
          .ToHandle(&result);
  Tagged<Object> ret = success
                           ? *result
                           : isolate->Throw(*isolate->factory()->NewTypeError(
                                 MessageTemplate::kWasmTrapJSTypeError));
  if (thread_in_wasm && !isolate->has_exception()) {
    trap_handler::SetThreadInWasm();
  }
  return ret;
}

RUNTIME_FUNCTION(Runtime_WasmMemoryGrow) {
  ClearThreadInWasmScope flag_scope(isolate);
  HandleScope scope(isolate);
  DCHECK_EQ(3, args.length());
  Tagged<WasmTrustedInstanceData> trusted_instance_data =
      Cast<WasmTrustedInstanceData>(args[0]);
  // {memory_index} and {delta_pages} are checked to be positive Smis in the
  // WasmMemoryGrow builtin which calls this runtime function.
  uint32_t memory_index = args.positive_smi_value_at(1);
  uint32_t delta_pages = args.positive_smi_value_at(2);

  Handle<WasmMemoryObject> memory_object{
      trusted_instance_data->memory_object(memory_index), isolate};
  int ret = WasmMemoryObject::Grow(isolate, memory_object, delta_pages);
  // The WasmMemoryGrow builtin which calls this runtime function expects us to
  // always return a Smi.
  DCHECK(!isolate->has_exception());
  return Smi::FromInt(ret);
}

RUNTIME_FUNCTION(Runtime_TrapHandlerThrowWasmError) {
  ClearThreadInWasmScope flag_scope(isolate);
  HandleScope scope(isolate);
  std::vector<FrameSummary> summary;
  FrameFinder<WasmFrame> frame_finder(isolate, {StackFrame::EXIT});
  WasmFrame* frame = frame_finder.frame();
  // TODO(ahaas): We cannot use frame->position() here because for inlined
  // function it does not return the correct source position. We should remove
  // frame->position() to avoid problems in the future.
  frame->Summarize(&summary);
  DCHECK(summary.back().IsWasm());
  int pos = summary.back().AsWasm().SourcePosition();

  wasm::WasmCodeRefScope code_ref_scope;
  auto wire_bytes = frame->wasm_code()->native_module()->wire_bytes();
  wasm::WasmOpcode op = static_cast<wasm::WasmOpcode>(wire_bytes.at(pos));
  MessageTemplate message = MessageTemplate::kWasmTrapMemOutOfBounds;
  if (op == wasm::kGCPrefix || op == wasm::kExprRefAsNonNull ||
      op == wasm::kExprCallRef || op == wasm::kExprReturnCallRef ||
      // Calling imported string function with null can trigger a signal.
      op == wasm::kExprCallFunction || op == wasm::kExprReturnCall) {
    message = MessageTemplate::kWasmTrapNullDereference;
#if DEBUG
  } else {
    if (wasm::WasmOpcodes::IsPrefixOpcode(op)) {
      op = wasm::Decoder{wire_bytes}
               .read_prefixed_opcode<wasm::Decoder::NoValidationTag>(
                   &wire_bytes.begin()[pos])
               .first;
    }
    DCHECK(wasm::WasmOpcodes::IsMemoryAccessOpcode(op));
#endif  // DEBUG
  }
  return ThrowWasmError(isolate, message);
}

RUNTIME_FUNCTION(Runtime_ThrowWasmError) {
  ClearThreadInWasmScope flag_scope(isolate);
  HandleScope scope(isolate);
  DCHECK_EQ(1, args.length());
  int message_id = args.smi_value_at(0);
  return ThrowWasmError(isolate, MessageTemplateFromInt(message_id));
}

RUNTIME_FUNCTION(Runtime_ThrowWasmStackOverflow) {
  ClearThreadInWasmScope clear_wasm_flag(isolate);
  SealHandleScope shs(isolate);
  DCHECK_LE(0, args.length());
  return isolate->StackOverflow();
}

RUNTIME_FUNCTION(Runtime_WasmThrowJSTypeError) {
  // The caller may be wasm or JS. Only clear the thread_in_wasm flag if the
  // caller is wasm, and let the unwinder set it back depending on the handler.
  if (trap_handler::IsTrapHandlerEnabled() && trap_handler::IsThreadInWasm()) {
    trap_handler::ClearThreadInWasm();
  }
  HandleScope scope(isolate);
  DCHECK_EQ(0, args.length());
  THROW_NEW_ERROR_RETURN_FAILURE(
      isolate, NewTypeError(MessageTemplate::kWasmTrapJSTypeError));
}

// This error is thrown from a wasm-to-JS wrapper, so unlike
// Runtime_ThrowWasmError, this function does not check or unset the
// thread-in-wasm flag.
RUNTIME_FUNCTION(Runtime_ThrowBadSuspenderError) {
  HandleScope scope(isolate);
  DCHECK_EQ(0, args.length());
  return ThrowWasmError(isolate, MessageTemplate::kWasmTrapBadSuspender);
}

RUNTIME_FUNCTION(Runtime_WasmThrowRangeError) {
  ClearThreadInWasmScope clear_wasm_flag(isolate);
  HandleScope scope(isolate);
  DCHECK_EQ(1, args.length());
  MessageTemplate message_id = MessageTemplateFromInt(args.smi_value_at(0));
  THROW_NEW_ERROR_RETURN_FAILURE(isolate, NewRangeError(message_id));
}

RUNTIME_FUNCTION(Runtime_WasmThrowDataViewTypeError) {
  ClearThreadInWasmScope clear_wasm_flag(isolate);
  HandleScope scope(isolate);
  DCHECK_EQ(2, args.length());
  MessageTemplate message_id = MessageTemplateFromInt(args.smi_value_at(0));
  DataViewOp op = static_cast<DataViewOp>(isolate->error_message_param());
  Handle<String> op_name =
      isolate->factory()->NewStringFromAsciiChecked(ToString(op));
  Handle<Object> value(args[1], isolate);

  THROW_NEW_ERROR_RETURN_FAILURE(isolate,
                                 NewTypeError(message_id, op_name, value));
}

RUNTIME_FUNCTION(Runtime_WasmThrowDataViewDetachedError) {
  ClearThreadInWasmScope clear_wasm_flag(isolate);
  HandleScope scope(isolate);
  DCHECK_EQ(1, args.length());
  MessageTemplate message_id = MessageTemplateFromInt(args.smi_value_at(0));
  DataViewOp op = static_cast<DataViewOp>(isolate->error_message_param());
  Handle<String> op_name =
      isolate->factory()->NewStringFromAsciiChecked(ToString(op));

  THROW_NEW_ERROR_RETURN_FAILURE(isolate, NewTypeError(message_id, op_name));
}

RUNTIME_FUNCTION(Runtime_WasmThrowTypeError) {
  ClearThreadInWasmScope clear_wasm_flag(isolate);
  HandleScope scope(isolate);
  DCHECK_EQ(2, args.length());
  MessageTemplate message_id = MessageTemplateFromInt(args.smi_value_at(0));
  Handle<Object> arg(args[1], isolate);
  if (IsSmi(*arg)) {
    THROW_NEW_ERROR_RETURN_FAILURE(isolate, NewTypeError(message_id));
  } else {
    THROW_NEW_ERROR_RETURN_FAILURE(isolate, NewTypeError(message_id, arg));
  }
}

RUNTIME_FUNCTION(Runtime_WasmThrow) {
  ClearThreadInWasmScope clear_wasm_flag(isolate);
  HandleScope scope(isolate);
  DCHECK_EQ(2, args.length());
  Tagged<Context> context = GetNativeContextFromWasmInstanceOnStackTop(isolate);
  isolate->set_context(context);
  DirectHandle<WasmExceptionTag> tag(Cast<WasmExceptionTag>(args[0]), isolate);
  DirectHandle<FixedArray> values(Cast<FixedArray>(args[1]), isolate);
  auto js_tag = Cast<WasmTagObject>(context->wasm_js_tag());
  if (*tag == js_tag->tag()) {
    return isolate->Throw(values->get(0));
  } else {
    DirectHandle<WasmExceptionPackage> exception =
        WasmExceptionPackage::New(isolate, tag, values);
    return isolate->Throw(*exception);
  }
}

RUNTIME_FUNCTION(Runtime_WasmReThrow) {
  ClearThreadInWasmScope clear_wasm_flag(isolate);
  HandleScope scope(isolate);
  DCHECK_EQ(1, args.length());
  return isolate->ReThrow(args[0]);
}

RUNTIME_FUNCTION(Runtime_WasmStackGuard) {
  ClearThreadInWasmScope wasm_flag(isolate);
  SealHandleScope shs(isolate);
  DCHECK_EQ(0, args.length());

  // Check if this is a real stack overflow.
  StackLimitCheck check(isolate);
  if (check.WasmHasOverflowed()) return isolate->StackOverflow();

  return isolate->stack_guard()->HandleInterrupts(
      StackGuard::InterruptLevel::kAnyEffect);
}

RUNTIME_FUNCTION(Runtime_WasmCompileLazy) {
  ClearThreadInWasmScope wasm_flag(isolate);
  DCHECK_EQ(2, args.length());
  Tagged<WasmTrustedInstanceData> trusted_instance_data =
      Cast<WasmTrustedInstanceData>(args[0]);
  int func_index = args.smi_value_at(1);

  TRACE_EVENT1("v8.wasm", "wasm.CompileLazy", "func_index", func_index);
  DisallowHeapAllocation no_gc;
  SealHandleScope scope(isolate);

  DCHECK(isolate->context().is_null());
  isolate->set_context(trusted_instance_data->native_context());
  bool success = wasm::CompileLazy(isolate, trusted_instance_data, func_index);
  if (!success) {
    DCHECK(v8_flags.wasm_lazy_validation);
    AllowHeapAllocation throwing_unwinds_the_stack;
    wasm::ThrowLazyCompilationError(
        isolate, trusted_instance_data->native_module(), func_index);
    DCHECK(isolate->has_exception());
    return ReadOnlyRoots{isolate}.exception();
  }

  return Smi::FromInt(
      wasm::JumpTableOffset(trusted_instance_data->module(), func_index));
}

namespace {
Tagged<FixedArray> AllocateFeedbackVector(
    Isolate* isolate,
    DirectHandle<WasmTrustedInstanceData> trusted_instance_data,
    int declared_func_index) {
  DCHECK(isolate->context().is_null());
  isolate->set_context(trusted_instance_data->native_context());
  const wasm::WasmModule* module =
      trusted_instance_data->native_module()->module();

  int func_index = declared_func_index + module->num_imported_functions;
  int num_slots = NumFeedbackSlots(module, func_index);
  DirectHandle<FixedArray> vector =
      isolate->factory()->NewFixedArrayWithZeroes(num_slots);
  DCHECK_EQ(trusted_instance_data->feedback_vectors()->get(declared_func_index),
            Smi::zero());
  trusted_instance_data->feedback_vectors()->set(declared_func_index, *vector);
  isolate->set_context(Tagged<Context>());
  return *vector;
}
}  // namespace

RUNTIME_FUNCTION(Runtime_WasmAllocateFeedbackVector) {
  ClearThreadInWasmScope wasm_flag(isolate);
  HandleScope scope(isolate);
  DCHECK_EQ(3, args.length());
  DirectHandle<WasmTrustedInstanceData> trusted_instance_data(
      Cast<WasmTrustedInstanceData>(args[0]), isolate);
  int declared_func_index = args.smi_value_at(1);
  wasm::NativeModule** native_module_stack_slot =
      reinterpret_cast<wasm::NativeModule**>(args.address_of_arg_at(2));
  wasm::NativeModule* native_module = trusted_instance_data->native_module();
  DCHECK(native_module->enabled_features().has_inlining() ||
         native_module->module()->is_wasm_gc);
  // We have to save the native_module on the stack, in case the allocation
  // triggers a GC and we need the module to scan LiftoffSetupFrame stack frame.
  *native_module_stack_slot = native_module;
  return AllocateFeedbackVector(isolate, trusted_instance_data,
                                declared_func_index);
}

RUNTIME_FUNCTION(Runtime_WasmLiftoffDeoptFinish) {
  ClearThreadInWasmScope wasm_flag(isolate);
  HandleScope scope(isolate);
  DCHECK_EQ(1, args.length());
  DirectHandle<WasmTrustedInstanceData> trusted_instance_data(
      Cast<WasmTrustedInstanceData>(args[0]), isolate);
  // Destroy the Deoptimizer object stored on the isolate.
  size_t deopt_frame_count = Deoptimizer::DeleteForWasm(isolate);
  size_t i = 0;

  // For each liftoff frame, check if the feedback vector is already present.
  // If it is not, allocate a new feedback vector for it.
  for (StackFrameIterator it(isolate); !it.done(); it.Advance()) {
    StackFrame* frame = it.frame();
    if (frame->is_wasm() && WasmFrame::cast(frame)->wasm_code()->is_liftoff()) {
      Address vector_address =
          frame->fp() - WasmLiftoffFrameConstants::kFeedbackVectorOffset;
      Tagged<Object> vector_or_smi(Memory<intptr_t>(vector_address));
      if (vector_or_smi.IsSmi()) {
        int declared_func_index = Cast<Smi>(vector_or_smi).value();
        Tagged<Object> vector =
            trusted_instance_data->feedback_vectors()->get(declared_func_index);
        // The vector can already exist if the same function appears multiple
        // times in the deopted frames (i.e. it was inlined recursively).
        if (vector == Smi::zero()) {
          vector = AllocateFeedbackVector(isolate, trusted_instance_data,
                                          declared_func_index);
        }
        memcpy(reinterpret_cast<void*>(vector_address), &vector,
               sizeof(intptr_t));
      }
      if (++i == deopt_frame_count) {
        break;  // All deopt frames have been visited.
      }
    }
  }
  return ReadOnlyRoots(isolate).undefined_value();
}

namespace {
void ReplaceWrapper(Isolate* isolate,
                    DirectHandle<WasmTrustedInstanceData> trusted_instance_data,
                    int function_index, DirectHandle<Code> wrapper_code) {
  Tagged<WasmFuncRef> func_ref;
  CHECK(trusted_instance_data->try_get_func_ref(function_index, &func_ref));
  Tagged<JSFunction> external_function;
  CHECK(func_ref->internal(isolate)->try_get_external(&external_function));
  external_function->set_code(*wrapper_code);
  Tagged<WasmExportedFunctionData> function_data =
      external_function->shared()->wasm_exported_function_data();
  function_data->set_wrapper_code(*wrapper_code);
}
}  // namespace

RUNTIME_FUNCTION(Runtime_WasmCompileWrapper) {
  HandleScope scope(isolate);
  DCHECK_EQ(1, args.length());
  DirectHandle<WasmExportedFunctionData> function_data(
      Cast<WasmExportedFunctionData>(args[0]), isolate);
  DirectHandle<WasmTrustedInstanceData> trusted_data{
      function_data->instance_data(), isolate};
  DCHECK(isolate->context().is_null());
  isolate->set_context(trusted_data->native_context());

  const wasm::WasmModule* module = trusted_data->module();
  const int function_index = function_data->function_index();
  const wasm::WasmFunction& function = module->functions[function_index];
  const wasm::FunctionSig* sig = function.sig;
  const uint32_t canonical_sig_index =
      module->isorecursive_canonical_type_ids[function.sig_index];

  // The start function is not guaranteed to be registered as
  // an exported function (although it is called as one).
  // If there is no entry for the start function, the tier-up is abandoned.
  Tagged<WasmFuncRef> func_ref;
  if (!trusted_data->try_get_func_ref(function_index, &func_ref)) {
    DCHECK_EQ(function_index, module->start_function_index);
    return ReadOnlyRoots(isolate).undefined_value();
  }

<<<<<<< HEAD
  bool imported = function.imported;
  Handle<Code> wrapper_code =
=======
  DirectHandle<Code> wrapper_code =
>>>>>>> 56d087b1
      wasm::JSToWasmWrapperCompilationUnit::CompileJSToWasmWrapper(
          isolate, sig, canonical_sig_index, module);

  // Replace the wrapper for the function that triggered the tier-up.
  // This is to ensure that the wrapper is replaced, even if the function
  // is implicitly exported and is not part of the export_table.
  ReplaceWrapper(isolate, trusted_data, function_index, wrapper_code);

  // Iterate over all exports to replace eagerly the wrapper for all functions
  // that share the signature of the function that tiered up.
  for (wasm::WasmExport exp : module->export_table) {
    if (exp.kind != wasm::kExternalFunction) {
      continue;
    }
    int index = static_cast<int>(exp.index);
    const wasm::WasmFunction& exp_function = module->functions[index];
    if (exp_function.sig == sig && index != function_index) {
      ReplaceWrapper(isolate, trusted_data, index, wrapper_code);
    }
  }

  return ReadOnlyRoots(isolate).undefined_value();
}

RUNTIME_FUNCTION(Runtime_IsWasmExternalFunction) {
  DCHECK_EQ(1, args.length());
  return isolate->heap()->ToBoolean(
      WasmExternalFunction::IsWasmExternalFunction(args[0]));
}

RUNTIME_FUNCTION(Runtime_TierUpWasmToJSWrapper) {
  HandleScope scope(isolate);
  DCHECK_EQ(1, args.length());
  DirectHandle<WasmApiFunctionRef> ref(Cast<WasmApiFunctionRef>(args[0]),
                                       isolate);

  DCHECK(isolate->context().is_null());
  isolate->set_context(ref->native_context());

  std::unique_ptr<wasm::ValueType[]> reps;
  wasm::FunctionSig sig =
      wasm::SerializedSignatureHelper::DeserializeSignature(ref->sig(), &reps);
  DirectHandle<Object> origin(ref->call_origin(), isolate);

  if (IsWasmFuncRef(*origin)) {
    // The tierup for `WasmInternalFunction is special, as there may not be an
    // instance.
    int suspender_count = ref->suspend() == wasm::kSuspendWithSuspender;
    size_t expected_arity = sig.parameter_count() - suspender_count;
    wasm::ImportCallKind kind = wasm::kDefaultImportCallKind;
    if (IsJSFunction(ref->callable())) {
      Tagged<SharedFunctionInfo> shared =
          Cast<JSFunction>(ref->callable())->shared();
      expected_arity =
          shared->internal_formal_parameter_count_without_receiver();
      if (expected_arity != sig.parameter_count() - suspender_count) {
        kind = wasm::ImportCallKind::kJSFunctionArityMismatch;
      }
    }
    const wasm::WasmModule* module =
        ref->has_instance_data() ? ref->instance_data()->module() : nullptr;

    DirectHandle<Code> wasm_to_js_wrapper_code =
        compiler::CompileWasmToJSWrapper(
            isolate, module, &sig, kind, static_cast<int>(expected_arity),
            static_cast<wasm::Suspend>(ref->suspend()))
            .ToHandleChecked();

    // We have to install the optimized wrapper as `code`, as the generated
    // code may move. `call_target` would become stale then.
    DirectHandle<WasmInternalFunction> internal_function{
        Cast<WasmFuncRef>(*origin)->internal(isolate), isolate};
    ref->set_code(*wasm_to_js_wrapper_code);
    internal_function->set_call_target(
        Builtins::EntryOf(Builtin::kWasmToOnHeapWasmToJsTrampoline, isolate));
    return ReadOnlyRoots(isolate).undefined_value();
  }

  Handle<WasmTrustedInstanceData> trusted_data(ref->instance_data(), isolate);
  if (IsTuple2(*origin)) {
    auto tuple = Cast<Tuple2>(origin);
    trusted_data =
        handle(Cast<WasmInstanceObject>(tuple->value1())->trusted_data(isolate),
               isolate);
    origin = direct_handle(tuple->value2(), isolate);
  }
  const wasm::WasmModule* module = trusted_data->module();

  // Get the function's canonical signature index.
  uint32_t canonical_sig_index = std::numeric_limits<uint32_t>::max();
  if (WasmApiFunctionRef::CallOriginIsImportIndex(origin)) {
    int func_index = WasmApiFunctionRef::CallOriginAsIndex(origin);
    canonical_sig_index =
        module->isorecursive_canonical_type_ids[module->functions[func_index]
                                                    .sig_index];
  } else {
    // Indirect function table index.
    int entry_index = WasmApiFunctionRef::CallOriginAsIndex(origin);
    int table_count = trusted_data->dispatch_tables()->length();
    // We have to find the table which contains the correct entry.
    for (int table_index = 0; table_index < table_count; ++table_index) {
      bool table_is_shared = module->tables[table_index].shared;
      Handle<WasmTrustedInstanceData> maybe_shared_data =
          table_is_shared ? handle(trusted_data->shared_part(), isolate)
                          : trusted_data;
      if (!maybe_shared_data->has_dispatch_table(table_index)) continue;
      Tagged<WasmDispatchTable> table =
          maybe_shared_data->dispatch_table(table_index);
      if (entry_index < table->length() && table->ref(entry_index) == *ref) {
        canonical_sig_index = table->sig(entry_index);
        break;
      }
    }
  }
  DCHECK_NE(canonical_sig_index, std::numeric_limits<uint32_t>::max());

  // Compile a wrapper for the target callable.
  Handle<JSReceiver> callable(Cast<JSReceiver>(ref->callable()), isolate);
  wasm::Suspend suspend = static_cast<wasm::Suspend>(ref->suspend());
  wasm::WasmCodeRefScope code_ref_scope;

  wasm::NativeModule* native_module = trusted_data->native_module();

  wasm::WasmImportData resolved({}, -1, callable, &sig, canonical_sig_index,
                                wasm::WellKnownImport::kUninstantiated);
  wasm::ImportCallKind kind = resolved.kind();
  callable = resolved.callable();  // Update to ultimate target.
  DCHECK_NE(wasm::ImportCallKind::kLinkError, kind);
  wasm::CompilationEnv env = wasm::CompilationEnv::ForModule(native_module);
  // {expected_arity} should only be used if kind != kJSFunctionArityMismatch.
  int suspender_count = resolved.suspend() == wasm::kSuspendWithSuspender;
  int expected_arity =
      static_cast<int>(sig.parameter_count()) - suspender_count;
  if (kind == wasm::ImportCallKind ::kJSFunctionArityMismatch) {
    expected_arity = Cast<JSFunction>(callable)
                         ->shared()
                         ->internal_formal_parameter_count_without_receiver();
  }

  wasm::WasmImportWrapperCache* cache = native_module->import_wrapper_cache();
  wasm::WasmCode* wasm_code =
      cache->MaybeGet(kind, canonical_sig_index, expected_arity, suspend);
  if (!wasm_code) {
    wasm::WasmCompilationResult result = compiler::CompileWasmImportCallWrapper(
        &env, kind, &sig, false, expected_arity, suspend);
    std::unique_ptr<wasm::WasmCode> compiled_code = native_module->AddCode(
        result.func_index, result.code_desc, result.frame_slot_count,
        result.ool_spill_count, result.tagged_parameter_slots,
        result.protected_instructions_data.as_vector(),
        result.source_positions.as_vector(),
        result.inlining_positions.as_vector(), result.deopt_data.as_vector(),
        GetCodeKind(result), wasm::ExecutionTier::kNone,
        wasm::kNotForDebugging);
    wasm_code = native_module->PublishCode(std::move(compiled_code));
    isolate->counters()->wasm_generated_code_size()->Increment(
        wasm_code->instructions().length());
    isolate->counters()->wasm_reloc_size()->Increment(
        wasm_code->reloc_info().length());
    if (V8_UNLIKELY(native_module->log_code())) {
      wasm::GetWasmEngine()->LogCode(base::VectorOf(&wasm_code, 1));
      // Log the code immediately in the current isolate.
      wasm::GetWasmEngine()->LogOutstandingCodesForIsolate(isolate);
    }

    wasm::WasmImportWrapperCache::ModificationScope cache_scope(cache);
    wasm::WasmImportWrapperCache::CacheKey key(kind, canonical_sig_index,
                                               expected_arity, suspend);
    cache_scope[key] = wasm_code;
  }

  if (WasmApiFunctionRef::CallOriginIsImportIndex(origin)) {
    int func_index = WasmApiFunctionRef::CallOriginAsIndex(origin);
    ImportedFunctionEntry entry(trusted_data, func_index);
    entry.set_target(wasm_code->instruction_start());
  } else {
    // Indirect function table index.
    int entry_index = WasmApiFunctionRef::CallOriginAsIndex(origin);
    int table_count = trusted_data->dispatch_tables()->length();
    // We have to find the table which contains the correct entry.
    for (int table_index = 0; table_index < table_count; ++table_index) {
      if (!trusted_data->has_dispatch_table(table_index)) continue;
      Tagged<WasmDispatchTable> table =
          trusted_data->dispatch_table(table_index);
      if (entry_index < table->length() && table->ref(entry_index) == *ref) {
        table->SetTarget(entry_index, wasm_code->instruction_start());
        // {ref} is used in at most one table.
        break;
      }
    }
  }

  return ReadOnlyRoots(isolate).undefined_value();
}

RUNTIME_FUNCTION(Runtime_WasmTriggerTierUp) {
  ClearThreadInWasmScope clear_wasm_flag(isolate);
  SealHandleScope shs(isolate);

  {
    DisallowGarbageCollection no_gc;
    DCHECK_EQ(1, args.length());
    Tagged<WasmTrustedInstanceData> trusted_data =
        Cast<WasmTrustedInstanceData>(args[0]);

    FrameFinder<WasmFrame> frame_finder(isolate);
    int func_index = frame_finder.frame()->function_index();
    DCHECK_EQ(trusted_data, frame_finder.frame()->trusted_instance_data());

    if (V8_UNLIKELY(v8_flags.wasm_sync_tier_up)) {
      if (!trusted_data->native_module()->HasCodeWithTier(
              func_index, wasm::ExecutionTier::kTurbofan)) {
        wasm::TierUpNowForTesting(isolate, trusted_data, func_index);
      }
      // We call this function when the tiering budget runs out, so reset that
      // budget to appropriately delay the next call.
      int array_index =
          wasm::declared_function_index(trusted_data->module(), func_index);
      trusted_data->tiering_budget_array()[array_index].store(
          v8_flags.wasm_tiering_budget, std::memory_order_relaxed);
    } else {
      wasm::TriggerTierUp(isolate, trusted_data, func_index);
    }
  }

  // We're reusing this interrupt mechanism to interrupt long-running loops.
  StackLimitCheck check(isolate);
  // We don't need to handle stack overflows here, because the function that
  // performed this runtime call did its own stack check at its beginning.
  // However, we can't DCHECK(!check.JsHasOverflowed()) here, because the
  // additional stack space used by the CEntryStub and this runtime function
  // itself might have pushed us above the limit where a stack check would
  // fail.
  if (check.InterruptRequested()) {
    // Note: This might trigger a GC, which invalidates the {args} object (see
    // https://crbug.com/v8/13036#2).
    Tagged<Object> result = isolate->stack_guard()->HandleInterrupts();
    if (IsException(result)) return result;
  }

  return ReadOnlyRoots(isolate).undefined_value();
}

RUNTIME_FUNCTION(Runtime_WasmI32AtomicWait) {
  ClearThreadInWasmScope clear_wasm_flag(isolate);
  HandleScope scope(isolate);
  DCHECK_EQ(5, args.length());
  Tagged<WasmTrustedInstanceData> trusted_instance_data =
      Cast<WasmTrustedInstanceData>(args[0]);
  int memory_index = args.smi_value_at(1);
  double offset_double = args.number_value_at(2);
  uintptr_t offset = static_cast<uintptr_t>(offset_double);
  int32_t expected_value = NumberToInt32(args[3]);
  Tagged<BigInt> timeout_ns = Cast<BigInt>(args[4]);

  Handle<JSArrayBuffer> array_buffer{
      trusted_instance_data->memory_object(memory_index)->array_buffer(),
      isolate};
  // Should have trapped if address was OOB.
  DCHECK_LT(offset, array_buffer->byte_length());

  // Trap if memory is not shared, or wait is not allowed on the isolate
  if (!array_buffer->is_shared() || !isolate->allow_atomics_wait()) {
    return ThrowWasmError(
        isolate, MessageTemplate::kAtomicsOperationNotAllowed,
        {isolate->factory()->NewStringFromAsciiChecked("Atomics.wait")});
  }
  return FutexEmulation::WaitWasm32(isolate, array_buffer, offset,
                                    expected_value, timeout_ns->AsInt64());
}

RUNTIME_FUNCTION(Runtime_WasmI64AtomicWait) {
  ClearThreadInWasmScope clear_wasm_flag(isolate);
  HandleScope scope(isolate);
  DCHECK_EQ(5, args.length());
  Tagged<WasmTrustedInstanceData> trusted_instance_data =
      Cast<WasmTrustedInstanceData>(args[0]);
  int memory_index = args.smi_value_at(1);
  double offset_double = args.number_value_at(2);
  uintptr_t offset = static_cast<uintptr_t>(offset_double);
  Tagged<BigInt> expected_value = Cast<BigInt>(args[3]);
  Tagged<BigInt> timeout_ns = Cast<BigInt>(args[4]);

  Handle<JSArrayBuffer> array_buffer{
      trusted_instance_data->memory_object(memory_index)->array_buffer(),
      isolate};
  // Should have trapped if address was OOB.
  DCHECK_LT(offset, array_buffer->byte_length());

  // Trap if memory is not shared, or if wait is not allowed on the isolate
  if (!array_buffer->is_shared() || !isolate->allow_atomics_wait()) {
    return ThrowWasmError(
        isolate, MessageTemplate::kAtomicsOperationNotAllowed,
        {isolate->factory()->NewStringFromAsciiChecked("Atomics.wait")});
  }
  return FutexEmulation::WaitWasm64(isolate, array_buffer, offset,
                                    expected_value->AsInt64(),
                                    timeout_ns->AsInt64());
}

namespace {
Tagged<Object> ThrowTableOutOfBounds(
    Isolate* isolate,
    DirectHandle<WasmTrustedInstanceData> trusted_instance_data) {
  // Handle out-of-bounds access here in the runtime call, rather
  // than having the lower-level layers deal with JS exceptions.
  if (isolate->context().is_null()) {
    isolate->set_context(trusted_instance_data->native_context());
  }
  return ThrowWasmError(isolate, MessageTemplate::kWasmTrapTableOutOfBounds);
}
}  // namespace

RUNTIME_FUNCTION(Runtime_WasmRefFunc) {
  ClearThreadInWasmScope flag_scope(isolate);
  HandleScope scope(isolate);
  DCHECK_EQ(2, args.length());
  Handle<WasmTrustedInstanceData> trusted_instance_data(
      Cast<WasmTrustedInstanceData>(args[0]), isolate);
  uint32_t function_index = args.positive_smi_value_at(1);

  return *WasmTrustedInstanceData::GetOrCreateFuncRef(
      isolate, trusted_instance_data, function_index);
}

RUNTIME_FUNCTION(Runtime_WasmInternalFunctionCreateExternal) {
  ClearThreadInWasmScope flag_scope(isolate);
  HandleScope scope(isolate);
  DCHECK_EQ(1, args.length());
  // TODO(14564): Pass WasmFuncRef here instead of WasmInternalFunction.
  DirectHandle<WasmInternalFunction> internal(
      Cast<WasmInternalFunction>(args[0]), isolate);
  return *WasmInternalFunction::GetOrCreateExternal(internal);
}

RUNTIME_FUNCTION(Runtime_WasmFunctionTableGet) {
  ClearThreadInWasmScope flag_scope(isolate);
  HandleScope scope(isolate);
  DCHECK_EQ(3, args.length());
  Tagged<WasmTrustedInstanceData> trusted_instance_data =
      Cast<WasmTrustedInstanceData>(args[0]);
  uint32_t table_index = args.positive_smi_value_at(1);
  uint32_t entry_index = args.positive_smi_value_at(2);
  DCHECK_LT(table_index, trusted_instance_data->tables()->length());
  auto table = handle(
      Cast<WasmTableObject>(trusted_instance_data->tables()->get(table_index)),
      isolate);
  // We only use the runtime call for lazily initialized function references.
  DCHECK(
      !table->has_trusted_data()
          ? table->type() == wasm::kWasmFuncRef
          : (IsSubtypeOf(table->type(), wasm::kWasmFuncRef,
                         table->trusted_data(isolate)->module()) ||
             IsSubtypeOf(table->type(),
                         wasm::ValueType::RefNull(wasm::HeapType::kFuncShared),
                         table->trusted_data(isolate)->module())));

  if (!table->is_in_bounds(entry_index)) {
    return ThrowWasmError(isolate, MessageTemplate::kWasmTrapTableOutOfBounds);
  }

  return *WasmTableObject::Get(isolate, table, entry_index);
}

RUNTIME_FUNCTION(Runtime_WasmFunctionTableSet) {
  ClearThreadInWasmScope flag_scope(isolate);
  HandleScope scope(isolate);
  DCHECK_EQ(4, args.length());
  Tagged<WasmTrustedInstanceData> trusted_instance_data =
      Cast<WasmTrustedInstanceData>(args[0]);
  uint32_t table_index = args.positive_smi_value_at(1);
  uint32_t entry_index = args.positive_smi_value_at(2);
  DirectHandle<Object> element(args[3], isolate);
  DCHECK_LT(table_index, trusted_instance_data->tables()->length());
  auto table = handle(
      Cast<WasmTableObject>(trusted_instance_data->tables()->get(table_index)),
      isolate);
  // We only use the runtime call for lazily initialized function references.
  DCHECK(
      !table->has_trusted_data()
          ? table->type() == wasm::kWasmFuncRef
          : (IsSubtypeOf(table->type(), wasm::kWasmFuncRef,
                         table->trusted_data(isolate)->module()) ||
             IsSubtypeOf(table->type(),
                         wasm::ValueType::RefNull(wasm::HeapType::kFuncShared),
                         table->trusted_data(isolate)->module())));

  if (!table->is_in_bounds(entry_index)) {
    return ThrowWasmError(isolate, MessageTemplate::kWasmTrapTableOutOfBounds);
  }
  WasmTableObject::Set(isolate, table, entry_index, element);
  return ReadOnlyRoots(isolate).undefined_value();
}

RUNTIME_FUNCTION(Runtime_WasmTableInit) {
  ClearThreadInWasmScope flag_scope(isolate);
  HandleScope scope(isolate);
  DCHECK_EQ(6, args.length());
  Handle<WasmTrustedInstanceData> trusted_instance_data(
      Cast<WasmTrustedInstanceData>(args[0]), isolate);
  uint32_t table_index = args.positive_smi_value_at(1);
  uint32_t elem_segment_index = args.positive_smi_value_at(2);
  static_assert(
      wasm::kV8MaxWasmTableSize < kSmiMaxValue,
      "Make sure clamping to Smi range doesn't make an invalid call valid");
  uint32_t dst = args.positive_smi_value_at(3);
  uint32_t src = args.positive_smi_value_at(4);
  uint32_t count = args.positive_smi_value_at(5);

  DCHECK(!isolate->context().is_null());

  // TODO(14616): Pass the correct instance data.
  base::Optional<MessageTemplate> opt_error =
      WasmTrustedInstanceData::InitTableEntries(
          isolate, trusted_instance_data, trusted_instance_data, table_index,
          elem_segment_index, dst, src, count);
  if (opt_error.has_value()) {
    return ThrowWasmError(isolate, opt_error.value());
  }
  return ReadOnlyRoots(isolate).undefined_value();
}

RUNTIME_FUNCTION(Runtime_WasmTableCopy) {
  ClearThreadInWasmScope flag_scope(isolate);
  HandleScope scope(isolate);
  DCHECK_EQ(6, args.length());
  DirectHandle<WasmTrustedInstanceData> trusted_instance_data(
      Cast<WasmTrustedInstanceData>(args[0]), isolate);
  uint32_t table_dst_index = args.positive_smi_value_at(1);
  uint32_t table_src_index = args.positive_smi_value_at(2);
  static_assert(
      wasm::kV8MaxWasmTableSize < kSmiMaxValue,
      "Make sure clamping to Smi range doesn't make an invalid call valid");
  uint32_t dst = args.positive_smi_value_at(3);
  uint32_t src = args.positive_smi_value_at(4);
  uint32_t count = args.positive_smi_value_at(5);

  DCHECK(!isolate->context().is_null());

  bool oob = !WasmTrustedInstanceData::CopyTableEntries(
      isolate, trusted_instance_data, table_dst_index, table_src_index, dst,
      src, count);
  if (oob) return ThrowTableOutOfBounds(isolate, trusted_instance_data);
  return ReadOnlyRoots(isolate).undefined_value();
}

RUNTIME_FUNCTION(Runtime_WasmTableGrow) {
  ClearThreadInWasmScope flag_scope(isolate);
  DCHECK(isolate->IsOnCentralStack());
  HandleScope scope(isolate);
  DCHECK_EQ(4, args.length());
  Tagged<WasmTrustedInstanceData> trusted_instance_data =
      Cast<WasmTrustedInstanceData>(args[0]);
  uint32_t table_index = args.positive_smi_value_at(1);
  Handle<Object> value(args[2], isolate);
  uint32_t delta = args.positive_smi_value_at(3);

  Handle<WasmTableObject> table(
      Cast<WasmTableObject>(trusted_instance_data->tables()->get(table_index)),
      isolate);
  int result = WasmTableObject::Grow(isolate, table, delta, value);

  return Smi::FromInt(result);
}

RUNTIME_FUNCTION(Runtime_WasmTableFill) {
  ClearThreadInWasmScope flag_scope(isolate);
  HandleScope scope(isolate);
  DCHECK_EQ(5, args.length());
  DirectHandle<WasmTrustedInstanceData> trusted_instance_data(
      Cast<WasmTrustedInstanceData>(args[0]), isolate);
  uint32_t table_index = args.positive_smi_value_at(1);
  uint32_t start = args.positive_smi_value_at(2);
  Handle<Object> value(args[3], isolate);
  uint32_t count = args.positive_smi_value_at(4);

  Handle<WasmTableObject> table(
      Cast<WasmTableObject>(trusted_instance_data->tables()->get(table_index)),
      isolate);

  uint32_t table_size = table->current_length();

  if (start > table_size) {
    return ThrowTableOutOfBounds(isolate, trusted_instance_data);
  }

  // Even when table.fill goes out-of-bounds, as many entries as possible are
  // put into the table. Only afterwards we trap.
  uint32_t fill_count = std::min(count, table_size - start);
  if (fill_count < count) {
    return ThrowTableOutOfBounds(isolate, trusted_instance_data);
  }
  WasmTableObject::Fill(isolate, table, start, value, fill_count);

  return ReadOnlyRoots(isolate).undefined_value();
}

namespace {
// Returns true if any breakpoint was hit, false otherwise.
bool ExecuteWasmDebugBreaks(
    Isolate* isolate,
    DirectHandle<WasmTrustedInstanceData> trusted_instance_data,
    WasmFrame* frame) {
  DirectHandle<Script> script{trusted_instance_data->module_object()->script(),
                              isolate};
  auto* debug_info = trusted_instance_data->native_module()->GetDebugInfo();

  // Enter the debugger.
  DebugScope debug_scope(isolate->debug());

  // Check for instrumentation breakpoints first, but still execute regular
  // breakpoints afterwards.
  bool paused_on_instrumentation = false;
  DCHECK_EQ(script->break_on_entry(),
            !!trusted_instance_data->break_on_entry());
  if (script->break_on_entry()) {
    MaybeHandle<FixedArray> maybe_on_entry_breakpoints =
        WasmScript::CheckBreakPoints(isolate, script,
                                     WasmScript::kOnEntryBreakpointPosition,
                                     frame->id());
    script->set_break_on_entry(false);
    // Update the "break_on_entry" flag on all live instances.
    i::Tagged<i::WeakArrayList> weak_instance_list =
        script->wasm_weak_instance_list();
    for (int i = 0; i < weak_instance_list->length(); ++i) {
      if (weak_instance_list->Get(i).IsCleared()) continue;
      i::Cast<i::WasmInstanceObject>(weak_instance_list->Get(i).GetHeapObject())
          ->trusted_data(isolate)
          ->set_break_on_entry(false);
    }
    DCHECK(!trusted_instance_data->break_on_entry());
    if (!maybe_on_entry_breakpoints.is_null()) {
      isolate->debug()->OnInstrumentationBreak();
      paused_on_instrumentation = true;
    }
  }

  if (debug_info->IsStepping(frame)) {
    debug_info->ClearStepping(isolate);
    StepAction step_action = isolate->debug()->last_step_action();
    isolate->debug()->ClearStepping();
    isolate->debug()->OnDebugBreak(isolate->factory()->empty_fixed_array(),
                                   step_action);
    return true;
  }

  // Check whether we hit a breakpoint.
  Handle<FixedArray> breakpoints;
  if (WasmScript::CheckBreakPoints(isolate, script, frame->position(),
                                   frame->id())
          .ToHandle(&breakpoints)) {
    debug_info->ClearStepping(isolate);
    StepAction step_action = isolate->debug()->last_step_action();
    isolate->debug()->ClearStepping();
    if (isolate->debug()->break_points_active()) {
      // We hit one or several breakpoints. Notify the debug listeners.
      isolate->debug()->OnDebugBreak(breakpoints, step_action);
    }
    return true;
  }

  return paused_on_instrumentation;
}
}  // namespace

RUNTIME_FUNCTION(Runtime_WasmDebugBreak) {
  ClearThreadInWasmScope flag_scope(isolate);
  HandleScope scope(isolate);
  DCHECK_EQ(0, args.length());
  FrameFinder<WasmFrame> frame_finder(
      isolate, {StackFrame::EXIT, StackFrame::WASM_DEBUG_BREAK});
  WasmFrame* frame = frame_finder.frame();
  DirectHandle<WasmTrustedInstanceData> trusted_data{
      frame->trusted_instance_data(), isolate};
  isolate->set_context(trusted_data->native_context());

  if (!ExecuteWasmDebugBreaks(isolate, trusted_data, frame)) {
    // We did not hit a breakpoint. If we are in stepping code, but the user did
    // not request stepping, clear this (to save further calls into this runtime
    // function).
    auto* debug_info = trusted_data->native_module()->GetDebugInfo();
    debug_info->ClearStepping(frame);
  }

  // Execute a stack check before leaving this function. This is to handle any
  // interrupts set by the debugger (e.g. termination), but also to execute Wasm
  // code GC to get rid of temporarily created Wasm code.
  StackLimitCheck check(isolate);
  if (check.InterruptRequested()) {
    Tagged<Object> interrupt_object =
        isolate->stack_guard()->HandleInterrupts();
    // Interrupt handling can create an exception, including the
    // termination exception.
    if (IsException(interrupt_object, isolate)) return interrupt_object;
    DCHECK(IsUndefined(interrupt_object, isolate));
  }

  return ReadOnlyRoots(isolate).undefined_value();
}

// Assumes copy ranges are in-bounds and copy length > 0.
// TODO(manoskouk): Unify part of this with the implementation in
// wasm-extern-refs.cc
RUNTIME_FUNCTION(Runtime_WasmArrayCopy) {
  ClearThreadInWasmScope flag_scope(isolate);
  HandleScope scope(isolate);
  DisallowGarbageCollection no_gc;
  DCHECK_EQ(5, args.length());
  Tagged<WasmArray> dst_array = Cast<WasmArray>(args[0]);
  uint32_t dst_index = args.positive_smi_value_at(1);
  Tagged<WasmArray> src_array = Cast<WasmArray>(args[2]);
  uint32_t src_index = args.positive_smi_value_at(3);
  uint32_t length = args.positive_smi_value_at(4);
  DCHECK_GT(length, 0);
  bool overlapping_ranges =
      dst_array.ptr() == src_array.ptr() &&
      (dst_index < src_index ? dst_index + length > src_index
                             : src_index + length > dst_index);
  wasm::ValueType element_type = src_array->type()->element_type();
  if (element_type.is_reference()) {
    ObjectSlot dst_slot = dst_array->ElementSlot(dst_index);
    ObjectSlot src_slot = src_array->ElementSlot(src_index);
    if (overlapping_ranges) {
      isolate->heap()->MoveRange(dst_array, dst_slot, src_slot, length,
                                 UPDATE_WRITE_BARRIER);
    } else {
      isolate->heap()->CopyRange(dst_array, dst_slot, src_slot, length,
                                 UPDATE_WRITE_BARRIER);
    }
  } else {
    void* dst = reinterpret_cast<void*>(dst_array->ElementAddress(dst_index));
    void* src = reinterpret_cast<void*>(src_array->ElementAddress(src_index));
    size_t copy_size = length * element_type.value_kind_size();
    if (overlapping_ranges) {
      MemMove(dst, src, copy_size);
    } else {
      MemCopy(dst, src, copy_size);
    }
  }
  return ReadOnlyRoots(isolate).undefined_value();
}

RUNTIME_FUNCTION(Runtime_WasmArrayNewSegment) {
  ClearThreadInWasmScope flag_scope(isolate);
  HandleScope scope(isolate);
  DCHECK_EQ(5, args.length());
  Handle<WasmTrustedInstanceData> trusted_instance_data(
      Cast<WasmTrustedInstanceData>(args[0]), isolate);
  uint32_t segment_index = args.positive_smi_value_at(1);
  uint32_t offset = args.positive_smi_value_at(2);
  uint32_t length = args.positive_smi_value_at(3);
  DirectHandle<Map> rtt(Cast<Map>(args[4]), isolate);

  wasm::ArrayType* type =
      reinterpret_cast<wasm::ArrayType*>(rtt->wasm_type_info()->native_type());

  uint32_t element_size = type->element_type().value_kind_size();
  // This check also implies no overflow.
  if (length > static_cast<uint32_t>(WasmArray::MaxLength(element_size))) {
    return ThrowWasmError(isolate, MessageTemplate::kWasmTrapArrayTooLarge);
  }

  if (type->element_type().is_numeric()) {
    // No chance of overflow due to the check above.
    uint32_t length_in_bytes = length * element_size;

    if (!base::IsInBounds<uint32_t>(
            offset, length_in_bytes,
            trusted_instance_data->data_segment_sizes()->get(segment_index))) {
      return ThrowWasmError(isolate,
                            MessageTemplate::kWasmTrapDataSegmentOutOfBounds);
    }

    Address source =
        trusted_instance_data->data_segment_starts()->get(segment_index) +
        offset;
    return *isolate->factory()->NewWasmArrayFromMemory(length, rtt, source);
  } else {
    Handle<Object> elem_segment_raw = handle(
        trusted_instance_data->element_segments()->get(segment_index), isolate);
    const wasm::WasmElemSegment* module_elem_segment =
        &trusted_instance_data->module()->elem_segments[segment_index];
    // If the segment is initialized in the instance, we have to get its length
    // from there, as it might have been dropped. If the segment is
    // uninitialized, we need to fetch its length from the module.
    int segment_length = IsFixedArray(*elem_segment_raw)
                             ? Cast<FixedArray>(elem_segment_raw)->length()
                             : module_elem_segment->element_count;
    if (!base::IsInBounds<size_t>(offset, length, segment_length)) {
      return ThrowWasmError(
          isolate, MessageTemplate::kWasmTrapElementSegmentOutOfBounds);
    }
    // TODO(14616): Pass the correct instance data.
    DirectHandle<Object> result =
        isolate->factory()->NewWasmArrayFromElementSegment(
            trusted_instance_data, trusted_instance_data, segment_index, offset,
            length, rtt);
    if (IsSmi(*result)) {
      return ThrowWasmError(
          isolate, static_cast<MessageTemplate>(Cast<Smi>(*result).value()));
    } else {
      return *result;
    }
  }
}

RUNTIME_FUNCTION(Runtime_WasmArrayInitSegment) {
  ClearThreadInWasmScope flag_scope(isolate);
  HandleScope scope(isolate);
  DCHECK_EQ(6, args.length());
  Handle<WasmTrustedInstanceData> trusted_instance_data(
      Cast<WasmTrustedInstanceData>(args[0]), isolate);
  uint32_t segment_index = args.positive_smi_value_at(1);
  DirectHandle<WasmArray> array(Cast<WasmArray>(args[2]), isolate);
  uint32_t array_index = args.positive_smi_value_at(3);
  uint32_t segment_offset = args.positive_smi_value_at(4);
  uint32_t length = args.positive_smi_value_at(5);

  wasm::ArrayType* type = reinterpret_cast<wasm::ArrayType*>(
      array->map()->wasm_type_info()->native_type());

  uint32_t element_size = type->element_type().value_kind_size();

  if (type->element_type().is_numeric()) {
    if (!base::IsInBounds<uint32_t>(array_index, length, array->length())) {
      return ThrowWasmError(isolate,
                            MessageTemplate::kWasmTrapArrayOutOfBounds);
    }

    // No chance of overflow, due to the check above and the limit in array
    // length.
    uint32_t length_in_bytes = length * element_size;

    if (!base::IsInBounds<uint32_t>(
            segment_offset, length_in_bytes,
            trusted_instance_data->data_segment_sizes()->get(segment_index))) {
      return ThrowWasmError(isolate,
                            MessageTemplate::kWasmTrapDataSegmentOutOfBounds);
    }

    Address source =
        trusted_instance_data->data_segment_starts()->get(segment_index) +
        segment_offset;
    Address dest = array->ElementAddress(array_index);
#if V8_TARGET_BIG_ENDIAN
    MemCopyAndSwitchEndianness(reinterpret_cast<void*>(dest),
                               reinterpret_cast<void*>(source), length,
                               element_size);
#else
    MemCopy(reinterpret_cast<void*>(dest), reinterpret_cast<void*>(source),
            length_in_bytes);
#endif
    return *isolate->factory()->undefined_value();
  } else {
    Handle<Object> elem_segment_raw = handle(
        trusted_instance_data->element_segments()->get(segment_index), isolate);
    const wasm::WasmElemSegment* module_elem_segment =
        &trusted_instance_data->module()->elem_segments[segment_index];
    // If the segment is initialized in the instance, we have to get its length
    // from there, as it might have been dropped. If the segment is
    // uninitialized, we need to fetch its length from the module.
    int segment_length = IsFixedArray(*elem_segment_raw)
                             ? Cast<FixedArray>(elem_segment_raw)->length()
                             : module_elem_segment->element_count;
    if (!base::IsInBounds<size_t>(segment_offset, length, segment_length)) {
      return ThrowWasmError(
          isolate, MessageTemplate::kWasmTrapElementSegmentOutOfBounds);
    }
    if (!base::IsInBounds(array_index, length, array->length())) {
      return ThrowWasmError(isolate,
                            MessageTemplate::kWasmTrapArrayOutOfBounds);
    }

    // If the element segment has not been initialized yet, lazily initialize it
    // now.
    AccountingAllocator allocator;
    Zone zone(&allocator, ZONE_NAME);
    // TODO(14616): Fix the instance data.
    base::Optional<MessageTemplate> opt_error =
        wasm::InitializeElementSegment(&zone, isolate, trusted_instance_data,
                                       trusted_instance_data, segment_index);
    if (opt_error.has_value()) {
      return ThrowWasmError(isolate, opt_error.value());
    }

    auto elements = handle(
        Cast<FixedArray>(
            trusted_instance_data->element_segments()->get(segment_index)),
        isolate);
    if (length > 0) {
      isolate->heap()->CopyRange(*array, array->ElementSlot(array_index),
                                 elements->RawFieldOfElementAt(segment_offset),
                                 length, UPDATE_WRITE_BARRIER);
    }
    return *isolate->factory()->undefined_value();
  }
}

// Allocate a new suspender, and prepare for stack switching by updating the
// active continuation, active suspender and stack limit.
RUNTIME_FUNCTION(Runtime_WasmAllocateSuspender) {
  HandleScope scope(isolate);
  DirectHandle<WasmSuspenderObject> suspender =
      WasmSuspenderObject::New(isolate);

  // Update the continuation state.
  auto parent = handle(Cast<WasmContinuationObject>(
                           isolate->root(RootIndex::kActiveContinuation)),
                       isolate);
  std::unique_ptr<wasm::StackMemory> target_stack =
      isolate->stack_pool().GetOrAllocate();
  DirectHandle<WasmContinuationObject> target = WasmContinuationObject::New(
      isolate, target_stack.get(), wasm::JumpBuffer::Inactive, parent);
  target_stack->set_index(isolate->wasm_stacks().size());
  isolate->wasm_stacks().emplace_back(std::move(target_stack));
  for (size_t i = 0; i < isolate->wasm_stacks().size(); ++i) {
    SLOW_DCHECK(isolate->wasm_stacks()[i]->index() == i);
  }
  isolate->roots_table().slot(RootIndex::kActiveContinuation).store(*target);

  // Update the suspender state.
  FullObjectSlot active_suspender_slot =
      isolate->roots_table().slot(RootIndex::kActiveSuspender);
  suspender->set_parent(
      Cast<UnionOf<Undefined, WasmSuspenderObject>>(*active_suspender_slot));
  suspender->set_state(WasmSuspenderObject::kActive);
  suspender->set_continuation(*target);
  active_suspender_slot.store(*suspender);

  // Stack limit will be updated in WasmReturnPromiseOnSuspendAsm builtin.
  wasm::JumpBuffer* jmpbuf = reinterpret_cast<wasm::JumpBuffer*>(
      parent->ReadExternalPointerField<kWasmContinuationJmpbufTag>(
          WasmContinuationObject::kJmpbufOffset, isolate));
  DCHECK_EQ(jmpbuf->state, wasm::JumpBuffer::Active);
  jmpbuf->state = wasm::JumpBuffer::Inactive;
  return *suspender;
}

#define RETURN_RESULT_OR_TRAP(call)                                            \
  do {                                                                         \
    Handle<Object> result;                                                     \
    if (!(call).ToHandle(&result)) {                                           \
      DCHECK(isolate->has_exception());                                        \
      /* Mark any exception as uncatchable by Wasm. */                         \
      Handle<JSObject> exception(Cast<JSObject>(isolate->exception()),         \
                                 isolate);                                     \
      Handle<Name> uncatchable =                                               \
          isolate->factory()->wasm_uncatchable_symbol();                       \
      LookupIterator it(isolate, exception, uncatchable, LookupIterator::OWN); \
      if (!JSReceiver::HasProperty(&it).FromJust()) {                          \
        JSObject::AddProperty(isolate, exception, uncatchable,                 \
                              isolate->factory()->true_value(), NONE);         \
      }                                                                        \
      return ReadOnlyRoots(isolate).exception();                               \
    }                                                                          \
    DCHECK(!isolate->has_exception());                                         \
    return *result;                                                            \
  } while (false)

// "Special" because the type must be in a recgroup of its own.
// Used by "JS String Builtins".
RUNTIME_FUNCTION(Runtime_WasmCastToSpecialPrimitiveArray) {
  ClearThreadInWasmScope flag_scope(isolate);
  HandleScope scope(isolate);
  DCHECK_EQ(2, args.length());

  int bits = args.smi_value_at(1);
  DCHECK(bits == 8 || bits == 16);

  if (args[0] == ReadOnlyRoots(isolate).null_value()) {
    return ThrowWasmError(isolate, MessageTemplate::kWasmTrapNullDereference);
  }
  MessageTemplate illegal_cast = MessageTemplate::kWasmTrapIllegalCast;
  if (!IsWasmArray(args[0])) return ThrowWasmError(isolate, illegal_cast);
  Tagged<WasmArray> obj = Cast<WasmArray>(args[0]);
  Tagged<WasmTypeInfo> wti = obj->map()->wasm_type_info();
  const wasm::WasmModule* module = wti->trusted_data(isolate)->module();
  DCHECK(module->has_array(wti->type_index()));
  uint32_t expected = bits == 8
                          ? wasm::TypeCanonicalizer::kPredefinedArrayI8Index
                          : wasm::TypeCanonicalizer::kPredefinedArrayI16Index;
  if (module->isorecursive_canonical_type_ids[wti->type_index()] != expected) {
    return ThrowWasmError(isolate, illegal_cast);
  }
  return obj;
}

// Returns the new string if the operation succeeds.  Otherwise throws an
// exception and returns an empty result.
RUNTIME_FUNCTION(Runtime_WasmStringNewWtf8) {
  ClearThreadInWasmScope flag_scope(isolate);
  DCHECK_EQ(5, args.length());
  HandleScope scope(isolate);
  Tagged<WasmTrustedInstanceData> trusted_instance_data =
      Cast<WasmTrustedInstanceData>(args[0]);
  uint32_t memory = args.positive_smi_value_at(1);
  uint32_t utf8_variant_value = args.positive_smi_value_at(2);
  double offset_double = args.number_value_at(3);
  uintptr_t offset = static_cast<uintptr_t>(offset_double);
  uint32_t size = NumberToUint32(args[4]);

  DCHECK(utf8_variant_value <=
         static_cast<uint32_t>(unibrow::Utf8Variant::kLastUtf8Variant));

  auto utf8_variant = static_cast<unibrow::Utf8Variant>(utf8_variant_value);

  uint64_t mem_size = trusted_instance_data->memory_size(memory);
  if (!base::IsInBounds<uint64_t>(offset, size, mem_size)) {
    return ThrowWasmError(isolate, MessageTemplate::kWasmTrapMemOutOfBounds);
  }

  const base::Vector<const uint8_t> bytes{
      trusted_instance_data->memory_base(memory) + offset, size};
  MaybeHandle<v8::internal::String> result_string =
      isolate->factory()->NewStringFromUtf8(bytes, utf8_variant);
  if (utf8_variant == unibrow::Utf8Variant::kUtf8NoTrap) {
    DCHECK(!isolate->has_exception());
    if (result_string.is_null()) {
      return *isolate->factory()->wasm_null();
    }
    return *result_string.ToHandleChecked();
  }
  RETURN_RESULT_OR_TRAP(result_string);
}

RUNTIME_FUNCTION(Runtime_WasmStringNewWtf8Array) {
  ClearThreadInWasmScope flag_scope(isolate);
  DCHECK_EQ(4, args.length());
  HandleScope scope(isolate);
  uint32_t utf8_variant_value = args.positive_smi_value_at(0);
  DirectHandle<WasmArray> array(Cast<WasmArray>(args[1]), isolate);
  uint32_t start = NumberToUint32(args[2]);
  uint32_t end = NumberToUint32(args[3]);

  DCHECK(utf8_variant_value <=
         static_cast<uint32_t>(unibrow::Utf8Variant::kLastUtf8Variant));
  auto utf8_variant = static_cast<unibrow::Utf8Variant>(utf8_variant_value);

  MaybeHandle<v8::internal::String> result_string =
      isolate->factory()->NewStringFromUtf8(array, start, end, utf8_variant);
  if (utf8_variant == unibrow::Utf8Variant::kUtf8NoTrap) {
    DCHECK(!isolate->has_exception());
    if (result_string.is_null()) {
      return *isolate->factory()->wasm_null();
    }
    return *result_string.ToHandleChecked();
  }
  RETURN_RESULT_OR_TRAP(result_string);
}

RUNTIME_FUNCTION(Runtime_WasmStringNewWtf16) {
  ClearThreadInWasmScope flag_scope(isolate);
  DCHECK_EQ(4, args.length());
  HandleScope scope(isolate);
  Tagged<WasmTrustedInstanceData> trusted_instance_data =
      Cast<WasmTrustedInstanceData>(args[0]);
  uint32_t memory = args.positive_smi_value_at(1);
  double offset_double = args.number_value_at(2);
  uintptr_t offset = static_cast<uintptr_t>(offset_double);
  uint32_t size_in_codeunits = NumberToUint32(args[3]);

  uint64_t mem_size = trusted_instance_data->memory_size(memory);
  if (size_in_codeunits > kMaxUInt32 / 2 ||
      !base::IsInBounds<uint64_t>(offset, size_in_codeunits * 2, mem_size)) {
    return ThrowWasmError(isolate, MessageTemplate::kWasmTrapMemOutOfBounds);
  }
  if (offset & 1) {
    return ThrowWasmError(isolate, MessageTemplate::kWasmTrapUnalignedAccess);
  }

  const uint8_t* bytes = trusted_instance_data->memory_base(memory) + offset;
  const base::uc16* codeunits = reinterpret_cast<const base::uc16*>(bytes);
  RETURN_RESULT_OR_TRAP(isolate->factory()->NewStringFromTwoByteLittleEndian(
      {codeunits, size_in_codeunits}));
}

RUNTIME_FUNCTION(Runtime_WasmStringNewWtf16Array) {
  ClearThreadInWasmScope flag_scope(isolate);
  DCHECK_EQ(3, args.length());
  HandleScope scope(isolate);
  DirectHandle<WasmArray> array(Cast<WasmArray>(args[0]), isolate);
  uint32_t start = NumberToUint32(args[1]);
  uint32_t end = NumberToUint32(args[2]);

  RETURN_RESULT_OR_TRAP(
      isolate->factory()->NewStringFromUtf16(array, start, end));
}

RUNTIME_FUNCTION(Runtime_WasmSubstring) {
  ClearThreadInWasmScope flag_scope(isolate);
  DCHECK_EQ(3, args.length());
  HandleScope scope(isolate);
  Handle<String> string(Cast<String>(args[0]), isolate);
  int start = args.positive_smi_value_at(1);
  int length = args.positive_smi_value_at(2);

  string = String::Flatten(isolate, string);
  return *isolate->factory()->NewCopiedSubstring(string, start, length);
}

// Returns the new string if the operation succeeds.  Otherwise traps.
RUNTIME_FUNCTION(Runtime_WasmStringConst) {
  ClearThreadInWasmScope flag_scope(isolate);
  DCHECK_EQ(2, args.length());
  HandleScope scope(isolate);
  Tagged<WasmTrustedInstanceData> trusted_instance_data =
      Cast<WasmTrustedInstanceData>(args[0]);
  static_assert(
      base::IsInRange(wasm::kV8MaxWasmStringLiterals, 0, Smi::kMaxValue));
  uint32_t index = args.positive_smi_value_at(1);

  DCHECK_LT(index, trusted_instance_data->module()->stringref_literals.size());

  const wasm::WasmStringRefLiteral& literal =
      trusted_instance_data->module()->stringref_literals[index];
  const base::Vector<const uint8_t> module_bytes =
      trusted_instance_data->native_module()->wire_bytes();
  const base::Vector<const uint8_t> string_bytes = module_bytes.SubVector(
      literal.source.offset(), literal.source.end_offset());
  // TODO(12868): No need to re-validate WTF-8.  Also, result should be cached.
  return *isolate->factory()
              ->NewStringFromUtf8(string_bytes, unibrow::Utf8Variant::kWtf8)
              .ToHandleChecked();
}

RUNTIME_FUNCTION(Runtime_WasmStringNewSegmentWtf8) {
  ClearThreadInWasmScope flag_scope(isolate);
  DCHECK_EQ(5, args.length());
  HandleScope scope(isolate);
  DirectHandle<WasmTrustedInstanceData> trusted_instance_data(
      Cast<WasmTrustedInstanceData>(args[0]), isolate);
  uint32_t segment_index = args.positive_smi_value_at(1);
  uint32_t offset = args.positive_smi_value_at(2);
  uint32_t length = args.positive_smi_value_at(3);
  unibrow::Utf8Variant variant =
      static_cast<unibrow::Utf8Variant>(args.positive_smi_value_at(4));

  if (!base::IsInBounds<uint32_t>(
          offset, length,
          trusted_instance_data->data_segment_sizes()->get(segment_index))) {
    return ThrowWasmError(isolate,
                          MessageTemplate::kWasmTrapDataSegmentOutOfBounds);
  }

  Address source =
      trusted_instance_data->data_segment_starts()->get(segment_index) + offset;
  MaybeHandle<String> result = isolate->factory()->NewStringFromUtf8(
      {reinterpret_cast<const uint8_t*>(source), length}, variant);
  if (variant == unibrow::Utf8Variant::kUtf8NoTrap) {
    DCHECK(!isolate->has_exception());
    // Only instructions from the stringref proposal can set variant
    // kUtf8NoTrap, so WasmNull is appropriate here.
    if (result.is_null()) return *isolate->factory()->wasm_null();
    return *result.ToHandleChecked();
  }
  RETURN_RESULT_OR_FAILURE(isolate, result);
}

namespace {
// TODO(12868): Consider unifying with api.cc:String::Utf8Length.
template <typename T>
int MeasureWtf8(base::Vector<const T> wtf16) {
  int previous = unibrow::Utf16::kNoPreviousCharacter;
  int length = 0;
  DCHECK(wtf16.size() <= String::kMaxLength);
  static_assert(String::kMaxLength <=
                (kMaxInt / unibrow::Utf8::kMaxEncodedSize));
  for (size_t i = 0; i < wtf16.size(); i++) {
    int current = wtf16[i];
    length += unibrow::Utf8::Length(current, previous);
    previous = current;
  }
  return length;
}
int MeasureWtf8(Isolate* isolate, Handle<String> string) {
  string = String::Flatten(isolate, string);
  DisallowGarbageCollection no_gc;
  String::FlatContent content = string->GetFlatContent(no_gc);
  DCHECK(content.IsFlat());
  return content.IsOneByte() ? MeasureWtf8(content.ToOneByteVector())
                             : MeasureWtf8(content.ToUC16Vector());
}
size_t MaxEncodedSize(base::Vector<const uint8_t> wtf16) {
  DCHECK(wtf16.size() < std::numeric_limits<size_t>::max() /
                            unibrow::Utf8::kMax8BitCodeUnitSize);
  return wtf16.size() * unibrow::Utf8::kMax8BitCodeUnitSize;
}
size_t MaxEncodedSize(base::Vector<const base::uc16> wtf16) {
  DCHECK(wtf16.size() < std::numeric_limits<size_t>::max() /
                            unibrow::Utf8::kMax16BitCodeUnitSize);
  return wtf16.size() * unibrow::Utf8::kMax16BitCodeUnitSize;
}
bool HasUnpairedSurrogate(base::Vector<const uint8_t> wtf16) { return false; }
bool HasUnpairedSurrogate(base::Vector<const base::uc16> wtf16) {
  return unibrow::Utf16::HasUnpairedSurrogate(wtf16.begin(), wtf16.size());
}
// TODO(12868): Consider unifying with api.cc:String::WriteUtf8.
template <typename T>
int EncodeWtf8(base::Vector<char> bytes, size_t offset,
               base::Vector<const T> wtf16, unibrow::Utf8Variant variant,
               MessageTemplate* message, MessageTemplate out_of_bounds) {
  // The first check is a quick estimate to decide whether the second check
  // is worth the computation.
  if (!base::IsInBounds<size_t>(offset, MaxEncodedSize(wtf16), bytes.size()) &&
      !base::IsInBounds<size_t>(offset, MeasureWtf8(wtf16), bytes.size())) {
    *message = out_of_bounds;
    return -1;
  }

  bool replace_invalid = false;
  switch (variant) {
    case unibrow::Utf8Variant::kWtf8:
      break;
    case unibrow::Utf8Variant::kUtf8:
      if (HasUnpairedSurrogate(wtf16)) {
        *message = MessageTemplate::kWasmTrapStringIsolatedSurrogate;
        return -1;
      }
      break;
    case unibrow::Utf8Variant::kLossyUtf8:
      replace_invalid = true;
      break;
    default:
      UNREACHABLE();
  }

  char* dst_start = bytes.begin() + offset;
  char* dst = dst_start;
  int previous = unibrow::Utf16::kNoPreviousCharacter;
  for (auto code_unit : wtf16) {
    dst += unibrow::Utf8::Encode(dst, code_unit, previous, replace_invalid);
    previous = code_unit;
  }
  DCHECK_LE(dst - dst_start, static_cast<ptrdiff_t>(kMaxInt));
  return static_cast<int>(dst - dst_start);
}
template <typename GetWritableBytes>
Tagged<Object> EncodeWtf8(Isolate* isolate, unibrow::Utf8Variant variant,
                          Handle<String> string,
                          GetWritableBytes get_writable_bytes, size_t offset,
                          MessageTemplate out_of_bounds_message) {
  string = String::Flatten(isolate, string);
  MessageTemplate message;
  int written;
  {
    DisallowGarbageCollection no_gc;
    String::FlatContent content = string->GetFlatContent(no_gc);
    base::Vector<char> dst = get_writable_bytes(no_gc);
    written = content.IsOneByte()
                  ? EncodeWtf8(dst, offset, content.ToOneByteVector(), variant,
                               &message, out_of_bounds_message)
                  : EncodeWtf8(dst, offset, content.ToUC16Vector(), variant,
                               &message, out_of_bounds_message);
  }
  if (written < 0) {
    DCHECK_NE(message, MessageTemplate::kNone);
    return ThrowWasmError(isolate, message);
  }
  return *isolate->factory()->NewNumberFromInt(written);
}
}  // namespace

// Used for storing the name of a string-constants imports module off the heap.
// Defined here to be able to make use of the helper functions above.
void ToUtf8Lossy(Isolate* isolate, Handle<String> string, std::string& out) {
  int utf8_length = MeasureWtf8(isolate, string);
  DisallowGarbageCollection no_gc;
  out.resize(utf8_length);
  String::FlatContent content = string->GetFlatContent(no_gc);
  DCHECK(content.IsFlat());
  static constexpr unibrow::Utf8Variant variant =
      unibrow::Utf8Variant::kLossyUtf8;
  MessageTemplate* error_cant_happen = nullptr;
  MessageTemplate oob_cant_happen = MessageTemplate::kInvalid;
  if (content.IsOneByte()) {
    EncodeWtf8({out.data(), out.size()}, 0, content.ToOneByteVector(), variant,
               error_cant_happen, oob_cant_happen);
  } else {
    EncodeWtf8({out.data(), out.size()}, 0, content.ToUC16Vector(), variant,
               error_cant_happen, oob_cant_happen);
  }
}

RUNTIME_FUNCTION(Runtime_WasmStringMeasureUtf8) {
  ClearThreadInWasmScope flag_scope(isolate);
  DCHECK_EQ(1, args.length());
  HandleScope scope(isolate);
  Handle<String> string(Cast<String>(args[0]), isolate);

  string = String::Flatten(isolate, string);
  int length;
  {
    DisallowGarbageCollection no_gc;
    String::FlatContent content = string->GetFlatContent(no_gc);
    DCHECK(content.IsFlat());
    if (content.IsOneByte()) {
      length = MeasureWtf8(content.ToOneByteVector());
    } else {
      base::Vector<const base::uc16> code_units = content.ToUC16Vector();
      if (unibrow::Utf16::HasUnpairedSurrogate(code_units.begin(),
                                               code_units.size())) {
        length = -1;
      } else {
        length = MeasureWtf8(code_units);
      }
    }
  }
  return *isolate->factory()->NewNumberFromInt(length);
}

RUNTIME_FUNCTION(Runtime_WasmStringMeasureWtf8) {
  ClearThreadInWasmScope flag_scope(isolate);
  DCHECK_EQ(1, args.length());
  HandleScope scope(isolate);
  Handle<String> string(Cast<String>(args[0]), isolate);

  int length = MeasureWtf8(isolate, string);
  return *isolate->factory()->NewNumberFromInt(length);
}

RUNTIME_FUNCTION(Runtime_WasmStringEncodeWtf8) {
  ClearThreadInWasmScope flag_scope(isolate);
  DCHECK_EQ(5, args.length());
  HandleScope scope(isolate);
  Tagged<WasmTrustedInstanceData> trusted_instance_data =
      Cast<WasmTrustedInstanceData>(args[0]);
  uint32_t memory = args.positive_smi_value_at(1);
  uint32_t utf8_variant_value = args.positive_smi_value_at(2);
  Handle<String> string(Cast<String>(args[3]), isolate);
  double offset_double = args.number_value_at(4);
  uintptr_t offset = static_cast<uintptr_t>(offset_double);

  DCHECK(utf8_variant_value <=
         static_cast<uint32_t>(unibrow::Utf8Variant::kLastUtf8Variant));

  char* memory_start =
      reinterpret_cast<char*>(trusted_instance_data->memory_base(memory));
  auto utf8_variant = static_cast<unibrow::Utf8Variant>(utf8_variant_value);
  auto get_writable_bytes =
      [&](const DisallowGarbageCollection&) -> base::Vector<char> {
    return {memory_start, trusted_instance_data->memory_size(memory)};
  };
  return EncodeWtf8(isolate, utf8_variant, string, get_writable_bytes, offset,
                    MessageTemplate::kWasmTrapMemOutOfBounds);
}

RUNTIME_FUNCTION(Runtime_WasmStringEncodeWtf8Array) {
  ClearThreadInWasmScope flag_scope(isolate);
  DCHECK_EQ(4, args.length());
  HandleScope scope(isolate);
  uint32_t utf8_variant_value = args.positive_smi_value_at(0);
  Handle<String> string(Cast<String>(args[1]), isolate);
  Handle<WasmArray> array(Cast<WasmArray>(args[2]), isolate);
  uint32_t start = NumberToUint32(args[3]);

  DCHECK(utf8_variant_value <=
         static_cast<uint32_t>(unibrow::Utf8Variant::kLastUtf8Variant));
  auto utf8_variant = static_cast<unibrow::Utf8Variant>(utf8_variant_value);
  auto get_writable_bytes =
      [&](const DisallowGarbageCollection&) -> base::Vector<char> {
    return {reinterpret_cast<char*>(array->ElementAddress(0)), array->length()};
  };
  return EncodeWtf8(isolate, utf8_variant, string, get_writable_bytes, start,
                    MessageTemplate::kWasmTrapArrayOutOfBounds);
}

RUNTIME_FUNCTION(Runtime_WasmStringToUtf8Array) {
  ClearThreadInWasmScope flag_scope(isolate);
  DCHECK_EQ(1, args.length());
  HandleScope scope(isolate);
  Handle<String> string(Cast<String>(args[0]), isolate);
  uint32_t length = MeasureWtf8(isolate, string);
  wasm::WasmValue initial_value(int8_t{0});
  Tagged<WeakArrayList> rtts = isolate->heap()->wasm_canonical_rtts();
  // This function can only get called from Wasm code, so we can safely assume
  // that the canonical RTT is still around.
  DirectHandle<Map> map(
      Cast<Map>(rtts->Get(wasm::TypeCanonicalizer::kPredefinedArrayI8Index)
                    .GetHeapObject()),
      isolate);
  Handle<WasmArray> array = isolate->factory()->NewWasmArray(
      wasm::kWasmI8, length, initial_value, map);
  auto get_writable_bytes =
      [&](const DisallowGarbageCollection&) -> base::Vector<char> {
    return {reinterpret_cast<char*>(array->ElementAddress(0)), length};
  };
  Tagged<Object> write_result =
      EncodeWtf8(isolate, unibrow::Utf8Variant::kLossyUtf8, string,
                 get_writable_bytes, 0, MessageTemplate::kNone);
  DCHECK(IsNumber(write_result) && Object::NumberValue(write_result) == length);
  USE(write_result);
  return *array;
}

RUNTIME_FUNCTION(Runtime_WasmStringEncodeWtf16) {
  ClearThreadInWasmScope flag_scope(isolate);
  DCHECK_EQ(6, args.length());
  HandleScope scope(isolate);
  Tagged<WasmTrustedInstanceData> trusted_instance_data =
      Cast<WasmTrustedInstanceData>(args[0]);
  uint32_t memory = args.positive_smi_value_at(1);
  Tagged<String> string = Cast<String>(args[2]);
  double offset_double = args.number_value_at(3);
  uintptr_t offset = static_cast<uintptr_t>(offset_double);
  uint32_t start = args.positive_smi_value_at(4);
  uint32_t length = args.positive_smi_value_at(5);

  DCHECK(base::IsInBounds<uint32_t>(start, length, string->length()));

  size_t mem_size = trusted_instance_data->memory_size(memory);
  static_assert(String::kMaxLength <=
                (std::numeric_limits<size_t>::max() / sizeof(base::uc16)));
  if (!base::IsInBounds<size_t>(offset, length * sizeof(base::uc16),
                                mem_size)) {
    return ThrowWasmError(isolate, MessageTemplate::kWasmTrapMemOutOfBounds);
  }
  if (offset & 1) {
    return ThrowWasmError(isolate, MessageTemplate::kWasmTrapUnalignedAccess);
  }

#if defined(V8_TARGET_LITTLE_ENDIAN)
  uint16_t* dst = reinterpret_cast<uint16_t*>(
      trusted_instance_data->memory_base(memory) + offset);
  String::WriteToFlat(string, dst, start, length);
#elif defined(V8_TARGET_BIG_ENDIAN)
  // TODO(12868): The host is big-endian but we need to write the string
  // contents as little-endian.
  USE(string);
  USE(start);
  UNIMPLEMENTED();
#else
#error Unknown endianness
#endif

  return Smi::zero();  // Unused.
}

RUNTIME_FUNCTION(Runtime_WasmStringAsWtf8) {
  ClearThreadInWasmScope flag_scope(isolate);
  DCHECK_EQ(1, args.length());
  HandleScope scope(isolate);
  Handle<String> string(Cast<String>(args[0]), isolate);
  int wtf8_length = MeasureWtf8(isolate, string);
  Handle<ByteArray> array = isolate->factory()->NewByteArray(wtf8_length);

  auto utf8_variant = unibrow::Utf8Variant::kWtf8;
  auto get_writable_bytes =
      [&](const DisallowGarbageCollection&) -> base::Vector<char> {
    return {reinterpret_cast<char*>(array->begin()),
            static_cast<size_t>(wtf8_length)};
  };
  EncodeWtf8(isolate, utf8_variant, string, get_writable_bytes, 0,
             MessageTemplate::kWasmTrapArrayOutOfBounds);
  return *array;
}

RUNTIME_FUNCTION(Runtime_WasmStringViewWtf8Encode) {
  ClearThreadInWasmScope flag_scope(isolate);
  DCHECK_EQ(7, args.length());
  HandleScope scope(isolate);
  Tagged<WasmTrustedInstanceData> trusted_instance_data =
      Cast<WasmTrustedInstanceData>(args[0]);
  uint32_t utf8_variant_value = args.positive_smi_value_at(1);
  DirectHandle<ByteArray> array(Cast<ByteArray>(args[2]), isolate);
  double addr_double = args.number_value_at(3);
  uintptr_t addr = static_cast<uintptr_t>(addr_double);
  uint32_t start = NumberToUint32(args[4]);
  uint32_t end = NumberToUint32(args[5]);
  uint32_t memory = args.positive_smi_value_at(6);

  DCHECK(utf8_variant_value <=
         static_cast<uint32_t>(unibrow::Utf8Variant::kLastUtf8Variant));
  DCHECK_LE(start, end);
  DCHECK(base::IsInBounds<size_t>(start, end - start, array->length()));

  auto utf8_variant = static_cast<unibrow::Utf8Variant>(utf8_variant_value);
  size_t length = end - start;

  if (!base::IsInBounds<size_t>(addr, length,
                                trusted_instance_data->memory_size(memory))) {
    return ThrowWasmError(isolate, MessageTemplate::kWasmTrapMemOutOfBounds);
  }

  uint8_t* memory_start = trusted_instance_data->memory_base(memory);
  const uint8_t* src = reinterpret_cast<const uint8_t*>(array->begin() + start);
  uint8_t* dst = memory_start + addr;

  std::vector<size_t> surrogates;
  if (utf8_variant != unibrow::Utf8Variant::kWtf8) {
    unibrow::Wtf8::ScanForSurrogates({src, length}, &surrogates);
    if (utf8_variant == unibrow::Utf8Variant::kUtf8 && !surrogates.empty()) {
      return ThrowWasmError(isolate,
                            MessageTemplate::kWasmTrapStringIsolatedSurrogate);
    }
  }

  MemCopy(dst, src, length);

  for (size_t surrogate : surrogates) {
    DCHECK_LT(surrogate, length);
    DCHECK_EQ(utf8_variant, unibrow::Utf8Variant::kLossyUtf8);
    unibrow::Utf8::Encode(reinterpret_cast<char*>(dst + surrogate),
                          unibrow::Utf8::kBadChar, 0, false);
  }

  // Unused.
  return Tagged<Smi>(0);
}

RUNTIME_FUNCTION(Runtime_WasmStringViewWtf8Slice) {
  ClearThreadInWasmScope flag_scope(isolate);
  DCHECK_EQ(3, args.length());
  HandleScope scope(isolate);
  DirectHandle<ByteArray> array(Cast<ByteArray>(args[0]), isolate);
  uint32_t start = NumberToUint32(args[1]);
  uint32_t end = NumberToUint32(args[2]);

  DCHECK_LT(start, end);
  DCHECK(base::IsInBounds<size_t>(start, end - start, array->length()));

  // This can't throw because the result can't be too long if the input wasn't,
  // and encoding failures are ruled out too because {start}/{end} are aligned.
  return *isolate->factory()
              ->NewStringFromUtf8(array, start, end,
                                  unibrow::Utf8Variant::kWtf8)
              .ToHandleChecked();
}

RUNTIME_FUNCTION(Runtime_WasmStringFromCodePoint) {
  ClearThreadInWasmScope flag_scope(isolate);
  DCHECK_EQ(1, args.length());
  HandleScope scope(isolate);

  uint32_t code_point = NumberToUint32(args[0]);
  if (code_point <= unibrow::Utf16::kMaxNonSurrogateCharCode) {
    return *isolate->factory()->LookupSingleCharacterStringFromCode(code_point);
  }
  if (code_point > 0x10FFFF) {
    // Allocate a new number to preserve the to-uint conversion (e.g. if
    // args[0] == -1, we want the error message to report 4294967295).
    return ThrowWasmError(isolate, MessageTemplate::kInvalidCodePoint,
                          {isolate->factory()->NewNumberFromUint(code_point)});
  }

  base::uc16 char_buffer[] = {
      unibrow::Utf16::LeadSurrogate(code_point),
      unibrow::Utf16::TrailSurrogate(code_point),
  };
  DirectHandle<SeqTwoByteString> result =
      isolate->factory()
          ->NewRawTwoByteString(arraysize(char_buffer))
          .ToHandleChecked();
  DisallowGarbageCollection no_gc;
  CopyChars(result->GetChars(no_gc), char_buffer, arraysize(char_buffer));
  return *result;
}

RUNTIME_FUNCTION(Runtime_WasmStringHash) {
  ClearThreadInWasmScope flag_scope(isolate);
  DCHECK_EQ(1, args.length());
  Tagged<String> string(Cast<String>(args[0]));
  uint32_t hash = string->EnsureHash();
  return Smi::FromInt(static_cast<int>(hash));
}

}  // namespace internal
}  // namespace v8<|MERGE_RESOLUTION|>--- conflicted
+++ resolved
@@ -542,12 +542,7 @@
     return ReadOnlyRoots(isolate).undefined_value();
   }
 
-<<<<<<< HEAD
-  bool imported = function.imported;
-  Handle<Code> wrapper_code =
-=======
   DirectHandle<Code> wrapper_code =
->>>>>>> 56d087b1
       wasm::JSToWasmWrapperCompilationUnit::CompileJSToWasmWrapper(
           isolate, sig, canonical_sig_index, module);
 
