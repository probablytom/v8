// Copyright 2012 the V8 project authors. All rights reserved.
// Use of this source code is governed by a BSD-style license that can be
// found in the LICENSE file.

#if V8_TARGET_ARCH_ARM

#include "src/api/api-arguments.h"
#include "src/builtins/builtins-descriptors.h"
#include "src/builtins/builtins-inl.h"
#include "src/codegen/code-factory.h"
#include "src/codegen/interface-descriptors-inl.h"
// For interpreter_entry_return_pc_offset. TODO(jkummerow): Drop.
#include "src/codegen/macro-assembler-inl.h"
#include "src/codegen/register-configuration.h"
#include "src/debug/debug.h"
#include "src/deoptimizer/deoptimizer.h"
#include "src/execution/frame-constants.h"
#include "src/execution/frames.h"
#include "src/heap/heap-inl.h"
#include "src/logging/counters.h"
#include "src/objects/cell.h"
#include "src/objects/foreign.h"
#include "src/objects/heap-number.h"
#include "src/objects/js-generator.h"
#include "src/objects/objects-inl.h"
#include "src/objects/smi.h"
#include "src/runtime/runtime.h"

#if V8_ENABLE_WEBASSEMBLY
#include "src/wasm/baseline/liftoff-assembler-defs.h"
#include "src/wasm/object-access.h"
#include "src/wasm/wasm-linkage.h"
#include "src/wasm/wasm-objects.h"
#endif  // V8_ENABLE_WEBASSEMBLY

namespace v8 {
namespace internal {

#define __ ACCESS_MASM(masm)

void Builtins::Generate_Adaptor(MacroAssembler* masm, Address address) {
#if defined(__thumb__)
  // Thumb mode builtin.
  DCHECK_EQ(1, reinterpret_cast<uintptr_t>(
                   ExternalReference::Create(address).address()) &
                   1);
#endif
  __ Move(kJavaScriptCallExtraArg1Register, ExternalReference::Create(address));
  __ TailCallBuiltin(Builtin::kAdaptorWithBuiltinExitFrame);
}

namespace {

enum class ArgumentsElementType {
  kRaw,    // Push arguments as they are.
  kHandle  // Dereference arguments before pushing.
};

void Generate_PushArguments(MacroAssembler* masm, Register array, Register argc,
                            Register scratch,
                            ArgumentsElementType element_type) {
  DCHECK(!AreAliased(array, argc, scratch));
  UseScratchRegisterScope temps(masm);
  Register counter = scratch;
  Register value = temps.Acquire();
  Label loop, entry;
  __ sub(counter, argc, Operand(kJSArgcReceiverSlots));
  __ b(&entry);
  __ bind(&loop);
  __ ldr(value, MemOperand(array, counter, LSL, kSystemPointerSizeLog2));
  if (element_type == ArgumentsElementType::kHandle) {
    __ ldr(value, MemOperand(value));
  }
  __ push(value);
  __ bind(&entry);
  __ sub(counter, counter, Operand(1), SetCC);
  __ b(ge, &loop);
}

void Generate_JSBuiltinsConstructStubHelper(MacroAssembler* masm) {
  // ----------- S t a t e -------------
  //  -- r0     : number of arguments
  //  -- r1     : constructor function
  //  -- r3     : new target
  //  -- cp     : context
  //  -- lr     : return address
  //  -- sp[...]: constructor arguments
  // -----------------------------------

  Register scratch = r2;

  Label stack_overflow;

  __ StackOverflowCheck(r0, scratch, &stack_overflow);

  // Enter a construct frame.
  {
    FrameAndConstantPoolScope scope(masm, StackFrame::CONSTRUCT);

    // Preserve the incoming parameters on the stack.
    __ Push(cp, r0);

    // TODO(victorgomes): When the arguments adaptor is completely removed, we
    // should get the formal parameter count and copy the arguments in its
    // correct position (including any undefined), instead of delaying this to
    // InvokeFunction.

    // Set up pointer to first argument (skip receiver).
    __ add(
        r4, fp,
        Operand(StandardFrameConstants::kCallerSPOffset + kSystemPointerSize));
    // Copy arguments and receiver to the expression stack.
    // r4: Pointer to start of arguments.
    // r0: Number of arguments.
    Generate_PushArguments(masm, r4, r0, r5, ArgumentsElementType::kRaw);
    // The receiver for the builtin/api call.
    __ PushRoot(RootIndex::kTheHoleValue);

    // Call the function.
    // r0: number of arguments (untagged)
    // r1: constructor function
    // r3: new target
    __ InvokeFunctionWithNewTarget(r1, r3, r0, InvokeType::kCall);

    // Restore context from the frame.
    __ ldr(cp, MemOperand(fp, ConstructFrameConstants::kContextOffset));
    // Restore arguments count from the frame.
    __ ldr(scratch, MemOperand(fp, ConstructFrameConstants::kLengthOffset));
    // Leave construct frame.
  }

  // Remove caller arguments from the stack and return.
  __ DropArguments(scratch);
  __ Jump(lr);

  __ bind(&stack_overflow);
  {
    FrameScope scope(masm, StackFrame::INTERNAL);
    __ CallRuntime(Runtime::kThrowStackOverflow);
    __ bkpt(0);  // Unreachable code.
  }
}

}  // namespace

// The construct stub for ES5 constructor functions and ES6 class constructors.
void Builtins::Generate_JSConstructStubGeneric(MacroAssembler* masm) {
  // ----------- S t a t e -------------
  //  --      r0: number of arguments (untagged)
  //  --      r1: constructor function
  //  --      r3: new target
  //  --      cp: context
  //  --      lr: return address
  //  -- sp[...]: constructor arguments
  // -----------------------------------

  FrameScope scope(masm, StackFrame::MANUAL);
  // Enter a construct frame.
  Label post_instantiation_deopt_entry, not_create_implicit_receiver;
  __ EnterFrame(StackFrame::CONSTRUCT);

  // Preserve the incoming parameters on the stack.
  __ LoadRoot(r4, RootIndex::kTheHoleValue);
  __ Push(cp, r0, r1, r4, r3);

  // ----------- S t a t e -------------
  //  --        sp[0*kPointerSize]: new target
  //  --        sp[1*kPointerSize]: padding
  //  -- r1 and sp[2*kPointerSize]: constructor function
  //  --        sp[3*kPointerSize]: number of arguments
  //  --        sp[4*kPointerSize]: context
  // -----------------------------------

  __ ldr(r4, FieldMemOperand(r1, JSFunction::kSharedFunctionInfoOffset));
  __ ldr(r4, FieldMemOperand(r4, SharedFunctionInfo::kFlagsOffset));
  __ DecodeField<SharedFunctionInfo::FunctionKindBits>(r4);
  __ JumpIfIsInRange(
      r4, static_cast<uint32_t>(FunctionKind::kDefaultDerivedConstructor),
      static_cast<uint32_t>(FunctionKind::kDerivedConstructor),
      &not_create_implicit_receiver);

  // If not derived class constructor: Allocate the new receiver object.
  __ CallBuiltin(Builtin::kFastNewObject);
  __ b(&post_instantiation_deopt_entry);

  // Else: use TheHoleValue as receiver for constructor call
  __ bind(&not_create_implicit_receiver);
  __ LoadRoot(r0, RootIndex::kTheHoleValue);

  // ----------- S t a t e -------------
  //  --                          r0: receiver
  //  -- Slot 3 / sp[0*kPointerSize]: new target
  //  -- Slot 2 / sp[1*kPointerSize]: constructor function
  //  -- Slot 1 / sp[2*kPointerSize]: number of arguments
  //  -- Slot 0 / sp[3*kPointerSize]: context
  // -----------------------------------
  // Deoptimizer enters here.
  masm->isolate()->heap()->SetConstructStubCreateDeoptPCOffset(
      masm->pc_offset());
  __ bind(&post_instantiation_deopt_entry);

  // Restore new target.
  __ Pop(r3);

  // Push the allocated receiver to the stack.
  __ Push(r0);
  // We need two copies because we may have to return the original one
  // and the calling conventions dictate that the called function pops the
  // receiver. The second copy is pushed after the arguments, we saved in r6
  // since r0 needs to store the number of arguments before
  // InvokingFunction.
  __ mov(r6, r0);

  // Set up pointer to first argument (skip receiver).
  __ add(r4, fp,
         Operand(StandardFrameConstants::kCallerSPOffset + kSystemPointerSize));

  // Restore constructor function and argument count.
  __ ldr(r1, MemOperand(fp, ConstructFrameConstants::kConstructorOffset));
  __ ldr(r0, MemOperand(fp, ConstructFrameConstants::kLengthOffset));

  Label stack_overflow;
  __ StackOverflowCheck(r0, r5, &stack_overflow);

  // TODO(victorgomes): When the arguments adaptor is completely removed, we
  // should get the formal parameter count and copy the arguments in its
  // correct position (including any undefined), instead of delaying this to
  // InvokeFunction.

  // Copy arguments to the expression stack.
  // r4: Pointer to start of argument.
  // r0: Number of arguments.
  Generate_PushArguments(masm, r4, r0, r5, ArgumentsElementType::kRaw);

  // Push implicit receiver.
  __ Push(r6);

  // Call the function.
  __ InvokeFunctionWithNewTarget(r1, r3, r0, InvokeType::kCall);

  // If the result is an object (in the ECMA sense), we should get rid
  // of the receiver and use the result; see ECMA-262 section 13.2.2-7
  // on page 74.
  Label use_receiver, do_throw, leave_and_return, check_receiver;

  // If the result is undefined, we jump out to using the implicit receiver.
  __ JumpIfNotRoot(r0, RootIndex::kUndefinedValue, &check_receiver);

  // Otherwise we do a smi check and fall through to check if the return value
  // is a valid receiver.

  // Throw away the result of the constructor invocation and use the
  // on-stack receiver as the result.
  __ bind(&use_receiver);
  __ ldr(r0, MemOperand(sp, 0 * kPointerSize));
  __ JumpIfRoot(r0, RootIndex::kTheHoleValue, &do_throw);

  __ bind(&leave_and_return);
  // Restore arguments count from the frame.
  __ ldr(r1, MemOperand(fp, ConstructFrameConstants::kLengthOffset));
  // Leave construct frame.
  __ LeaveFrame(StackFrame::CONSTRUCT);

  // Remove caller arguments from the stack and return.
  __ DropArguments(r1);
  __ Jump(lr);

  __ bind(&check_receiver);
  // If the result is a smi, it is *not* an object in the ECMA sense.
  __ JumpIfSmi(r0, &use_receiver);

  // If the type of the result (stored in its map) is less than
  // FIRST_JS_RECEIVER_TYPE, it is not an object in the ECMA sense.
  static_assert(LAST_JS_RECEIVER_TYPE == LAST_TYPE);
  __ CompareObjectType(r0, r4, r5, FIRST_JS_RECEIVER_TYPE);
  __ b(ge, &leave_and_return);
  __ b(&use_receiver);

  __ bind(&do_throw);
  // Restore the context from the frame.
  __ ldr(cp, MemOperand(fp, ConstructFrameConstants::kContextOffset));
  __ CallRuntime(Runtime::kThrowConstructorReturnedNonObject);
  __ bkpt(0);

  __ bind(&stack_overflow);
  // Restore the context from the frame.
  __ ldr(cp, MemOperand(fp, ConstructFrameConstants::kContextOffset));
  __ CallRuntime(Runtime::kThrowStackOverflow);
  // Unreachable code.
  __ bkpt(0);
}

void Builtins::Generate_JSBuiltinsConstructStub(MacroAssembler* masm) {
  Generate_JSBuiltinsConstructStubHelper(masm);
}

static void AssertCodeIsBaseline(MacroAssembler* masm, Register code,
                                 Register scratch) {
  DCHECK(!AreAliased(code, scratch));
  // Verify that the code kind is baseline code via the CodeKind.
  __ ldr(scratch, FieldMemOperand(code, Code::kFlagsOffset));
  __ DecodeField<Code::KindField>(scratch);
  __ cmp(scratch, Operand(static_cast<int>(CodeKind::BASELINE)));
  __ Assert(eq, AbortReason::kExpectedBaselineData);
}

static void GetSharedFunctionInfoBytecodeOrBaseline(MacroAssembler* masm,
                                                    Register sfi_data,
                                                    Register scratch1,
                                                    Label* is_baseline) {
  ASM_CODE_COMMENT(masm);
  Label done;
  __ LoadMap(scratch1, sfi_data);

#ifndef V8_JITLESS
  __ CompareInstanceType(scratch1, scratch1, CODE_TYPE);
  if (v8_flags.debug_code) {
    Label not_baseline;
    __ b(ne, &not_baseline);
    AssertCodeIsBaseline(masm, sfi_data, scratch1);
    __ b(eq, is_baseline);
    __ bind(&not_baseline);
  } else {
    __ b(eq, is_baseline);
  }
  __ cmp(scratch1, Operand(INTERPRETER_DATA_TYPE));
#else
  __ CompareInstanceType(scratch1, scratch1, INTERPRETER_DATA_TYPE);
#endif  // !V8_JITLESS

  __ b(ne, &done);
  __ ldr(sfi_data,
         FieldMemOperand(sfi_data, InterpreterData::kBytecodeArrayOffset));

  __ bind(&done);
}

// static
void Builtins::Generate_ResumeGeneratorTrampoline(MacroAssembler* masm) {
  // ----------- S t a t e -------------
  //  -- r0 : the value to pass to the generator
  //  -- r1 : the JSGeneratorObject to resume
  //  -- lr : return address
  // -----------------------------------
  // Store input value into generator object.
  __ str(r0, FieldMemOperand(r1, JSGeneratorObject::kInputOrDebugPosOffset));
  __ RecordWriteField(r1, JSGeneratorObject::kInputOrDebugPosOffset, r0,
                      kLRHasNotBeenSaved, SaveFPRegsMode::kIgnore);
  // Check that r1 is still valid, RecordWrite might have clobbered it.
  __ AssertGeneratorObject(r1);

  // Load suspended function and context.
  __ ldr(r4, FieldMemOperand(r1, JSGeneratorObject::kFunctionOffset));
  __ ldr(cp, FieldMemOperand(r4, JSFunction::kContextOffset));

  Label prepare_step_in_if_stepping, prepare_step_in_suspended_generator;
  Label stepping_prepared;
  Register scratch = r5;

  // Flood function if we are stepping.
  ExternalReference debug_hook =
      ExternalReference::debug_hook_on_function_call_address(masm->isolate());
  __ Move(scratch, debug_hook);
  __ ldrsb(scratch, MemOperand(scratch));
  __ cmp(scratch, Operand(0));
  __ b(ne, &prepare_step_in_if_stepping);

  // Flood function if we need to continue stepping in the suspended
  // generator.
  ExternalReference debug_suspended_generator =
      ExternalReference::debug_suspended_generator_address(masm->isolate());
  __ Move(scratch, debug_suspended_generator);
  __ ldr(scratch, MemOperand(scratch));
  __ cmp(scratch, Operand(r1));
  __ b(eq, &prepare_step_in_suspended_generator);
  __ bind(&stepping_prepared);

  // Check the stack for overflow. We are not trying to catch interruptions
  // (i.e. debug break and preemption) here, so check the "real stack limit".
  Label stack_overflow;
  __ LoadStackLimit(scratch, StackLimitKind::kRealStackLimit);
  __ cmp(sp, scratch);
  __ b(lo, &stack_overflow);

  // ----------- S t a t e -------------
  //  -- r1    : the JSGeneratorObject to resume
  //  -- r4    : generator function
  //  -- cp    : generator context
  //  -- lr    : return address
  //  -- sp[0] : generator receiver
  // -----------------------------------

  // Copy the function arguments from the generator object's register file.
  __ ldr(r3, FieldMemOperand(r4, JSFunction::kSharedFunctionInfoOffset));
  __ ldrh(r3,
          FieldMemOperand(r3, SharedFunctionInfo::kFormalParameterCountOffset));
  __ sub(r3, r3, Operand(kJSArgcReceiverSlots));
  __ ldr(r2,
         FieldMemOperand(r1, JSGeneratorObject::kParametersAndRegistersOffset));
  {
    Label done_loop, loop;
    __ bind(&loop);
    __ sub(r3, r3, Operand(1), SetCC);
    __ b(lt, &done_loop);
    __ add(scratch, r2, Operand(r3, LSL, kTaggedSizeLog2));
    __ ldr(scratch, FieldMemOperand(scratch, FixedArray::kHeaderSize));
    __ Push(scratch);
    __ b(&loop);
    __ bind(&done_loop);

    // Push receiver.
    __ ldr(scratch, FieldMemOperand(r1, JSGeneratorObject::kReceiverOffset));
    __ Push(scratch);
  }

  // Underlying function needs to have bytecode available.
  if (v8_flags.debug_code) {
    Label is_baseline;
    __ ldr(r3, FieldMemOperand(r4, JSFunction::kSharedFunctionInfoOffset));
    __ ldr(r3, FieldMemOperand(r3, SharedFunctionInfo::kFunctionDataOffset));
    GetSharedFunctionInfoBytecodeOrBaseline(masm, r3, r0, &is_baseline);
    __ CompareObjectType(r3, r3, r3, BYTECODE_ARRAY_TYPE);
    __ Assert(eq, AbortReason::kMissingBytecodeArray);
    __ bind(&is_baseline);
  }

  // Resume (Ignition/TurboFan) generator object.
  {
    __ ldr(r0, FieldMemOperand(r4, JSFunction::kSharedFunctionInfoOffset));
    __ ldrh(r0, FieldMemOperand(
                    r0, SharedFunctionInfo::kFormalParameterCountOffset));
    // We abuse new.target both to indicate that this is a resume call and to
    // pass in the generator object.  In ordinary calls, new.target is always
    // undefined because generator functions are non-constructable.
    __ Move(r3, r1);
    __ Move(r1, r4);
    __ JumpJSFunction(r1);
  }

  __ bind(&prepare_step_in_if_stepping);
  {
    FrameAndConstantPoolScope scope(masm, StackFrame::INTERNAL);
    __ Push(r1, r4);
    // Push hole as receiver since we do not use it for stepping.
    __ PushRoot(RootIndex::kTheHoleValue);
    __ CallRuntime(Runtime::kDebugOnFunctionCall);
    __ Pop(r1);
    __ ldr(r4, FieldMemOperand(r1, JSGeneratorObject::kFunctionOffset));
  }
  __ b(&stepping_prepared);

  __ bind(&prepare_step_in_suspended_generator);
  {
    FrameAndConstantPoolScope scope(masm, StackFrame::INTERNAL);
    __ Push(r1);
    __ CallRuntime(Runtime::kDebugPrepareStepInSuspendedGenerator);
    __ Pop(r1);
    __ ldr(r4, FieldMemOperand(r1, JSGeneratorObject::kFunctionOffset));
  }
  __ b(&stepping_prepared);

  __ bind(&stack_overflow);
  {
    FrameScope scope(masm, StackFrame::INTERNAL);
    __ CallRuntime(Runtime::kThrowStackOverflow);
    __ bkpt(0);  // This should be unreachable.
  }
}

void Builtins::Generate_ConstructedNonConstructable(MacroAssembler* masm) {
  FrameScope scope(masm, StackFrame::INTERNAL);
  __ push(r1);
  __ CallRuntime(Runtime::kThrowConstructedNonConstructable);
}

namespace {

// Total size of the stack space pushed by JSEntryVariant.
// JSEntryTrampoline uses this to access on stack arguments passed to
// JSEntryVariant.
constexpr int kPushedStackSpace =
    kNumCalleeSaved * kPointerSize - kPointerSize /* FP */ +
    kNumDoubleCalleeSaved * kDoubleSize +
    7 * kPointerSize /* r5, r6, r7, r8, r9, fp, lr */ +
    EntryFrameConstants::kNextFastCallFramePCOffset;

// Assert that the EntryFrameConstants are in sync with the builtin.
static_assert(kPushedStackSpace ==
                  EntryFrameConstants::kDirectCallerSPOffset +
                      5 * kPointerSize /* r5, r6, r7, r8, r9*/ +
                      EntryFrameConstants::kNextFastCallFramePCOffset,
              "Pushed stack space and frame constants do not match. See "
              "frame-constants-arm.h");

// Called with the native C calling convention. The corresponding function
// signature is either:
//
//   using JSEntryFunction = GeneratedCode<Address(
//       Address root_register_value, Address new_target, Address target,
//       Address receiver, intptr_t argc, Address** argv)>;
// or
//   using JSEntryFunction = GeneratedCode<Address(
//       Address root_register_value, MicrotaskQueue* microtask_queue)>;
void Generate_JSEntryVariant(MacroAssembler* masm, StackFrame::Type type,
                             Builtin entry_trampoline) {
  // The register state is either:
  //   r0:                            root_register_value
  //   r1:                            code entry
  //   r2:                            function
  //   r3:                            receiver
  //   [sp + 0 * kSystemPointerSize]: argc
  //   [sp + 1 * kSystemPointerSize]: argv
  // or
  //   r0: root_register_value
  //   r1: microtask_queue
  // Preserve all but r0 and pass them to entry_trampoline.
  Label invoke, handler_entry, exit;
  const RegList kCalleeSavedWithoutFp = kCalleeSaved - fp;

  // Update |pushed_stack_space| when we manipulate the stack.
  int pushed_stack_space = EntryFrameConstants::kNextFastCallFramePCOffset;
  {
    NoRootArrayScope no_root_array(masm);

    // Called from C, so do not pop argc and args on exit (preserve sp)
    // No need to save register-passed args
    // Save callee-saved registers (incl. cp), but without fp
    __ stm(db_w, sp, kCalleeSavedWithoutFp);
    pushed_stack_space +=
        kNumCalleeSaved * kPointerSize - kPointerSize /* FP */;

    // Save callee-saved vfp registers.
    __ vstm(db_w, sp, kFirstCalleeSavedDoubleReg, kLastCalleeSavedDoubleReg);
    pushed_stack_space += kNumDoubleCalleeSaved * kDoubleSize;

    // Set up the reserved register for 0.0.
    __ vmov(kDoubleRegZero, base::Double(0.0));

    // Initialize the root register.
    // C calling convention. The first argument is passed in r0.
    __ mov(kRootRegister, r0);
  }

  // r0: root_register_value

  // Push a frame with special values setup to mark it as an entry frame.
  // Clear c_entry_fp, now we've pushed its previous value to the stack.
  // If the c_entry_fp is not already zero and we don't clear it, the
  // StackFrameIteratorForProfiler will assume we are executing C++ and miss the
  // JS frames on top.
  __ mov(r9, Operand::Zero());
  __ Move(r4, ExternalReference::Create(IsolateAddressId::kCEntryFPAddress,
                                        masm->isolate()));
  __ ldr(r7, MemOperand(r4));
  __ str(r9, MemOperand(r4));

  __ LoadIsolateField(r4, IsolateFieldId::kFastCCallCallerFP);
  __ ldr(r6, MemOperand(r4));
  __ str(r9, MemOperand(r4));

  __ LoadIsolateField(r4, IsolateFieldId::kFastCCallCallerPC);
  __ ldr(r5, MemOperand(r4));
  __ str(r9, MemOperand(r4));

  __ mov(r9, Operand(StackFrame::TypeToMarker(type)));
  __ mov(r8, Operand(StackFrame::TypeToMarker(type)));
  __ stm(db_w, sp, {r5, r6, r7, r8, r9, fp, lr});
  pushed_stack_space += 7 * kPointerSize /* r5, r6, r7, r8, r9, fp, lr */;

  Register scratch = r6;

  // Set up frame pointer for the frame to be pushed.
  __ add(fp, sp, Operand(-EntryFrameConstants::kNextFastCallFramePCOffset));

  // If this is the outermost JS call, set js_entry_sp value.
  Label non_outermost_js;
  ExternalReference js_entry_sp = ExternalReference::Create(
      IsolateAddressId::kJSEntrySPAddress, masm->isolate());
  __ Move(r5, js_entry_sp);
  __ ldr(scratch, MemOperand(r5));
  __ cmp(scratch, Operand::Zero());
  __ b(ne, &non_outermost_js);
  __ str(fp, MemOperand(r5));
  __ mov(scratch, Operand(StackFrame::OUTERMOST_JSENTRY_FRAME));
  Label cont;
  __ b(&cont);
  __ bind(&non_outermost_js);
  __ mov(scratch, Operand(StackFrame::INNER_JSENTRY_FRAME));
  __ bind(&cont);
  __ push(scratch);

  // Jump to a faked try block that does the invoke, with a faked catch
  // block that sets the exception.
  __ jmp(&invoke);

  // Block literal pool emission whilst taking the position of the handler
  // entry. This avoids making the assumption that literal pools are always
  // emitted after an instruction is emitted, rather than before.
  {
    Assembler::BlockConstPoolScope block_const_pool(masm);
    __ bind(&handler_entry);

    // Store the current pc as the handler offset. It's used later to create the
    // handler table.
    masm->isolate()->builtins()->SetJSEntryHandlerOffset(handler_entry.pos());

    // Caught exception: Store result (exception) in the exception
    // field in the JSEnv and return a failure sentinel.  Coming in here the
    // fp will be invalid because the PushStackHandler below sets it to 0 to
    // signal the existence of the JSEntry frame.
    __ Move(scratch, ExternalReference::Create(
                         IsolateAddressId::kExceptionAddress, masm->isolate()));
  }
  __ str(r0, MemOperand(scratch));
  __ LoadRoot(r0, RootIndex::kException);
  __ b(&exit);

  // Invoke: Link this frame into the handler chain.
  __ bind(&invoke);
  // Must preserve r0-r4, r5-r6 are available.
  __ PushStackHandler();
  // If an exception not caught by another handler occurs, this handler
  // returns control to the code after the bl(&invoke) above, which
  // restores all kCalleeSaved registers (including cp and fp) to their
  // saved values before returning a failure to C.
  //
  // Invoke the function by calling through JS entry trampoline builtin and
  // pop the faked function when we return.
  DCHECK_EQ(kPushedStackSpace, pushed_stack_space);
  USE(pushed_stack_space);
  __ CallBuiltin(entry_trampoline);

  // Unlink this frame from the handler chain.
  __ PopStackHandler();

  __ bind(&exit);  // r0 holds result
  // Check if the current stack frame is marked as the outermost JS frame.
  Label non_outermost_js_2;
  __ pop(r5);
  __ cmp(r5, Operand(StackFrame::OUTERMOST_JSENTRY_FRAME));
  __ b(ne, &non_outermost_js_2);
  __ mov(r6, Operand::Zero());
  __ Move(r5, js_entry_sp);
  __ str(r6, MemOperand(r5));
  __ bind(&non_outermost_js_2);

  // Restore the top frame descriptors from the stack.
  __ ldm(ia_w, sp, {r3, r4, r5});
  __ LoadIsolateField(scratch, IsolateFieldId::kFastCCallCallerFP);
  __ str(r4, MemOperand(scratch));

  __ LoadIsolateField(scratch, IsolateFieldId::kFastCCallCallerPC);
  __ str(r3, MemOperand(scratch));

  __ Move(scratch, ExternalReference::Create(IsolateAddressId::kCEntryFPAddress,
                                             masm->isolate()));
  __ str(r5, MemOperand(scratch));

  // Reset the stack to the callee saved registers.
  __ add(sp, sp,
         Operand(-EntryFrameConstants::kNextExitFrameFPOffset -
                 kSystemPointerSize /* already popped the exit frame FP */));

  __ ldm(ia_w, sp, {fp, lr});

  // Restore callee-saved vfp registers.
  __ vldm(ia_w, sp, kFirstCalleeSavedDoubleReg, kLastCalleeSavedDoubleReg);

  __ ldm(ia_w, sp, kCalleeSavedWithoutFp);

  __ mov(pc, lr);

  // Emit constant pool.
  __ CheckConstPool(true, false);
}

}  // namespace

void Builtins::Generate_JSEntry(MacroAssembler* masm) {
  Generate_JSEntryVariant(masm, StackFrame::ENTRY, Builtin::kJSEntryTrampoline);
}

void Builtins::Generate_JSConstructEntry(MacroAssembler* masm) {
  Generate_JSEntryVariant(masm, StackFrame::CONSTRUCT_ENTRY,
                          Builtin::kJSConstructEntryTrampoline);
}

void Builtins::Generate_JSRunMicrotasksEntry(MacroAssembler* masm) {
  Generate_JSEntryVariant(masm, StackFrame::ENTRY,
                          Builtin::kRunMicrotasksTrampoline);
}

static void Generate_JSEntryTrampolineHelper(MacroAssembler* masm,
                                             bool is_construct) {
  // Called from Generate_JS_Entry
  // r0:                                                root_register_value
  // r1:                                                new.target
  // r2:                                                function
  // r3:                                                receiver
  // [fp + kPushedStackSpace + 0 * kSystemPointerSize]: argc
  // [fp + kPushedStackSpace + 1 * kSystemPointerSize]: argv
  // r5-r6, r8 and cp may be clobbered

  __ ldr(r0,
         MemOperand(fp, kPushedStackSpace + EntryFrameConstants::kArgcOffset));
  __ ldr(r4,
         MemOperand(fp, kPushedStackSpace + EntryFrameConstants::kArgvOffset));

  // r1: new.target
  // r2: function
  // r3: receiver
  // r0: argc
  // r4: argv

  // Enter an internal frame.
  {
    FrameScope scope(masm, StackFrame::INTERNAL);

    // Setup the context (we need to use the caller context from the isolate).
    ExternalReference context_address = ExternalReference::Create(
        IsolateAddressId::kContextAddress, masm->isolate());
    __ Move(cp, context_address);
    __ ldr(cp, MemOperand(cp));

    // Push the function.
    __ Push(r2);

    // Check if we have enough stack space to push all arguments + receiver.
    // Clobbers r5.
    Label enough_stack_space, stack_overflow;
    __ mov(r6, r0);
    __ StackOverflowCheck(r6, r5, &stack_overflow);
    __ b(&enough_stack_space);
    __ bind(&stack_overflow);
    __ CallRuntime(Runtime::kThrowStackOverflow);
    // Unreachable code.
    __ bkpt(0);

    __ bind(&enough_stack_space);

    // Copy arguments to the stack.
    // r1: new.target
    // r2: function
    // r3: receiver
    // r0: argc
    // r4: argv, i.e. points to first arg
    Generate_PushArguments(masm, r4, r0, r5, ArgumentsElementType::kHandle);

    // Push the receiver.
    __ Push(r3);

    // Setup new.target and function.
    __ mov(r3, r1);
    __ mov(r1, r2);
    // r0: argc
    // r1: function
    // r3: new.target

    // Initialize all JavaScript callee-saved registers, since they will be seen
    // by the garbage collector as part of handlers.
    __ LoadRoot(r4, RootIndex::kUndefinedValue);
    __ mov(r2, r4);
    __ mov(r5, r4);
    __ mov(r6, r4);
    __ mov(r8, r4);
    __ mov(r9, r4);

    // Invoke the code.
    Builtin builtin = is_construct ? Builtin::kConstruct : Builtins::Call();
    __ CallBuiltin(builtin);

    // Exit the JS frame and remove the parameters (except function), and
    // return.
    // Respect ABI stack constraint.
  }
  __ Jump(lr);

  // r0: result
}

void Builtins::Generate_JSEntryTrampoline(MacroAssembler* masm) {
  Generate_JSEntryTrampolineHelper(masm, false);
}

void Builtins::Generate_JSConstructEntryTrampoline(MacroAssembler* masm) {
  Generate_JSEntryTrampolineHelper(masm, true);
}

void Builtins::Generate_RunMicrotasksTrampoline(MacroAssembler* masm) {
  // This expects two C++ function parameters passed by Invoke() in
  // execution.cc.
  //   r0: root_register_value
  //   r1: microtask_queue

  __ mov(RunMicrotasksDescriptor::MicrotaskQueueRegister(), r1);
  __ TailCallBuiltin(Builtin::kRunMicrotasks);
}

static void LeaveInterpreterFrame(MacroAssembler* masm, Register scratch1,
                                  Register scratch2) {
  ASM_CODE_COMMENT(masm);
  Register params_size = scratch1;
  // Get the size of the formal parameters + receiver (in bytes).
  __ ldr(params_size,
         MemOperand(fp, InterpreterFrameConstants::kBytecodeArrayFromFp));
  __ ldrh(params_size,
          FieldMemOperand(params_size, BytecodeArray::kParameterSizeOffset));

  Register actual_params_size = scratch2;
  // Compute the size of the actual parameters + receiver (in bytes).
  __ ldr(actual_params_size,
         MemOperand(fp, StandardFrameConstants::kArgCOffset));

  // If actual is bigger than formal, then we should use it to free up the stack
  // arguments.
  __ cmp(params_size, actual_params_size);
  __ mov(params_size, actual_params_size, LeaveCC, kLessThan);

  // Leave the frame (also dropping the register file).
  __ LeaveFrame(StackFrame::INTERPRETED);

  // Drop receiver + arguments.
  __ DropArguments(params_size);
}

// Advance the current bytecode offset. This simulates what all bytecode
// handlers do upon completion of the underlying operation. Will bail out to a
// label if the bytecode (without prefix) is a return bytecode. Will not advance
// the bytecode offset if the current bytecode is a JumpLoop, instead just
// re-executing the JumpLoop to jump to the correct bytecode.
static void AdvanceBytecodeOffsetOrReturn(MacroAssembler* masm,
                                          Register bytecode_array,
                                          Register bytecode_offset,
                                          Register bytecode, Register scratch1,
                                          Register scratch2, Label* if_return) {
  ASM_CODE_COMMENT(masm);
  Register bytecode_size_table = scratch1;

  // The bytecode offset value will be increased by one in wide and extra wide
  // cases. In the case of having a wide or extra wide JumpLoop bytecode, we
  // will restore the original bytecode. In order to simplify the code, we have
  // a backup of it.
  Register original_bytecode_offset = scratch2;
  DCHECK(!AreAliased(bytecode_array, bytecode_offset, bytecode_size_table,
                     bytecode, original_bytecode_offset));

  __ Move(bytecode_size_table,
          ExternalReference::bytecode_size_table_address());
  __ Move(original_bytecode_offset, bytecode_offset);

  // Check if the bytecode is a Wide or ExtraWide prefix bytecode.
  Label process_bytecode;
  static_assert(0 == static_cast<int>(interpreter::Bytecode::kWide));
  static_assert(1 == static_cast<int>(interpreter::Bytecode::kExtraWide));
  static_assert(2 == static_cast<int>(interpreter::Bytecode::kDebugBreakWide));
  static_assert(3 ==
                static_cast<int>(interpreter::Bytecode::kDebugBreakExtraWide));
  __ cmp(bytecode, Operand(0x3));
  __ b(hi, &process_bytecode);
  __ tst(bytecode, Operand(0x1));
  // Load the next bytecode.
  __ add(bytecode_offset, bytecode_offset, Operand(1));
  __ ldrb(bytecode, MemOperand(bytecode_array, bytecode_offset));

  // Update table to the wide scaled table.
  __ add(bytecode_size_table, bytecode_size_table,
         Operand(kByteSize * interpreter::Bytecodes::kBytecodeCount));
  // Conditionally update table to the extra wide scaled table. We are taking
  // advantage of the fact that the extra wide follows the wide one.
  __ add(bytecode_size_table, bytecode_size_table,
         Operand(kByteSize * interpreter::Bytecodes::kBytecodeCount), LeaveCC,
         ne);

  __ bind(&process_bytecode);

  // Bailout to the return label if this is a return bytecode.

  // Create cmp, cmpne, ..., cmpne to check for a return bytecode.
  Condition flag = al;
#define JUMP_IF_EQUAL(NAME)                                                   \
  __ cmp(bytecode, Operand(static_cast<int>(interpreter::Bytecode::k##NAME)), \
         flag);                                                               \
  flag = ne;
  RETURN_BYTECODE_LIST(JUMP_IF_EQUAL)
#undef JUMP_IF_EQUAL

  __ b(if_return, eq);

  // If this is a JumpLoop, re-execute it to perform the jump to the beginning
  // of the loop.
  Label end, not_jump_loop;
  __ cmp(bytecode, Operand(static_cast<int>(interpreter::Bytecode::kJumpLoop)));
  __ b(ne, &not_jump_loop);
  // We need to restore the original bytecode_offset since we might have
  // increased it to skip the wide / extra-wide prefix bytecode.
  __ Move(bytecode_offset, original_bytecode_offset);
  __ b(&end);

  __ bind(&not_jump_loop);
  // Otherwise, load the size of the current bytecode and advance the offset.
  __ ldrb(scratch1, MemOperand(bytecode_size_table, bytecode));
  __ add(bytecode_offset, bytecode_offset, scratch1);

  __ bind(&end);
}

namespace {

void ResetSharedFunctionInfoAge(MacroAssembler* masm, Register sfi,
                                Register scratch) {
  DCHECK(!AreAliased(sfi, scratch));
  __ mov(scratch, Operand(0));
  __ strh(scratch, FieldMemOperand(sfi, SharedFunctionInfo::kAgeOffset));
}

void ResetJSFunctionAge(MacroAssembler* masm, Register js_function,
                        Register scratch1, Register scratch2) {
  __ Move(scratch1,
          FieldMemOperand(js_function, JSFunction::kSharedFunctionInfoOffset));
  ResetSharedFunctionInfoAge(masm, scratch1, scratch2);
}

void ResetFeedbackVectorOsrUrgency(MacroAssembler* masm,
                                   Register feedback_vector, Register scratch) {
  DCHECK(!AreAliased(feedback_vector, scratch));
  __ ldrb(scratch,
          FieldMemOperand(feedback_vector, FeedbackVector::kOsrStateOffset));
  __ and_(scratch, scratch, Operand(~FeedbackVector::OsrUrgencyBits::kMask));
  __ strb(scratch,
          FieldMemOperand(feedback_vector, FeedbackVector::kOsrStateOffset));
}

}  // namespace

// static
void Builtins::Generate_BaselineOutOfLinePrologue(MacroAssembler* masm) {
  UseScratchRegisterScope temps(masm);
  // Need a few extra registers
  temps.Include({r4, r5, r8, r9});

  auto descriptor =
      Builtins::CallInterfaceDescriptorFor(Builtin::kBaselineOutOfLinePrologue);
  Register closure = descriptor.GetRegisterParameter(
      BaselineOutOfLinePrologueDescriptor::kClosure);
  // Load the feedback cell and vector from the closure.
  Register feedback_cell = temps.Acquire();
  Register feedback_vector = temps.Acquire();
  __ ldr(feedback_cell,
         FieldMemOperand(closure, JSFunction::kFeedbackCellOffset));
  __ ldr(feedback_vector,
         FieldMemOperand(feedback_cell, FeedbackCell::kValueOffset));
  {
    UseScratchRegisterScope temps(masm);
    Register temporary = temps.Acquire();
    __ AssertFeedbackVector(feedback_vector, temporary);
  }

  // Check the tiering state.
  Label flags_need_processing;
  Register flags = no_reg;
  {
    UseScratchRegisterScope temps(masm);
    // flags will be used only in |flags_need_processing|
    // and outside it can be reused.
    flags = temps.Acquire();
    __ LoadFeedbackVectorFlagsAndJumpIfNeedsProcessing(
        flags, feedback_vector, CodeKind::BASELINE, &flags_need_processing);
  }

  {
    UseScratchRegisterScope temps(masm);
    ResetFeedbackVectorOsrUrgency(masm, feedback_vector, temps.Acquire());
  }

  // Increment invocation count for the function.
  {
    UseScratchRegisterScope temps(masm);
    Register invocation_count = temps.Acquire();
    __ ldr(invocation_count,
           FieldMemOperand(feedback_vector,
                           FeedbackVector::kInvocationCountOffset));
    __ add(invocation_count, invocation_count, Operand(1));
    __ str(invocation_count,
           FieldMemOperand(feedback_vector,
                           FeedbackVector::kInvocationCountOffset));
  }

  FrameScope frame_scope(masm, StackFrame::MANUAL);
  {
    ASM_CODE_COMMENT_STRING(masm, "Frame Setup");
    // Normally the first thing we'd do here is Push(lr, fp), but we already
    // entered the frame in BaselineCompiler::Prologue, as we had to use the
    // value lr before the call to this BaselineOutOfLinePrologue builtin.

    Register callee_context = descriptor.GetRegisterParameter(
        BaselineOutOfLinePrologueDescriptor::kCalleeContext);
    Register callee_js_function = descriptor.GetRegisterParameter(
        BaselineOutOfLinePrologueDescriptor::kClosure);
    {
      UseScratchRegisterScope temps(masm);
      ResetJSFunctionAge(masm, callee_js_function, temps.Acquire(),
                         temps.Acquire());
    }
    __ Push(callee_context, callee_js_function);
    DCHECK_EQ(callee_js_function, kJavaScriptCallTargetRegister);
    DCHECK_EQ(callee_js_function, kJSFunctionRegister);

    Register argc = descriptor.GetRegisterParameter(
        BaselineOutOfLinePrologueDescriptor::kJavaScriptCallArgCount);
    // We'll use the bytecode for both code age/OSR resetting, and pushing onto
    // the frame, so load it into a register.
    Register bytecodeArray = descriptor.GetRegisterParameter(
        BaselineOutOfLinePrologueDescriptor::kInterpreterBytecodeArray);
    __ Push(argc, bytecodeArray);
    if (v8_flags.debug_code) {
      UseScratchRegisterScope temps(masm);
      Register scratch = temps.Acquire();
      __ CompareObjectType(feedback_vector, scratch, scratch,
                           FEEDBACK_VECTOR_TYPE);
      __ Assert(eq, AbortReason::kExpectedFeedbackVector);
    }
    __ Push(feedback_cell);
    __ Push(feedback_vector);
  }

  Label call_stack_guard;
  Register frame_size = descriptor.GetRegisterParameter(
      BaselineOutOfLinePrologueDescriptor::kStackFrameSize);
  {
    ASM_CODE_COMMENT_STRING(masm, "Stack/interrupt check");
    // Stack check. This folds the checks for both the interrupt stack limit
    // check and the real stack limit into one by just checking for the
    // interrupt limit. The interrupt limit is either equal to the real stack
    // limit or tighter. By ensuring we have space until that limit after
    // building the frame we can quickly precheck both at once.
    UseScratchRegisterScope temps(masm);

    Register sp_minus_frame_size = temps.Acquire();
    __ sub(sp_minus_frame_size, sp, frame_size);
    Register interrupt_limit = temps.Acquire();
    __ LoadStackLimit(interrupt_limit, StackLimitKind::kInterruptStackLimit);
    __ cmp(sp_minus_frame_size, interrupt_limit);
    __ b(&call_stack_guard, lo);
  }

  // Do "fast" return to the caller pc in lr.
  __ LoadRoot(kInterpreterAccumulatorRegister, RootIndex::kUndefinedValue);
  __ Ret();

  __ bind(&flags_need_processing);
  {
    ASM_CODE_COMMENT_STRING(masm, "Optimized marker check");
    UseScratchRegisterScope temps(masm);
    // Ensure the flags is not allocated again.
    temps.Exclude(flags);

    // Drop the frame created by the baseline call.
    __ ldm(ia_w, sp, {fp, lr});
    __ OptimizeCodeOrTailCallOptimizedCodeSlot(flags, feedback_vector);
    __ Trap();
  }

  __ bind(&call_stack_guard);
  {
    ASM_CODE_COMMENT_STRING(masm, "Stack/interrupt call");
    FrameScope frame_scope(masm, StackFrame::INTERNAL);
    // Save incoming new target or generator
    __ Push(kJavaScriptCallNewTargetRegister);
    __ SmiTag(frame_size);
    __ Push(frame_size);
    __ CallRuntime(Runtime::kStackGuardWithGap);
    __ Pop(kJavaScriptCallNewTargetRegister);
  }

  __ LoadRoot(kInterpreterAccumulatorRegister, RootIndex::kUndefinedValue);
  __ Ret();
}

// static
void Builtins::Generate_BaselineOutOfLinePrologueDeopt(MacroAssembler* masm) {
  // We're here because we got deopted during BaselineOutOfLinePrologue's stack
  // check. Undo all its frame creation and call into the interpreter instead.

  // Drop the feedback vector, the bytecode offset (was the feedback vector but
  // got replaced during deopt) and bytecode array.
  __ Drop(3);

  // Context, closure, argc.
  __ Pop(kContextRegister, kJavaScriptCallTargetRegister,
         kJavaScriptCallArgCountRegister);

  // Drop frame pointer
  __ LeaveFrame(StackFrame::BASELINE);

  // Enter the interpreter.
  __ TailCallBuiltin(Builtin::kInterpreterEntryTrampoline);
}

// Generate code for entering a JS function with the interpreter.
// On entry to the function the receiver and arguments have been pushed on the
// stack left to right.
//
// The live registers are:
//   o r0: actual argument count
//   o r1: the JS function object being called.
//   o r3: the incoming new target or generator object
//   o cp: our context
//   o fp: the caller's frame pointer
//   o sp: stack pointer
//   o lr: return address
//
// The function builds an interpreter frame. See InterpreterFrameConstants in
// frame-constants.h for its layout.
void Builtins::Generate_InterpreterEntryTrampoline(
    MacroAssembler* masm, InterpreterEntryTrampolineMode mode) {
  Register closure = r1;

  // Get the bytecode array from the function object and load it into
  // kInterpreterBytecodeArrayRegister.
  __ ldr(r4, FieldMemOperand(closure, JSFunction::kSharedFunctionInfoOffset));
  ResetSharedFunctionInfoAge(masm, r4, r8);
  __ ldr(kInterpreterBytecodeArrayRegister,
         FieldMemOperand(r4, SharedFunctionInfo::kFunctionDataOffset));

  Label is_baseline;
  GetSharedFunctionInfoBytecodeOrBaseline(
      masm, kInterpreterBytecodeArrayRegister, r8, &is_baseline);

  // The bytecode array could have been flushed from the shared function info,
  // if so, call into CompileLazy.
  Label compile_lazy;
  __ CompareObjectType(kInterpreterBytecodeArrayRegister, r4, no_reg,
                       BYTECODE_ARRAY_TYPE);
  __ b(ne, &compile_lazy);

  Label push_stack_frame;
  Register feedback_vector = r2;
  __ LoadFeedbackVector(feedback_vector, closure, r4, &push_stack_frame);

#ifndef V8_JITLESS
  // If feedback vector is valid, check for optimized code and update invocation
  // count.
  Register flags = r4;
  Label flags_need_processing;
  __ LoadFeedbackVectorFlagsAndJumpIfNeedsProcessing(
      flags, feedback_vector, CodeKind::INTERPRETED_FUNCTION,
      &flags_need_processing);

  ResetFeedbackVectorOsrUrgency(masm, feedback_vector, r4);

  // Increment invocation count for the function.
  __ ldr(r9, FieldMemOperand(feedback_vector,
                             FeedbackVector::kInvocationCountOffset));
  __ add(r9, r9, Operand(1));
  __ str(r9, FieldMemOperand(feedback_vector,
                             FeedbackVector::kInvocationCountOffset));

  // Open a frame scope to indicate that there is a frame on the stack.  The
  // MANUAL indicates that the scope shouldn't actually generate code to set up
  // the frame (that is done below).
#else
  // Note: By omitting the above code in jitless mode we also disable:
  // - kFlagsLogNextExecution: only used for logging/profiling; and
  // - kInvocationCountOffset: only used for tiering heuristics and code
  //   coverage.
#endif  // !V8_JITLESS

  __ bind(&push_stack_frame);
  FrameScope frame_scope(masm, StackFrame::MANUAL);
  __ PushStandardFrame(closure);

  // Load the initial bytecode offset.
  __ mov(kInterpreterBytecodeOffsetRegister,
         Operand(BytecodeArray::kHeaderSize - kHeapObjectTag));

  // Push bytecode array and Smi tagged bytecode array offset.
  __ SmiTag(r4, kInterpreterBytecodeOffsetRegister);
  __ Push(kInterpreterBytecodeArrayRegister, r4, feedback_vector);

  // Allocate the local and temporary register file on the stack.
  Label stack_overflow;
  {
    // Load frame size from the BytecodeArray object.
    __ ldr(r4, FieldMemOperand(kInterpreterBytecodeArrayRegister,
                               BytecodeArray::kFrameSizeOffset));

    // Do a stack check to ensure we don't go over the limit.
    __ sub(r9, sp, Operand(r4));
    __ LoadStackLimit(r2, StackLimitKind::kRealStackLimit);
    __ cmp(r9, Operand(r2));
    __ b(lo, &stack_overflow);

    // If ok, push undefined as the initial value for all register file entries.
    Label loop_header;
    Label loop_check;
    __ LoadRoot(kInterpreterAccumulatorRegister, RootIndex::kUndefinedValue);
    __ b(&loop_check, al);
    __ bind(&loop_header);
    // TODO(rmcilroy): Consider doing more than one push per loop iteration.
    __ push(kInterpreterAccumulatorRegister);
    // Continue loop if not done.
    __ bind(&loop_check);
    __ sub(r4, r4, Operand(kPointerSize), SetCC);
    __ b(&loop_header, ge);
  }

  // If the bytecode array has a valid incoming new target or generator object
  // register, initialize it with incoming value which was passed in r3.
  __ ldr(r9, FieldMemOperand(
                 kInterpreterBytecodeArrayRegister,
                 BytecodeArray::kIncomingNewTargetOrGeneratorRegisterOffset));
  __ cmp(r9, Operand::Zero());
  __ str(r3, MemOperand(fp, r9, LSL, kPointerSizeLog2), ne);

  // Perform interrupt stack check.
  // TODO(solanes): Merge with the real stack limit check above.
  Label stack_check_interrupt, after_stack_check_interrupt;
  __ LoadStackLimit(r4, StackLimitKind::kInterruptStackLimit);
  __ cmp(sp, r4);
  __ b(lo, &stack_check_interrupt);
  __ bind(&after_stack_check_interrupt);

  // The accumulator is already loaded with undefined.

  // Load the dispatch table into a register and dispatch to the bytecode
  // handler at the current bytecode offset.
  Label do_dispatch;
  __ bind(&do_dispatch);
  __ Move(
      kInterpreterDispatchTableRegister,
      ExternalReference::interpreter_dispatch_table_address(masm->isolate()));
  __ ldrb(r4, MemOperand(kInterpreterBytecodeArrayRegister,
                         kInterpreterBytecodeOffsetRegister));
  __ ldr(
      kJavaScriptCallCodeStartRegister,
      MemOperand(kInterpreterDispatchTableRegister, r4, LSL, kPointerSizeLog2));
  __ Call(kJavaScriptCallCodeStartRegister);

  __ RecordComment("--- InterpreterEntryReturnPC point ---");
  if (mode == InterpreterEntryTrampolineMode::kDefault) {
    masm->isolate()->heap()->SetInterpreterEntryReturnPCOffset(
        masm->pc_offset());
  } else {
    DCHECK_EQ(mode, InterpreterEntryTrampolineMode::kForProfiling);
    // Both versions must be the same up to this point otherwise the builtins
    // will not be interchangable.
    CHECK_EQ(
        masm->isolate()->heap()->interpreter_entry_return_pc_offset().value(),
        masm->pc_offset());
  }

  // Any returns to the entry trampoline are either due to the return bytecode
  // or the interpreter tail calling a builtin and then a dispatch.

  // Get bytecode array and bytecode offset from the stack frame.
  __ ldr(kInterpreterBytecodeArrayRegister,
         MemOperand(fp, InterpreterFrameConstants::kBytecodeArrayFromFp));
  __ ldr(kInterpreterBytecodeOffsetRegister,
         MemOperand(fp, InterpreterFrameConstants::kBytecodeOffsetFromFp));
  __ SmiUntag(kInterpreterBytecodeOffsetRegister);

  // Either return, or advance to the next bytecode and dispatch.
  Label do_return;
  __ ldrb(r1, MemOperand(kInterpreterBytecodeArrayRegister,
                         kInterpreterBytecodeOffsetRegister));
  AdvanceBytecodeOffsetOrReturn(masm, kInterpreterBytecodeArrayRegister,
                                kInterpreterBytecodeOffsetRegister, r1, r2, r3,
                                &do_return);
  __ jmp(&do_dispatch);

  __ bind(&do_return);
  // The return value is in r0.
  LeaveInterpreterFrame(masm, r2, r4);
  __ Jump(lr);

  __ bind(&stack_check_interrupt);
  // Modify the bytecode offset in the stack to be kFunctionEntryBytecodeOffset
  // for the call to the StackGuard.
  __ mov(kInterpreterBytecodeOffsetRegister,
         Operand(Smi::FromInt(BytecodeArray::kHeaderSize - kHeapObjectTag +
                              kFunctionEntryBytecodeOffset)));
  __ str(kInterpreterBytecodeOffsetRegister,
         MemOperand(fp, InterpreterFrameConstants::kBytecodeOffsetFromFp));
  __ CallRuntime(Runtime::kStackGuard);

  // After the call, restore the bytecode array, bytecode offset and accumulator
  // registers again. Also, restore the bytecode offset in the stack to its
  // previous value.
  __ ldr(kInterpreterBytecodeArrayRegister,
         MemOperand(fp, InterpreterFrameConstants::kBytecodeArrayFromFp));
  __ mov(kInterpreterBytecodeOffsetRegister,
         Operand(BytecodeArray::kHeaderSize - kHeapObjectTag));
  __ LoadRoot(kInterpreterAccumulatorRegister, RootIndex::kUndefinedValue);

  __ SmiTag(r4, kInterpreterBytecodeOffsetRegister);
  __ str(r4, MemOperand(fp, InterpreterFrameConstants::kBytecodeOffsetFromFp));

  __ jmp(&after_stack_check_interrupt);

#ifndef V8_JITLESS
  __ bind(&flags_need_processing);
  __ OptimizeCodeOrTailCallOptimizedCodeSlot(flags, feedback_vector);

  __ bind(&is_baseline);
  {
    // Load the feedback vector from the closure.
    __ ldr(feedback_vector,
           FieldMemOperand(closure, JSFunction::kFeedbackCellOffset));
    __ ldr(feedback_vector,
           FieldMemOperand(feedback_vector, FeedbackCell::kValueOffset));

    Label install_baseline_code;
    // Check if feedback vector is valid. If not, call prepare for baseline to
    // allocate it.
    __ ldr(r8, FieldMemOperand(feedback_vector, HeapObject::kMapOffset));
    __ ldrh(r8, FieldMemOperand(r8, Map::kInstanceTypeOffset));
    __ cmp(r8, Operand(FEEDBACK_VECTOR_TYPE));
    __ b(ne, &install_baseline_code);

    // Check the tiering state.
    __ LoadFeedbackVectorFlagsAndJumpIfNeedsProcessing(
        flags, feedback_vector, CodeKind::BASELINE, &flags_need_processing);

    // oad the baseline code into the closure.
    __ mov(r2, kInterpreterBytecodeArrayRegister);
    static_assert(kJavaScriptCallCodeStartRegister == r2, "ABI mismatch");
    __ ReplaceClosureCodeWithOptimizedCode(r2, closure);
    __ JumpCodeObject(r2);

    __ bind(&install_baseline_code);
    __ GenerateTailCallToReturnedCode(Runtime::kInstallBaselineCode);
  }
#endif  // !V8_JITLESS

  __ bind(&compile_lazy);
  __ GenerateTailCallToReturnedCode(Runtime::kCompileLazy);

  __ bind(&stack_overflow);
  __ CallRuntime(Runtime::kThrowStackOverflow);
  __ bkpt(0);  // Should not return.
}

static void GenerateInterpreterPushArgs(MacroAssembler* masm, Register num_args,
                                        Register start_address,
                                        Register scratch) {
  ASM_CODE_COMMENT(masm);
  // Find the argument with lowest address.
  __ sub(scratch, num_args, Operand(1));
  __ mov(scratch, Operand(scratch, LSL, kSystemPointerSizeLog2));
  __ sub(start_address, start_address, scratch);
  // Push the arguments.
  __ PushArray(start_address, num_args, scratch,
               MacroAssembler::PushArrayOrder::kReverse);
}

// static
void Builtins::Generate_InterpreterPushArgsThenCallImpl(
    MacroAssembler* masm, ConvertReceiverMode receiver_mode,
    InterpreterPushArgsMode mode) {
  DCHECK(mode != InterpreterPushArgsMode::kArrayFunction);
  // ----------- S t a t e -------------
  //  -- r0 : the number of arguments
  //  -- r2 : the address of the first argument to be pushed. Subsequent
  //          arguments should be consecutive above this, in the same order as
  //          they are to be pushed onto the stack.
  //  -- r1 : the target to call (can be any Object).
  // -----------------------------------
  Label stack_overflow;

  if (mode == InterpreterPushArgsMode::kWithFinalSpread) {
    // The spread argument should not be pushed.
    __ sub(r0, r0, Operand(1));
  }

  if (receiver_mode == ConvertReceiverMode::kNullOrUndefined) {
    __ sub(r3, r0, Operand(kJSArgcReceiverSlots));
  } else {
    __ mov(r3, r0);
  }

  __ StackOverflowCheck(r3, r4, &stack_overflow);

  // Push the arguments. r2 and r4 will be modified.
  GenerateInterpreterPushArgs(masm, r3, r2, r4);

  // Push "undefined" as the receiver arg if we need to.
  if (receiver_mode == ConvertReceiverMode::kNullOrUndefined) {
    __ PushRoot(RootIndex::kUndefinedValue);
  }

  if (mode == InterpreterPushArgsMode::kWithFinalSpread) {
    // Pass the spread in the register r2.
    // r2 already points to the penultimate argument, the spread
    // lies in the next interpreter register.
    __ sub(r2, r2, Operand(kSystemPointerSize));
    __ ldr(r2, MemOperand(r2));
  }

  // Call the target.
  if (mode == InterpreterPushArgsMode::kWithFinalSpread) {
    __ TailCallBuiltin(Builtin::kCallWithSpread);
  } else {
    __ TailCallBuiltin(Builtins::Call(receiver_mode));
  }

  __ bind(&stack_overflow);
  {
    __ TailCallRuntime(Runtime::kThrowStackOverflow);
    // Unreachable code.
    __ bkpt(0);
  }
}

// static
void Builtins::Generate_InterpreterPushArgsThenConstructImpl(
    MacroAssembler* masm, InterpreterPushArgsMode mode) {
  // ----------- S t a t e -------------
  // -- r0 : argument count
  // -- r3 : new target
  // -- r1 : constructor to call
  // -- r2 : allocation site feedback if available, undefined otherwise.
  // -- r4 : address of the first argument
  // -----------------------------------
  Label stack_overflow;

  __ StackOverflowCheck(r0, r6, &stack_overflow);

  if (mode == InterpreterPushArgsMode::kWithFinalSpread) {
    // The spread argument should not be pushed.
    __ sub(r0, r0, Operand(1));
  }

  Register argc_without_receiver = r6;
  __ sub(argc_without_receiver, r0, Operand(kJSArgcReceiverSlots));
  // Push the arguments. r4 and r5 will be modified.
  GenerateInterpreterPushArgs(masm, argc_without_receiver, r4, r5);

  // Push a slot for the receiver to be constructed.
  __ mov(r5, Operand::Zero());
  __ push(r5);

  if (mode == InterpreterPushArgsMode::kWithFinalSpread) {
    // Pass the spread in the register r2.
    // r4 already points to the penultimate argument, the spread
    // lies in the next interpreter register.
    __ sub(r4, r4, Operand(kSystemPointerSize));
    __ ldr(r2, MemOperand(r4));
  } else {
    __ AssertUndefinedOrAllocationSite(r2, r5);
  }

  if (mode == InterpreterPushArgsMode::kArrayFunction) {
    __ AssertFunction(r1);

    // Tail call to the array construct stub (still in the caller
    // context at this point).
    __ TailCallBuiltin(Builtin::kArrayConstructorImpl);
  } else if (mode == InterpreterPushArgsMode::kWithFinalSpread) {
    // Call the constructor with r0, r1, and r3 unmodified.
    __ TailCallBuiltin(Builtin::kConstructWithSpread);
  } else {
    DCHECK_EQ(InterpreterPushArgsMode::kOther, mode);
    // Call the constructor with r0, r1, and r3 unmodified.
    __ TailCallBuiltin(Builtin::kConstruct);
  }

  __ bind(&stack_overflow);
  {
    __ TailCallRuntime(Runtime::kThrowStackOverflow);
    // Unreachable code.
    __ bkpt(0);
  }
}

// static
void Builtins::Generate_ConstructForwardAllArgsImpl(
    MacroAssembler* masm, ForwardWhichFrame which_frame) {
  // ----------- S t a t e -------------
  // -- r3 : new target
  // -- r1 : constructor to call
  // -----------------------------------
  Label stack_overflow;

  // Load the frame pointer into r4.
  switch (which_frame) {
    case ForwardWhichFrame::kCurrentFrame:
      __ mov(r4, fp);
      break;
    case ForwardWhichFrame::kParentFrame:
      __ ldr(r4, MemOperand(fp, StandardFrameConstants::kCallerFPOffset));
      break;
  }

  // Load the argument count into r0.
  __ ldr(r0, MemOperand(r4, StandardFrameConstants::kArgCOffset));

  __ StackOverflowCheck(r0, r6, &stack_overflow);

  // Point r4 to the base of the argument list to forward, excluding the
  // receiver.
  __ add(r4, r4,
         Operand((StandardFrameConstants::kFixedSlotCountAboveFp + 1) *
                 kSystemPointerSize));

  // Copy arguments on the stack. r5 is a scratch register.
  Register argc_without_receiver = r6;
  __ sub(argc_without_receiver, r0, Operand(kJSArgcReceiverSlots));
  __ PushArray(r4, argc_without_receiver, r5);

  // Push a slot for the receiver to be constructed.
  __ mov(r5, Operand::Zero());
  __ push(r5);

  // Call the constructor with r0, r1, and r3 unmodified.
  __ TailCallBuiltin(Builtin::kConstruct);

  __ bind(&stack_overflow);
  {
    __ TailCallRuntime(Runtime::kThrowStackOverflow);
    // Unreachable code.
    __ bkpt(0);
  }
}

namespace {

void NewImplicitReceiver(MacroAssembler* masm) {
  // ----------- S t a t e -------------
  // -- r0 : argument count
  // -- r1 : constructor to call (checked to be a JSFunction)
  // -- r3 : new target
  //
  //  Stack:
  //  -- Implicit Receiver
  //  -- [arguments without receiver]
  //  -- Implicit Receiver
  //  -- Context
  //  -- FastConstructMarker
  //  -- FramePointer
  // -----------------------------------
  Register implicit_receiver = r4;

  // Save live registers.
  __ SmiTag(r0);
  __ Push(r0, r1, r3);
  __ CallBuiltin(Builtin::kFastNewObject);
  // Save result.
  __ Move(implicit_receiver, r0);
  // Restore live registers.
  __ Pop(r0, r1, r3);
  __ SmiUntag(r0);

  // Patch implicit receiver (in arguments)
  __ str(implicit_receiver, MemOperand(sp, 0 * kPointerSize));
  // Patch second implicit (in construct frame)
  __ str(implicit_receiver,
         MemOperand(fp, FastConstructFrameConstants::kImplicitReceiverOffset));

  // Restore context.
  __ ldr(cp, MemOperand(fp, FastConstructFrameConstants::kContextOffset));
}

}  // namespace

// static
void Builtins::Generate_InterpreterPushArgsThenFastConstructFunction(
    MacroAssembler* masm) {
  // ----------- S t a t e -------------
  // -- r0 : argument count
  // -- r1 : constructor to call (checked to be a JSFunction)
  // -- r3 : new target
  // -- r4 : address of the first argument
  // -- cp/r7 : context pointer
  // -----------------------------------
  __ AssertFunction(r1);

  // Check if target has a [[Construct]] internal method.
  Label non_constructor;
  __ LoadMap(r2, r1);
  __ ldrb(r2, FieldMemOperand(r2, Map::kBitFieldOffset));
  __ tst(r2, Operand(Map::Bits1::IsConstructorBit::kMask));
  __ b(eq, &non_constructor);

  // Add a stack check before pushing arguments.
  Label stack_overflow;
  __ StackOverflowCheck(r0, r2, &stack_overflow);

  // Enter a construct frame.
  FrameScope scope(masm, StackFrame::MANUAL);
  __ EnterFrame(StackFrame::FAST_CONSTRUCT);
  // Implicit receiver stored in the construct frame.
  __ LoadRoot(r2, RootIndex::kTheHoleValue);
  __ Push(cp, r2);

  // Push arguments + implicit receiver.
  Register argc_without_receiver = r6;
  __ sub(argc_without_receiver, r0, Operand(kJSArgcReceiverSlots));
  // Push the arguments. r4 and r5 will be modified.
  GenerateInterpreterPushArgs(masm, argc_without_receiver, r4, r5);
  // Implicit receiver as part of the arguments (patched later if needed).
  __ push(r2);

  // Check if it is a builtin call.
  Label builtin_call;
  __ ldr(r2, FieldMemOperand(r1, JSFunction::kSharedFunctionInfoOffset));
  __ ldr(r2, FieldMemOperand(r2, SharedFunctionInfo::kFlagsOffset));
  __ tst(r2, Operand(SharedFunctionInfo::ConstructAsBuiltinBit::kMask));
  __ b(ne, &builtin_call);

  // Check if we need to create an implicit receiver.
  Label not_create_implicit_receiver;
  __ DecodeField<SharedFunctionInfo::FunctionKindBits>(r2);
  __ JumpIfIsInRange(
      r2, static_cast<uint32_t>(FunctionKind::kDefaultDerivedConstructor),
      static_cast<uint32_t>(FunctionKind::kDerivedConstructor),
      &not_create_implicit_receiver);
  NewImplicitReceiver(masm);
  __ bind(&not_create_implicit_receiver);

  // Call the function.
  __ InvokeFunctionWithNewTarget(r1, r3, r0, InvokeType::kCall);

  // ----------- S t a t e -------------
  //  -- r0     constructor result
  //
  //  Stack:
  //  -- Implicit Receiver
  //  -- Context
  //  -- FastConstructMarker
  //  -- FramePointer
  // -----------------------------------

  // Store offset of return address for deoptimizer.
  masm->isolate()->heap()->SetConstructStubInvokeDeoptPCOffset(
      masm->pc_offset());

  // If the result is an object (in the ECMA sense), we should get rid
  // of the receiver and use the result; see ECMA-262 section 13.2.2-7
  // on page 74.
  Label use_receiver, do_throw, leave_and_return, check_receiver;

  // If the result is undefined, we jump out to using the implicit receiver.
  __ JumpIfNotRoot(r0, RootIndex::kUndefinedValue, &check_receiver);

  // Otherwise we do a smi check and fall through to check if the return value
  // is a valid receiver.

  // Throw away the result of the constructor invocation and use the
  // on-stack receiver as the result.
  __ bind(&use_receiver);
  __ ldr(r0,
         MemOperand(fp, FastConstructFrameConstants::kImplicitReceiverOffset));
  __ JumpIfRoot(r0, RootIndex::kTheHoleValue, &do_throw);

  __ bind(&leave_and_return);
  // Leave construct frame.
  __ LeaveFrame(StackFrame::CONSTRUCT);
  __ Jump(lr);

  __ bind(&check_receiver);
  // If the result is a smi, it is *not* an object in the ECMA sense.
  __ JumpIfSmi(r0, &use_receiver);

  // If the type of the result (stored in its map) is less than
  // FIRST_JS_RECEIVER_TYPE, it is not an object in the ECMA sense.
  static_assert(LAST_JS_RECEIVER_TYPE == LAST_TYPE);
  __ CompareObjectType(r0, r4, r5, FIRST_JS_RECEIVER_TYPE);
  __ b(ge, &leave_and_return);
  __ b(&use_receiver);

  __ bind(&builtin_call);
  // TODO(victorgomes): Check the possibility to turn this into a tailcall.
  __ InvokeFunctionWithNewTarget(r1, r3, r0, InvokeType::kCall);
  __ LeaveFrame(StackFrame::FAST_CONSTRUCT);
  __ Jump(lr);

  __ bind(&do_throw);
  // Restore the context from the frame.
  __ ldr(cp, MemOperand(fp, FastConstructFrameConstants::kContextOffset));
  __ CallRuntime(Runtime::kThrowConstructorReturnedNonObject);
  __ bkpt(0);

  __ bind(&stack_overflow);
  // Restore the context from the frame.
  __ TailCallRuntime(Runtime::kThrowStackOverflow);
  // Unreachable code.
  __ bkpt(0);

  // Called Construct on an Object that doesn't have a [[Construct]] internal
  // method.
  __ bind(&non_constructor);
  __ TailCallBuiltin(Builtin::kConstructedNonConstructable);
}

static void Generate_InterpreterEnterBytecode(MacroAssembler* masm) {
  // Set the return address to the correct point in the interpreter entry
  // trampoline.
  Label builtin_trampoline, trampoline_loaded;
  Tagged<Smi> interpreter_entry_return_pc_offset(
      masm->isolate()->heap()->interpreter_entry_return_pc_offset());
  DCHECK_NE(interpreter_entry_return_pc_offset, Smi::zero());

  // If the SFI function_data is an InterpreterData, the function will have a
  // custom copy of the interpreter entry trampoline for profiling. If so,
  // get the custom trampoline, otherwise grab the entry address of the global
  // trampoline.
  __ ldr(r2, MemOperand(fp, StandardFrameConstants::kFunctionOffset));
  __ ldr(r2, FieldMemOperand(r2, JSFunction::kSharedFunctionInfoOffset));
  __ ldr(r2, FieldMemOperand(r2, SharedFunctionInfo::kFunctionDataOffset));
  __ CompareObjectType(r2, kInterpreterDispatchTableRegister,
                       kInterpreterDispatchTableRegister,
                       INTERPRETER_DATA_TYPE);
  __ b(ne, &builtin_trampoline);

  __ ldr(r2,
         FieldMemOperand(r2, InterpreterData::kInterpreterTrampolineOffset));
  __ LoadCodeInstructionStart(r2, r2);
  __ b(&trampoline_loaded);

  __ bind(&builtin_trampoline);
  __ Move(r2, ExternalReference::
                  address_of_interpreter_entry_trampoline_instruction_start(
                      masm->isolate()));
  __ ldr(r2, MemOperand(r2));

  __ bind(&trampoline_loaded);
  __ add(lr, r2, Operand(interpreter_entry_return_pc_offset.value()));

  // Initialize the dispatch table register.
  __ Move(
      kInterpreterDispatchTableRegister,
      ExternalReference::interpreter_dispatch_table_address(masm->isolate()));

  // Get the bytecode array pointer from the frame.
  __ ldr(kInterpreterBytecodeArrayRegister,
         MemOperand(fp, InterpreterFrameConstants::kBytecodeArrayFromFp));

  if (v8_flags.debug_code) {
    // Check function data field is actually a BytecodeArray object.
    __ SmiTst(kInterpreterBytecodeArrayRegister);
    __ Assert(
        ne, AbortReason::kFunctionDataShouldBeBytecodeArrayOnInterpreterEntry);
    __ CompareObjectType(kInterpreterBytecodeArrayRegister, r1, no_reg,
                         BYTECODE_ARRAY_TYPE);
    __ Assert(
        eq, AbortReason::kFunctionDataShouldBeBytecodeArrayOnInterpreterEntry);
  }

  // Get the target bytecode offset from the frame.
  __ ldr(kInterpreterBytecodeOffsetRegister,
         MemOperand(fp, InterpreterFrameConstants::kBytecodeOffsetFromFp));
  __ SmiUntag(kInterpreterBytecodeOffsetRegister);

  if (v8_flags.debug_code) {
    Label okay;
    __ cmp(kInterpreterBytecodeOffsetRegister,
           Operand(BytecodeArray::kHeaderSize - kHeapObjectTag));
    __ b(ge, &okay);
    __ bkpt(0);
    __ bind(&okay);
  }

  // Dispatch to the target bytecode.
  UseScratchRegisterScope temps(masm);
  Register scratch = temps.Acquire();
  __ ldrb(scratch, MemOperand(kInterpreterBytecodeArrayRegister,
                              kInterpreterBytecodeOffsetRegister));
  __ ldr(kJavaScriptCallCodeStartRegister,
         MemOperand(kInterpreterDispatchTableRegister, scratch, LSL,
                    kPointerSizeLog2));
  __ Jump(kJavaScriptCallCodeStartRegister);
}

void Builtins::Generate_InterpreterEnterAtNextBytecode(MacroAssembler* masm) {
  // Get bytecode array and bytecode offset from the stack frame.
  __ ldr(kInterpreterBytecodeArrayRegister,
         MemOperand(fp, InterpreterFrameConstants::kBytecodeArrayFromFp));
  __ ldr(kInterpreterBytecodeOffsetRegister,
         MemOperand(fp, InterpreterFrameConstants::kBytecodeOffsetFromFp));
  __ SmiUntag(kInterpreterBytecodeOffsetRegister);

  Label enter_bytecode, function_entry_bytecode;
  __ cmp(kInterpreterBytecodeOffsetRegister,
         Operand(BytecodeArray::kHeaderSize - kHeapObjectTag +
                 kFunctionEntryBytecodeOffset));
  __ b(eq, &function_entry_bytecode);

  // Load the current bytecode.
  __ ldrb(r1, MemOperand(kInterpreterBytecodeArrayRegister,
                         kInterpreterBytecodeOffsetRegister));

  // Advance to the next bytecode.
  Label if_return;
  AdvanceBytecodeOffsetOrReturn(masm, kInterpreterBytecodeArrayRegister,
                                kInterpreterBytecodeOffsetRegister, r1, r2, r3,
                                &if_return);

  __ bind(&enter_bytecode);
  // Convert new bytecode offset to a Smi and save in the stackframe.
  __ SmiTag(r2, kInterpreterBytecodeOffsetRegister);
  __ str(r2, MemOperand(fp, InterpreterFrameConstants::kBytecodeOffsetFromFp));

  Generate_InterpreterEnterBytecode(masm);

  __ bind(&function_entry_bytecode);
  // If the code deoptimizes during the implicit function entry stack interrupt
  // check, it will have a bailout ID of kFunctionEntryBytecodeOffset, which is
  // not a valid bytecode offset. Detect this case and advance to the first
  // actual bytecode.
  __ mov(kInterpreterBytecodeOffsetRegister,
         Operand(BytecodeArray::kHeaderSize - kHeapObjectTag));
  __ b(&enter_bytecode);

  // We should never take the if_return path.
  __ bind(&if_return);
  __ Abort(AbortReason::kInvalidBytecodeAdvance);
}

void Builtins::Generate_InterpreterEnterAtBytecode(MacroAssembler* masm) {
  Generate_InterpreterEnterBytecode(masm);
}

namespace {
void Generate_ContinueToBuiltinHelper(MacroAssembler* masm,
                                      bool java_script_builtin,
                                      bool with_result) {
  const RegisterConfiguration* config(RegisterConfiguration::Default());
  int allocatable_register_count = config->num_allocatable_general_registers();
  UseScratchRegisterScope temps(masm);
  Register scratch = temps.Acquire();  // Temp register is not allocatable.
  if (with_result) {
    if (java_script_builtin) {
      __ mov(scratch, r0);
    } else {
      // Overwrite the hole inserted by the deoptimizer with the return value
      // from the LAZY deopt point.
      __ str(
          r0,
          MemOperand(
              sp, config->num_allocatable_general_registers() * kPointerSize +
                      BuiltinContinuationFrameConstants::kFixedFrameSize));
    }
  }
  for (int i = allocatable_register_count - 1; i >= 0; --i) {
    int code = config->GetAllocatableGeneralCode(i);
    __ Pop(Register::from_code(code));
    if (java_script_builtin && code == kJavaScriptCallArgCountRegister.code()) {
      __ SmiUntag(Register::from_code(code));
    }
  }
  if (java_script_builtin && with_result) {
    // Overwrite the hole inserted by the deoptimizer with the return value from
    // the LAZY deopt point. r0 contains the arguments count, the return value
    // from LAZY is always the last argument.
    constexpr int return_value_offset =
        BuiltinContinuationFrameConstants::kFixedSlotCount -
        kJSArgcReceiverSlots;
    __ add(r0, r0, Operand(return_value_offset));
    __ str(scratch, MemOperand(sp, r0, LSL, kPointerSizeLog2));
    // Recover arguments count.
    __ sub(r0, r0, Operand(return_value_offset));
  }
  __ ldr(fp, MemOperand(
                 sp, BuiltinContinuationFrameConstants::kFixedFrameSizeFromFp));
  // Load builtin index (stored as a Smi) and use it to get the builtin start
  // address from the builtins table.
  Register builtin = scratch;
  __ Pop(builtin);
  __ add(sp, sp,
         Operand(BuiltinContinuationFrameConstants::kFixedFrameSizeFromFp));
  __ Pop(lr);
  __ LoadEntryFromBuiltinIndex(builtin, builtin);
  __ bx(builtin);
}
}  // namespace

void Builtins::Generate_ContinueToCodeStubBuiltin(MacroAssembler* masm) {
  Generate_ContinueToBuiltinHelper(masm, false, false);
}

void Builtins::Generate_ContinueToCodeStubBuiltinWithResult(
    MacroAssembler* masm) {
  Generate_ContinueToBuiltinHelper(masm, false, true);
}

void Builtins::Generate_ContinueToJavaScriptBuiltin(MacroAssembler* masm) {
  Generate_ContinueToBuiltinHelper(masm, true, false);
}

void Builtins::Generate_ContinueToJavaScriptBuiltinWithResult(
    MacroAssembler* masm) {
  Generate_ContinueToBuiltinHelper(masm, true, true);
}

void Builtins::Generate_NotifyDeoptimized(MacroAssembler* masm) {
  {
    FrameAndConstantPoolScope scope(masm, StackFrame::INTERNAL);
    __ CallRuntime(Runtime::kNotifyDeoptimized);
  }

  DCHECK_EQ(kInterpreterAccumulatorRegister.code(), r0.code());
  __ pop(r0);
  __ Ret();
}

namespace {

void Generate_OSREntry(MacroAssembler* masm, Register entry_address,
                       Operand offset = Operand::Zero()) {
  // Compute the target address = entry_address + offset
  if (offset.IsImmediate() && offset.immediate() == 0) {
    __ mov(lr, entry_address);
  } else {
    __ add(lr, entry_address, offset);
  }

  // "return" to the OSR entry point of the function.
  __ Ret();
}

enum class OsrSourceTier {
  kInterpreter,
  kBaseline,
};

void OnStackReplacement(MacroAssembler* masm, OsrSourceTier source,
                        Register maybe_target_code) {
  Label jump_to_optimized_code;
  {
    // If maybe_target_code is not null, no need to call into runtime. A
    // precondition here is: if maybe_target_code is a InstructionStream object,
    // it must NOT be marked_for_deoptimization (callers must ensure this).
    __ cmp(maybe_target_code, Operand(Smi::zero()));
    __ b(ne, &jump_to_optimized_code);
  }

  ASM_CODE_COMMENT(masm);
  {
    FrameAndConstantPoolScope scope(masm, StackFrame::INTERNAL);
    __ CallRuntime(Runtime::kCompileOptimizedOSR);
  }

  // If the code object is null, just return to the caller.
  __ cmp(r0, Operand(Smi::zero()));
  __ b(ne, &jump_to_optimized_code);
  __ Ret();

  __ bind(&jump_to_optimized_code);
  DCHECK_EQ(maybe_target_code, r0);  // Already in the right spot.

  // OSR entry tracing.
  {
    Label next;
    __ Move(r1, ExternalReference::address_of_log_or_trace_osr());
    __ ldrsb(r1, MemOperand(r1));
    __ tst(r1, Operand(0xFF));  // Mask to the LSB.
    __ b(eq, &next);

    {
      FrameAndConstantPoolScope scope(masm, StackFrame::INTERNAL);
      __ Push(r0);  // Preserve the code object.
      __ CallRuntime(Runtime::kLogOrTraceOptimizedOSREntry, 0);
      __ Pop(r0);
    }

    __ bind(&next);
  }

  if (source == OsrSourceTier::kInterpreter) {
    // Drop the handler frame that is be sitting on top of the actual
    // JavaScript frame. This is the case then OSR is triggered from bytecode.
    __ LeaveFrame(StackFrame::STUB);
  }

  // Load deoptimization data from the code object.
  // <deopt_data> = <code>[#deoptimization_data_offset]
  __ ldr(r1,
         FieldMemOperand(r0, Code::kDeoptimizationDataOrInterpreterDataOffset));

  __ LoadCodeInstructionStart(r0, r0);

  {
    ConstantPoolUnavailableScope constant_pool_unavailable(masm);

    // Load the OSR entrypoint offset from the deoptimization data.
    // <osr_offset> = <deopt_data>[#header_size + #osr_pc_offset]
    __ ldr(r1, FieldMemOperand(r1, FixedArray::OffsetOfElementAt(
                                       DeoptimizationData::kOsrPcOffsetIndex)));

    Generate_OSREntry(masm, r0, Operand::SmiUntag(r1));
  }
}
}  // namespace

void Builtins::Generate_InterpreterOnStackReplacement(MacroAssembler* masm) {
  using D = OnStackReplacementDescriptor;
  static_assert(D::kParameterCount == 1);
  OnStackReplacement(masm, OsrSourceTier::kInterpreter,
                     D::MaybeTargetCodeRegister());
}

void Builtins::Generate_BaselineOnStackReplacement(MacroAssembler* masm) {
  using D = OnStackReplacementDescriptor;
  static_assert(D::kParameterCount == 1);

  __ ldr(kContextRegister,
         MemOperand(fp, BaselineFrameConstants::kContextOffset));
  OnStackReplacement(masm, OsrSourceTier::kBaseline,
                     D::MaybeTargetCodeRegister());
}

#ifdef V8_ENABLE_MAGLEV

void Builtins::Generate_MaglevFunctionEntryStackCheck(MacroAssembler* masm,
                                                      bool save_new_target) {
  // Input (r0): Stack size (Smi).
  // This builtin can be invoked just after Maglev's prologue.
  // All registers are available, except (possibly) new.target.
  ASM_CODE_COMMENT(masm);
  {
    FrameScope scope(masm, StackFrame::INTERNAL);
    __ AssertSmi(r0);
    if (save_new_target) {
      __ Push(kJavaScriptCallNewTargetRegister);
    }
    __ Push(r0);
    __ CallRuntime(Runtime::kStackGuardWithGap, 1);
    if (save_new_target) {
      __ Pop(kJavaScriptCallNewTargetRegister);
    }
  }
  __ Ret();
}

#endif  // V8_ENABLE_MAGLEV

// static
void Builtins::Generate_FunctionPrototypeApply(MacroAssembler* masm) {
  // ----------- S t a t e -------------
  //  -- r0    : argc
  //  -- sp[0] : receiver
  //  -- sp[4] : thisArg
  //  -- sp[8] : argArray
  // -----------------------------------

  // 1. Load receiver into r1, argArray into r2 (if present), remove all
  // arguments from the stack (including the receiver), and push thisArg (if
  // present) instead.
  {
    __ LoadRoot(r5, RootIndex::kUndefinedValue);
    __ mov(r2, r5);
    __ ldr(r1, MemOperand(sp, 0));  // receiver
    __ cmp(r0, Operand(JSParameterCount(1)));
    __ ldr(r5, MemOperand(sp, kSystemPointerSize), ge);  // thisArg
    __ cmp(r0, Operand(JSParameterCount(2)), ge);
    __ ldr(r2, MemOperand(sp, 2 * kSystemPointerSize), ge);  // argArray
    __ DropArgumentsAndPushNewReceiver(r0, r5);
  }

  // ----------- S t a t e -------------
  //  -- r2    : argArray
  //  -- r1    : receiver
  //  -- sp[0] : thisArg
  // -----------------------------------

  // 2. We don't need to check explicitly for callable receiver here,
  // since that's the first thing the Call/CallWithArrayLike builtins
  // will do.

  // 3. Tail call with no arguments if argArray is null or undefined.
  Label no_arguments;
  __ JumpIfRoot(r2, RootIndex::kNullValue, &no_arguments);
  __ JumpIfRoot(r2, RootIndex::kUndefinedValue, &no_arguments);

  // 4a. Apply the receiver to the given argArray.
  __ TailCallBuiltin(Builtin::kCallWithArrayLike);

  // 4b. The argArray is either null or undefined, so we tail call without any
  // arguments to the receiver.
  __ bind(&no_arguments);
  {
    __ mov(r0, Operand(JSParameterCount(0)));
    __ TailCallBuiltin(Builtins::Call());
  }
}

// static
void Builtins::Generate_FunctionPrototypeCall(MacroAssembler* masm) {
  // 1. Get the callable to call (passed as receiver) from the stack.
  __ Pop(r1);

  // 2. Make sure we have at least one argument.
  // r0: actual number of arguments
  {
    Label done;
    __ cmp(r0, Operand(JSParameterCount(0)));
    __ b(ne, &done);
    __ PushRoot(RootIndex::kUndefinedValue);
    __ add(r0, r0, Operand(1));
    __ bind(&done);
  }

  // 3. Adjust the actual number of arguments.
  __ sub(r0, r0, Operand(1));

  // 4. Call the callable.
  __ TailCallBuiltin(Builtins::Call());
}

void Builtins::Generate_ReflectApply(MacroAssembler* masm) {
  // ----------- S t a t e -------------
  //  -- r0     : argc
  //  -- sp[0]  : receiver
  //  -- sp[4]  : target         (if argc >= 1)
  //  -- sp[8]  : thisArgument   (if argc >= 2)
  //  -- sp[12] : argumentsList  (if argc == 3)
  // -----------------------------------

  // 1. Load target into r1 (if present), argumentsList into r2 (if present),
  // remove all arguments from the stack (including the receiver), and push
  // thisArgument (if present) instead.
  {
    __ LoadRoot(r1, RootIndex::kUndefinedValue);
    __ mov(r5, r1);
    __ mov(r2, r1);
    __ cmp(r0, Operand(JSParameterCount(1)));
    __ ldr(r1, MemOperand(sp, kSystemPointerSize), ge);  // target
    __ cmp(r0, Operand(JSParameterCount(2)), ge);
    __ ldr(r5, MemOperand(sp, 2 * kSystemPointerSize), ge);  // thisArgument
    __ cmp(r0, Operand(JSParameterCount(3)), ge);
    __ ldr(r2, MemOperand(sp, 3 * kSystemPointerSize), ge);  // argumentsList
    __ DropArgumentsAndPushNewReceiver(r0, r5);
  }

  // ----------- S t a t e -------------
  //  -- r2    : argumentsList
  //  -- r1    : target
  //  -- sp[0] : thisArgument
  // -----------------------------------

  // 2. We don't need to check explicitly for callable target here,
  // since that's the first thing the Call/CallWithArrayLike builtins
  // will do.

  // 3. Apply the target to the given argumentsList.
  __ TailCallBuiltin(Builtin::kCallWithArrayLike);
}

void Builtins::Generate_ReflectConstruct(MacroAssembler* masm) {
  // ----------- S t a t e -------------
  //  -- r0     : argc
  //  -- sp[0]  : receiver
  //  -- sp[4]  : target
  //  -- sp[8]  : argumentsList
  //  -- sp[12] : new.target (optional)
  // -----------------------------------

  // 1. Load target into r1 (if present), argumentsList into r2 (if present),
  // new.target into r3 (if present, otherwise use target), remove all
  // arguments from the stack (including the receiver), and push thisArgument
  // (if present) instead.
  {
    __ LoadRoot(r1, RootIndex::kUndefinedValue);
    __ mov(r2, r1);
    __ mov(r4, r1);
    __ cmp(r0, Operand(JSParameterCount(1)));
    __ ldr(r1, MemOperand(sp, kSystemPointerSize), ge);  // target
    __ mov(r3, r1);  // new.target defaults to target
    __ cmp(r0, Operand(JSParameterCount(2)), ge);
    __ ldr(r2, MemOperand(sp, 2 * kSystemPointerSize), ge);  // argumentsList
    __ cmp(r0, Operand(JSParameterCount(3)), ge);
    __ ldr(r3, MemOperand(sp, 3 * kSystemPointerSize), ge);  // new.target
    __ DropArgumentsAndPushNewReceiver(r0, r4);
  }

  // ----------- S t a t e -------------
  //  -- r2    : argumentsList
  //  -- r3    : new.target
  //  -- r1    : target
  //  -- sp[0] : receiver (undefined)
  // -----------------------------------

  // 2. We don't need to check explicitly for constructor target here,
  // since that's the first thing the Construct/ConstructWithArrayLike
  // builtins will do.

  // 3. We don't need to check explicitly for constructor new.target here,
  // since that's the second thing the Construct/ConstructWithArrayLike
  // builtins will do.

  // 4. Construct the target with the given new.target and argumentsList.
  __ TailCallBuiltin(Builtin::kConstructWithArrayLike);
}

namespace {

// Allocate new stack space for |count| arguments and shift all existing
// arguments already on the stack. |pointer_to_new_space_out| points to the
// first free slot on the stack to copy additional arguments to and
// |argc_in_out| is updated to include |count|.
void Generate_AllocateSpaceAndShiftExistingArguments(
    MacroAssembler* masm, Register count, Register argc_in_out,
    Register pointer_to_new_space_out, Register scratch1, Register scratch2) {
  DCHECK(!AreAliased(count, argc_in_out, pointer_to_new_space_out, scratch1,
                     scratch2));
  UseScratchRegisterScope temps(masm);
  Register old_sp = scratch1;
  Register new_space = scratch2;
  __ mov(old_sp, sp);
  __ lsl(new_space, count, Operand(kSystemPointerSizeLog2));
  __ AllocateStackSpace(new_space);

  Register end = scratch2;
  Register value = temps.Acquire();
  Register dest = pointer_to_new_space_out;
  __ mov(dest, sp);
  __ add(end, old_sp, Operand(argc_in_out, LSL, kSystemPointerSizeLog2));
  Label loop, done;
  __ bind(&loop);
  __ cmp(old_sp, end);
  __ b(ge, &done);
  __ ldr(value, MemOperand(old_sp, kSystemPointerSize, PostIndex));
  __ str(value, MemOperand(dest, kSystemPointerSize, PostIndex));
  __ b(&loop);
  __ bind(&done);

  // Update total number of arguments.
  __ add(argc_in_out, argc_in_out, count);
}

}  // namespace

// static
// TODO(v8:11615): Observe Code::kMaxArguments in
// CallOrConstructVarargs
void Builtins::Generate_CallOrConstructVarargs(MacroAssembler* masm,
                                               Builtin target_builtin) {
  // ----------- S t a t e -------------
  //  -- r1 : target
  //  -- r0 : number of parameters on the stack
  //  -- r2 : arguments list (a FixedArray)
  //  -- r4 : len (number of elements to push from args)
  //  -- r3 : new.target (for [[Construct]])
  // -----------------------------------
  Register scratch = r8;

  if (v8_flags.debug_code) {
    // Allow r2 to be a FixedArray, or a FixedDoubleArray if r4 == 0.
    Label ok, fail;
    __ AssertNotSmi(r2);
    __ ldr(scratch, FieldMemOperand(r2, HeapObject::kMapOffset));
    __ ldrh(r6, FieldMemOperand(scratch, Map::kInstanceTypeOffset));
    __ cmp(r6, Operand(FIXED_ARRAY_TYPE));
    __ b(eq, &ok);
    __ cmp(r6, Operand(FIXED_DOUBLE_ARRAY_TYPE));
    __ b(ne, &fail);
    __ cmp(r4, Operand(0));
    __ b(eq, &ok);
    // Fall through.
    __ bind(&fail);
    __ Abort(AbortReason::kOperandIsNotAFixedArray);

    __ bind(&ok);
  }

  Label stack_overflow;
  __ StackOverflowCheck(r4, scratch, &stack_overflow);

  // Move the arguments already in the stack,
  // including the receiver and the return address.
  // r4: Number of arguments to make room for.
  // r0: Number of arguments already on the stack.
  // r9: Points to first free slot on the stack after arguments were shifted.
  Generate_AllocateSpaceAndShiftExistingArguments(masm, r4, r0, r9, r5, r6);

  // Copy arguments onto the stack (thisArgument is already on the stack).
  {
    __ mov(r6, Operand(0));
    __ LoadRoot(r5, RootIndex::kTheHoleValue);
    Label done, loop;
    __ bind(&loop);
    __ cmp(r6, r4);
    __ b(eq, &done);
    __ add(scratch, r2, Operand(r6, LSL, kTaggedSizeLog2));
    __ ldr(scratch, FieldMemOperand(scratch, FixedArray::kHeaderSize));
    __ cmp(scratch, r5);
    // Turn the hole into undefined as we go.
    __ LoadRoot(scratch, RootIndex::kUndefinedValue, eq);
    __ str(scratch, MemOperand(r9, kSystemPointerSize, PostIndex));
    __ add(r6, r6, Operand(1));
    __ b(&loop);
    __ bind(&done);
  }

  // Tail-call to the actual Call or Construct builtin.
  __ TailCallBuiltin(target_builtin);

  __ bind(&stack_overflow);
  __ TailCallRuntime(Runtime::kThrowStackOverflow);
}

// static
void Builtins::Generate_CallOrConstructForwardVarargs(MacroAssembler* masm,
                                                      CallOrConstructMode mode,
                                                      Builtin target_builtin) {
  // ----------- S t a t e -------------
  //  -- r0 : the number of arguments
  //  -- r3 : the new.target (for [[Construct]] calls)
  //  -- r1 : the target to call (can be any Object)
  //  -- r2 : start index (to support rest parameters)
  // -----------------------------------

  Register scratch = r6;

  // Check if new.target has a [[Construct]] internal method.
  if (mode == CallOrConstructMode::kConstruct) {
    Label new_target_constructor, new_target_not_constructor;
    __ JumpIfSmi(r3, &new_target_not_constructor);
    __ ldr(scratch, FieldMemOperand(r3, HeapObject::kMapOffset));
    __ ldrb(scratch, FieldMemOperand(scratch, Map::kBitFieldOffset));
    __ tst(scratch, Operand(Map::Bits1::IsConstructorBit::kMask));
    __ b(ne, &new_target_constructor);
    __ bind(&new_target_not_constructor);
    {
      FrameScope scope(masm, StackFrame::MANUAL);
      __ EnterFrame(StackFrame::INTERNAL);
      __ Push(r3);
      __ CallRuntime(Runtime::kThrowNotConstructor);
    }
    __ bind(&new_target_constructor);
  }

  Label stack_done, stack_overflow;
  __ ldr(r5, MemOperand(fp, StandardFrameConstants::kArgCOffset));
  __ sub(r5, r5, Operand(kJSArgcReceiverSlots));
  __ sub(r5, r5, r2, SetCC);
  __ b(le, &stack_done);
  {
    // ----------- S t a t e -------------
    //  -- r0 : the number of arguments already in the stack
    //  -- r1 : the target to call (can be any Object)
    //  -- r2 : start index (to support rest parameters)
    //  -- r3 : the new.target (for [[Construct]] calls)
    //  -- fp : point to the caller stack frame
    //  -- r5 : number of arguments to copy, i.e. arguments count - start index
    // -----------------------------------

    // Check for stack overflow.
    __ StackOverflowCheck(r5, scratch, &stack_overflow);

    // Forward the arguments from the caller frame.
    // Point to the first argument to copy (skipping the receiver).
    __ add(r4, fp,
           Operand(CommonFrameConstants::kFixedFrameSizeAboveFp +
                   kSystemPointerSize));
    __ add(r4, r4, Operand(r2, LSL, kSystemPointerSizeLog2));

    // Move the arguments already in the stack,
    // including the receiver and the return address.
    // r5: Number of arguments to make room for.
    // r0: Number of arguments already on the stack.
    // r2: Points to first free slot on the stack after arguments were shifted.
    Generate_AllocateSpaceAndShiftExistingArguments(masm, r5, r0, r2, scratch,
                                                    r8);

    // Copy arguments from the caller frame.
    // TODO(victorgomes): Consider using forward order as potentially more cache
    // friendly.
    {
      Label loop;
      __ bind(&loop);
      {
        __ sub(r5, r5, Operand(1), SetCC);
        __ ldr(scratch, MemOperand(r4, r5, LSL, kSystemPointerSizeLog2));
        __ str(scratch, MemOperand(r2, r5, LSL, kSystemPointerSizeLog2));
        __ b(ne, &loop);
      }
    }
  }
  __ bind(&stack_done);
  // Tail-call to the actual Call or Construct builtin.
  __ TailCallBuiltin(target_builtin);

  __ bind(&stack_overflow);
  __ TailCallRuntime(Runtime::kThrowStackOverflow);
}

// static
void Builtins::Generate_CallFunction(MacroAssembler* masm,
                                     ConvertReceiverMode mode) {
  // ----------- S t a t e -------------
  //  -- r0 : the number of arguments
  //  -- r1 : the function to call (checked to be a JSFunction)
  // -----------------------------------
  __ AssertCallableFunction(r1);

  __ ldr(r2, FieldMemOperand(r1, JSFunction::kSharedFunctionInfoOffset));

  // Enter the context of the function; ToObject has to run in the function
  // context, and we also need to take the global proxy from the function
  // context in case of conversion.
  __ ldr(cp, FieldMemOperand(r1, JSFunction::kContextOffset));
  // We need to convert the receiver for non-native sloppy mode functions.
  Label done_convert;
  __ ldr(r3, FieldMemOperand(r2, SharedFunctionInfo::kFlagsOffset));
  __ tst(r3, Operand(SharedFunctionInfo::IsNativeBit::kMask |
                     SharedFunctionInfo::IsStrictBit::kMask));
  __ b(ne, &done_convert);
  {
    // ----------- S t a t e -------------
    //  -- r0 : the number of arguments
    //  -- r1 : the function to call (checked to be a JSFunction)
    //  -- r2 : the shared function info.
    //  -- cp : the function context.
    // -----------------------------------

    if (mode == ConvertReceiverMode::kNullOrUndefined) {
      // Patch receiver to global proxy.
      __ LoadGlobalProxy(r3);
    } else {
      Label convert_to_object, convert_receiver;
      __ ldr(r3, __ ReceiverOperand());
      __ JumpIfSmi(r3, &convert_to_object);
      static_assert(LAST_JS_RECEIVER_TYPE == LAST_TYPE);
      __ CompareObjectType(r3, r4, r4, FIRST_JS_RECEIVER_TYPE);
      __ b(hs, &done_convert);
      if (mode != ConvertReceiverMode::kNotNullOrUndefined) {
        Label convert_global_proxy;
        __ JumpIfRoot(r3, RootIndex::kUndefinedValue, &convert_global_proxy);
        __ JumpIfNotRoot(r3, RootIndex::kNullValue, &convert_to_object);
        __ bind(&convert_global_proxy);
        {
          // Patch receiver to global proxy.
          __ LoadGlobalProxy(r3);
        }
        __ b(&convert_receiver);
      }
      __ bind(&convert_to_object);
      {
        // Convert receiver using ToObject.
        // TODO(bmeurer): Inline the allocation here to avoid building the frame
        // in the fast case? (fall back to AllocateInNewSpace?)
        FrameAndConstantPoolScope scope(masm, StackFrame::INTERNAL);
        __ SmiTag(r0);
        __ Push(r0, r1);
        __ mov(r0, r3);
        __ Push(cp);
        __ CallBuiltin(Builtin::kToObject);
        __ Pop(cp);
        __ mov(r3, r0);
        __ Pop(r0, r1);
        __ SmiUntag(r0);
      }
      __ ldr(r2, FieldMemOperand(r1, JSFunction::kSharedFunctionInfoOffset));
      __ bind(&convert_receiver);
    }
    __ str(r3, __ ReceiverOperand());
  }
  __ bind(&done_convert);

  // ----------- S t a t e -------------
  //  -- r0 : the number of arguments
  //  -- r1 : the function to call (checked to be a JSFunction)
  //  -- r2 : the shared function info.
  //  -- cp : the function context.
  // -----------------------------------

  __ ldrh(r2,
          FieldMemOperand(r2, SharedFunctionInfo::kFormalParameterCountOffset));
  __ InvokeFunctionCode(r1, no_reg, r2, r0, InvokeType::kJump);
}

namespace {

void Generate_PushBoundArguments(MacroAssembler* masm) {
  ASM_CODE_COMMENT(masm);
  // ----------- S t a t e -------------
  //  -- r0 : the number of arguments
  //  -- r1 : target (checked to be a JSBoundFunction)
  //  -- r3 : new.target (only in case of [[Construct]])
  // -----------------------------------

  // Load [[BoundArguments]] into r2 and length of that into r4.
  Label no_bound_arguments;
  __ ldr(r2, FieldMemOperand(r1, JSBoundFunction::kBoundArgumentsOffset));
  __ ldr(r4, FieldMemOperand(r2, FixedArray::kLengthOffset));
  __ SmiUntag(r4);
  __ cmp(r4, Operand(0));
  __ b(eq, &no_bound_arguments);
  {
    // ----------- S t a t e -------------
    //  -- r0 : the number of arguments
    //  -- r1 : target (checked to be a JSBoundFunction)
    //  -- r2 : the [[BoundArguments]] (implemented as FixedArray)
    //  -- r3 : new.target (only in case of [[Construct]])
    //  -- r4 : the number of [[BoundArguments]]
    // -----------------------------------

    Register scratch = r6;

    {
      // Check the stack for overflow. We are not trying to catch interruptions
      // (i.e. debug break and preemption) here, so check the "real stack
      // limit".
      Label done;
      __ mov(scratch, Operand(r4, LSL, kSystemPointerSizeLog2));
      {
        UseScratchRegisterScope temps(masm);
        Register remaining_stack_size = temps.Acquire();
        DCHECK(!AreAliased(r0, r1, r2, r3, r4, scratch, remaining_stack_size));

        // Compute the space we have left. The stack might already be overflowed
        // here which will cause remaining_stack_size to become negative.
        __ LoadStackLimit(remaining_stack_size,
                          StackLimitKind::kRealStackLimit);
        __ sub(remaining_stack_size, sp, remaining_stack_size);

        // Check if the arguments will overflow the stack.
        __ cmp(remaining_stack_size, scratch);
      }
      __ b(gt, &done);
      {
        FrameScope scope(masm, StackFrame::MANUAL);
        __ EnterFrame(StackFrame::INTERNAL);
        __ CallRuntime(Runtime::kThrowStackOverflow);
      }
      __ bind(&done);
    }

    // Pop receiver.
    __ Pop(r5);

    // Push [[BoundArguments]].
    {
      Label loop;
      __ add(r0, r0, r4);  // Adjust effective number of arguments.
      __ add(r2, r2, Operand(FixedArray::kHeaderSize - kHeapObjectTag));
      __ bind(&loop);
      __ sub(r4, r4, Operand(1), SetCC);
      __ ldr(scratch, MemOperand(r2, r4, LSL, kTaggedSizeLog2));
      __ Push(scratch);
      __ b(gt, &loop);
    }

    // Push receiver.
    __ Push(r5);
  }
  __ bind(&no_bound_arguments);
}

}  // namespace

// static
void Builtins::Generate_CallBoundFunctionImpl(MacroAssembler* masm) {
  // ----------- S t a t e -------------
  //  -- r0 : the number of arguments
  //  -- r1 : the function to call (checked to be a JSBoundFunction)
  // -----------------------------------
  __ AssertBoundFunction(r1);

  // Patch the receiver to [[BoundThis]].
  __ ldr(r3, FieldMemOperand(r1, JSBoundFunction::kBoundThisOffset));
  __ str(r3, __ ReceiverOperand());

  // Push the [[BoundArguments]] onto the stack.
  Generate_PushBoundArguments(masm);

  // Call the [[BoundTargetFunction]] via the Call builtin.
  __ ldr(r1, FieldMemOperand(r1, JSBoundFunction::kBoundTargetFunctionOffset));
  __ TailCallBuiltin(Builtins::Call());
}

// static
void Builtins::Generate_Call(MacroAssembler* masm, ConvertReceiverMode mode) {
  // ----------- S t a t e -------------
  //  -- r0 : the number of arguments
  //  -- r1 : the target to call (can be any Object).
  // -----------------------------------
  Register target = r1;
  Register map = r4;
  Register instance_type = r5;
  DCHECK(!AreAliased(r0, target, map, instance_type));

  Label non_callable, class_constructor;
  __ JumpIfSmi(target, &non_callable);
  __ LoadMap(map, target);
  __ CompareInstanceTypeRange(map, instance_type,
                              FIRST_CALLABLE_JS_FUNCTION_TYPE,
                              LAST_CALLABLE_JS_FUNCTION_TYPE);
  __ TailCallBuiltin(Builtins::CallFunction(mode), ls);
  __ cmp(instance_type, Operand(JS_BOUND_FUNCTION_TYPE));
  __ TailCallBuiltin(Builtin::kCallBoundFunction, eq);

  // Check if target has a [[Call]] internal method.
  {
    Register flags = r4;
    __ ldrb(flags, FieldMemOperand(map, Map::kBitFieldOffset));
    map = no_reg;
    __ tst(flags, Operand(Map::Bits1::IsCallableBit::kMask));
    __ b(eq, &non_callable);
  }

  // Check if target is a proxy and call CallProxy external builtin
  __ cmp(instance_type, Operand(JS_PROXY_TYPE));
  __ TailCallBuiltin(Builtin::kCallProxy, eq);

  // Check if target is a wrapped function and call CallWrappedFunction external
  // builtin
  __ cmp(instance_type, Operand(JS_WRAPPED_FUNCTION_TYPE));
  __ TailCallBuiltin(Builtin::kCallWrappedFunction, eq);

  // ES6 section 9.2.1 [[Call]] ( thisArgument, argumentsList)
  // Check that the function is not a "classConstructor".
  __ cmp(instance_type, Operand(JS_CLASS_CONSTRUCTOR_TYPE));
  __ b(eq, &class_constructor);

  // 2. Call to something else, which might have a [[Call]] internal method (if
  // not we raise an exception).
  // Overwrite the original receiver the (original) target.
  __ str(target, __ ReceiverOperand());
  // Let the "call_as_function_delegate" take care of the rest.
  __ LoadNativeContextSlot(target, Context::CALL_AS_FUNCTION_DELEGATE_INDEX);
  __ TailCallBuiltin(
      Builtins::CallFunction(ConvertReceiverMode::kNotNullOrUndefined));

  // 3. Call to something that is not callable.
  __ bind(&non_callable);
  {
    FrameAndConstantPoolScope scope(masm, StackFrame::INTERNAL);
    __ Push(target);
    __ CallRuntime(Runtime::kThrowCalledNonCallable);
    __ Trap();  // Unreachable.
  }

  // 4. The function is a "classConstructor", need to raise an exception.
  __ bind(&class_constructor);
  {
    FrameAndConstantPoolScope scope(masm, StackFrame::INTERNAL);
    __ Push(target);
    __ CallRuntime(Runtime::kThrowConstructorNonCallableError);
    __ Trap();  // Unreachable.
  }
}

// static
void Builtins::Generate_ConstructFunction(MacroAssembler* masm) {
  // ----------- S t a t e -------------
  //  -- r0 : the number of arguments
  //  -- r1 : the constructor to call (checked to be a JSFunction)
  //  -- r3 : the new target (checked to be a constructor)
  // -----------------------------------
  __ AssertConstructor(r1);
  __ AssertFunction(r1);

  // Calling convention for function specific ConstructStubs require
  // r2 to contain either an AllocationSite or undefined.
  __ LoadRoot(r2, RootIndex::kUndefinedValue);

  Label call_generic_stub;

  // Jump to JSBuiltinsConstructStub or JSConstructStubGeneric.
  __ ldr(r4, FieldMemOperand(r1, JSFunction::kSharedFunctionInfoOffset));
  __ ldr(r4, FieldMemOperand(r4, SharedFunctionInfo::kFlagsOffset));
  __ tst(r4, Operand(SharedFunctionInfo::ConstructAsBuiltinBit::kMask));
  __ b(eq, &call_generic_stub);

  __ TailCallBuiltin(Builtin::kJSBuiltinsConstructStub);

  __ bind(&call_generic_stub);
  __ TailCallBuiltin(Builtin::kJSConstructStubGeneric);
}

// static
void Builtins::Generate_ConstructBoundFunction(MacroAssembler* masm) {
  // ----------- S t a t e -------------
  //  -- r0 : the number of arguments
  //  -- r1 : the function to call (checked to be a JSBoundFunction)
  //  -- r3 : the new target (checked to be a constructor)
  // -----------------------------------
  __ AssertConstructor(r1);
  __ AssertBoundFunction(r1);

  // Push the [[BoundArguments]] onto the stack.
  Generate_PushBoundArguments(masm);

  // Patch new.target to [[BoundTargetFunction]] if new.target equals target.
  __ cmp(r1, r3);
  __ ldr(r3, FieldMemOperand(r1, JSBoundFunction::kBoundTargetFunctionOffset),
         eq);

  // Construct the [[BoundTargetFunction]] via the Construct builtin.
  __ ldr(r1, FieldMemOperand(r1, JSBoundFunction::kBoundTargetFunctionOffset));
  __ TailCallBuiltin(Builtin::kConstruct);
}

// static
void Builtins::Generate_Construct(MacroAssembler* masm) {
  // ----------- S t a t e -------------
  //  -- r0 : the number of arguments
  //  -- r1 : the constructor to call (can be any Object)
  //  -- r3 : the new target (either the same as the constructor or
  //          the JSFunction on which new was invoked initially)
  // -----------------------------------
  Register target = r1;
  Register map = r4;
  Register instance_type = r5;
  DCHECK(!AreAliased(r0, target, map, instance_type));

  // Check if target is a Smi.
  Label non_constructor, non_proxy;
  __ JumpIfSmi(target, &non_constructor);

  // Check if target has a [[Construct]] internal method.
  __ ldr(map, FieldMemOperand(target, HeapObject::kMapOffset));
  {
    Register flags = r2;
    DCHECK(!AreAliased(r0, target, map, instance_type, flags));
    __ ldrb(flags, FieldMemOperand(map, Map::kBitFieldOffset));
    __ tst(flags, Operand(Map::Bits1::IsConstructorBit::kMask));
    __ b(eq, &non_constructor);
  }

  // Dispatch based on instance type.
  __ CompareInstanceTypeRange(map, instance_type, FIRST_JS_FUNCTION_TYPE,
                              LAST_JS_FUNCTION_TYPE);
  __ TailCallBuiltin(Builtin::kConstructFunction, ls);

  // Only dispatch to bound functions after checking whether they are
  // constructors.
  __ cmp(instance_type, Operand(JS_BOUND_FUNCTION_TYPE));
  __ TailCallBuiltin(Builtin::kConstructBoundFunction, eq);

  // Only dispatch to proxies after checking whether they are constructors.
  __ cmp(instance_type, Operand(JS_PROXY_TYPE));
  __ b(ne, &non_proxy);
  __ TailCallBuiltin(Builtin::kConstructProxy);

  // Called Construct on an exotic Object with a [[Construct]] internal method.
  __ bind(&non_proxy);
  {
    // Overwrite the original receiver with the (original) target.
    __ str(target, __ ReceiverOperand());
    // Let the "call_as_constructor_delegate" take care of the rest.
    __ LoadNativeContextSlot(target,
                             Context::CALL_AS_CONSTRUCTOR_DELEGATE_INDEX);
    __ TailCallBuiltin(Builtins::CallFunction());
  }

  // Called Construct on an Object that doesn't have a [[Construct]] internal
  // method.
  __ bind(&non_constructor);
  __ TailCallBuiltin(Builtin::kConstructedNonConstructable);
}

#if V8_ENABLE_WEBASSEMBLY

struct SaveWasmParamsScope {
  explicit SaveWasmParamsScope(MacroAssembler* masm)
      : lowest_fp_reg(std::begin(wasm::kFpParamRegisters)[0]),
        highest_fp_reg(std::end(wasm::kFpParamRegisters)[-1]),
        masm(masm) {
    for (Register gp_param_reg : wasm::kGpParamRegisters) {
      gp_regs.set(gp_param_reg);
    }
    gp_regs.set(lr);
    for (DwVfpRegister fp_param_reg : wasm::kFpParamRegisters) {
      CHECK(fp_param_reg.code() >= lowest_fp_reg.code() &&
            fp_param_reg.code() <= highest_fp_reg.code());
    }

    CHECK_EQ(gp_regs.Count(), arraysize(wasm::kGpParamRegisters) + 1);
    CHECK_EQ(highest_fp_reg.code() - lowest_fp_reg.code() + 1,
             arraysize(wasm::kFpParamRegisters));
    CHECK_EQ(gp_regs.Count(),
             WasmLiftoffSetupFrameConstants::kNumberOfSavedGpParamRegs +
                 1 /* instance */ + 1 /* lr */);
    CHECK_EQ(highest_fp_reg.code() - lowest_fp_reg.code() + 1,
             WasmLiftoffSetupFrameConstants::kNumberOfSavedFpParamRegs);

    __ stm(db_w, sp, gp_regs);
    __ vstm(db_w, sp, lowest_fp_reg, highest_fp_reg);
  }
  ~SaveWasmParamsScope() {
    __ vldm(ia_w, sp, lowest_fp_reg, highest_fp_reg);
    __ ldm(ia_w, sp, gp_regs);
  }

  RegList gp_regs;
  DwVfpRegister lowest_fp_reg;
  DwVfpRegister highest_fp_reg;
  MacroAssembler* masm;
};

// This builtin creates the following stack frame:
//
// [  feedback vector  ]  <-- sp  // Added by this builtin.
// [   Wasm instance   ]          // Added by this builtin.
// [ WASM frame marker ]          // Already there on entry.
// [     saved fp      ]  <-- fp  // Already there on entry.
void Builtins::Generate_WasmLiftoffFrameSetup(MacroAssembler* masm) {
  Register func_index = wasm::kLiftoffFrameSetupFunctionReg;
  Register vector = r5;
  Register scratch = r7;
  Label allocate_vector, done;

  __ ldr(vector,
         FieldMemOperand(kWasmInstanceRegister,
                         WasmTrustedInstanceData::kFeedbackVectorsOffset));
  __ add(vector, vector, Operand(func_index, LSL, kTaggedSizeLog2));
  __ ldr(vector, FieldMemOperand(vector, FixedArray::kHeaderSize));
  __ JumpIfSmi(vector, &allocate_vector);
  __ bind(&done);
  __ push(kWasmInstanceRegister);
  __ push(vector);
  __ Ret();

  __ bind(&allocate_vector);

  // Feedback vector doesn't exist yet. Call the runtime to allocate it.
  // We temporarily change the frame type for this, because we need special
  // handling by the stack walker in case of GC.
  __ mov(scratch,
         Operand(StackFrame::TypeToMarker(StackFrame::WASM_LIFTOFF_SETUP)));
  __ str(scratch, MemOperand(sp));
  {
    SaveWasmParamsScope save_params(masm);
    // Arguments to the runtime function: instance, func_index.
    __ push(kWasmInstanceRegister);
    __ SmiTag(func_index);
    __ push(func_index);
    // Allocate a stack slot where the runtime function can spill a pointer
    // to the {NativeModule}.
    __ push(r8);
    __ Move(cp, Smi::zero());
    __ CallRuntime(Runtime::kWasmAllocateFeedbackVector, 3);
    __ mov(vector, kReturnRegister0);
    // Saved parameters are restored at the end of this block.
  }
  __ mov(scratch, Operand(StackFrame::TypeToMarker(StackFrame::WASM)));
  __ str(scratch, MemOperand(sp));
  __ b(&done);
}

void Builtins::Generate_WasmCompileLazy(MacroAssembler* masm) {
  // The function index was put in a register by the jump table trampoline.
  // Convert to Smi for the runtime call.
  __ SmiTag(kWasmCompileLazyFuncIndexRegister);
  {
    HardAbortScope hard_abort(masm);  // Avoid calls to Abort.
    FrameAndConstantPoolScope scope(masm, StackFrame::INTERNAL);

    {
      SaveWasmParamsScope save_params(masm);

      // Push the Wasm instance as an explicit argument to the runtime function.
      __ push(kWasmInstanceRegister);
      // Push the function index as second argument.
      __ push(kWasmCompileLazyFuncIndexRegister);
      // Initialize the JavaScript context with 0. CEntry will use it to
      // set the current context on the isolate.
      __ Move(cp, Smi::zero());
      __ CallRuntime(Runtime::kWasmCompileLazy, 2);
      // The runtime function returns the jump table slot offset as a Smi. Use
      // that to compute the jump target in r8.
      __ mov(r8, Operand::SmiUntag(kReturnRegister0));

      // Saved parameters are restored at the end of this block.
    }

    // After the instance register has been restored, we can add the jump table
    // start to the jump table offset already stored in r8.
    __ ldr(r9, FieldMemOperand(kWasmInstanceRegister,
                               WasmTrustedInstanceData::kJumpTableStartOffset));
    __ add(r8, r8, r9);
  }

  // Finally, jump to the jump table slot for the function.
  __ Jump(r8);
}

void Builtins::Generate_WasmDebugBreak(MacroAssembler* masm) {
  HardAbortScope hard_abort(masm);  // Avoid calls to Abort.
  {
    FrameAndConstantPoolScope scope(masm, StackFrame::WASM_DEBUG_BREAK);

    static_assert(DwVfpRegister::kNumRegisters == 32);
    constexpr DwVfpRegister last =
        WasmDebugBreakFrameConstants::kPushedFpRegs.last();
    constexpr DwVfpRegister first =
        WasmDebugBreakFrameConstants::kPushedFpRegs.first();
    static_assert(
        WasmDebugBreakFrameConstants::kPushedFpRegs.Count() ==
            last.code() - first.code() + 1,
        "All registers in the range from first to last have to be set");

    // Save all parameter registers. They might hold live values, we restore
    // them after the runtime call.
    constexpr DwVfpRegister lowest_fp_reg = first;
    constexpr DwVfpRegister highest_fp_reg = last;

    // Store gp parameter registers.
    __ stm(db_w, sp, WasmDebugBreakFrameConstants::kPushedGpRegs);
    // Store fp parameter registers.
    __ vstm(db_w, sp, lowest_fp_reg, highest_fp_reg);

    // Initialize the JavaScript context with 0. CEntry will use it to
    // set the current context on the isolate.
    __ Move(cp, Smi::zero());
    __ CallRuntime(Runtime::kWasmDebugBreak, 0);

    // Restore registers.
    __ vldm(ia_w, sp, lowest_fp_reg, highest_fp_reg);
    __ ldm(ia_w, sp, WasmDebugBreakFrameConstants::kPushedGpRegs);
  }
  __ Ret();
}

namespace {
// Check that the stack was in the old state (if generated code assertions are
// enabled), and switch to the new state.
void SwitchStackState(MacroAssembler* masm, Register jmpbuf, Register tmp,
                      wasm::JumpBuffer::StackState old_state,
                      wasm::JumpBuffer::StackState new_state) {
  if (v8_flags.debug_code) {
    __ ldr(tmp, MemOperand(jmpbuf, wasm::kJmpBufStateOffset));
    Label ok;
    __ JumpIfEqual(tmp, old_state, &ok);
    __ Trap();
    __ bind(&ok);
  }
  __ mov(tmp, Operand(new_state));
  __ str(tmp, MemOperand(jmpbuf, wasm::kJmpBufStateOffset));
}

// Switch the stack pointer.
void SwitchStackPointer(MacroAssembler* masm, Register jmpbuf) {
  __ ldr(sp, MemOperand(jmpbuf, wasm::kJmpBufSpOffset));
}

void FillJumpBuffer(MacroAssembler* masm, Register jmpbuf, Label* target,
                    Register tmp) {
  __ mov(tmp, sp);
  __ str(tmp, MemOperand(jmpbuf, wasm::kJmpBufSpOffset));
  __ str(fp, MemOperand(jmpbuf, wasm::kJmpBufFpOffset));
  __ LoadStackLimit(tmp, StackLimitKind::kRealStackLimit);
  __ str(tmp, MemOperand(jmpbuf, wasm::kJmpBufStackLimitOffset));

  __ GetLabelAddress(tmp, target);
  // Stash the address in the jump buffer.
  __ str(tmp, MemOperand(jmpbuf, wasm::kJmpBufPcOffset));
}

void LoadJumpBuffer(MacroAssembler* masm, Register jmpbuf, bool load_pc,
                    Register tmp) {
  SwitchStackPointer(masm, jmpbuf);
  __ ldr(fp, MemOperand(jmpbuf, wasm::kJmpBufFpOffset));
  SwitchStackState(masm, jmpbuf, tmp, wasm::JumpBuffer::Inactive,
                   wasm::JumpBuffer::Active);
  if (load_pc) {
    __ ldr(tmp, MemOperand(jmpbuf, wasm::kJmpBufPcOffset));
    __ bx(tmp);
  }
  // The stack limit in StackGuard is set separately under the ExecutionAccess
  // lock.
}

void SaveState(MacroAssembler* masm, Register active_continuation, Register tmp,
               Label* suspend) {
  Register jmpbuf = tmp;
  __ ldr(jmpbuf, FieldMemOperand(active_continuation,
                                 WasmContinuationObject::kJmpbufOffset));

  UseScratchRegisterScope temps(masm);
  FillJumpBuffer(masm, jmpbuf, suspend, temps.Acquire());
}

void LoadTargetJumpBuffer(MacroAssembler* masm, Register target_continuation,
                          Register tmp) {
  Register target_jmpbuf = target_continuation;
  __ ldr(target_jmpbuf, FieldMemOperand(target_continuation,
                                        WasmContinuationObject::kJmpbufOffset));

  __ Zero(MemOperand(fp, StackSwitchFrameConstants::kGCScanSlotCountOffset));
  // Switch stack!
  LoadJumpBuffer(masm, target_jmpbuf, false, tmp);
}

// Updates the stack limit to match the new active stack.
// Pass the {finished_continuation} argument to indicate that the stack that we
// are switching from returned, and in this case return its memory to the stack
// pool.
void SwitchStacks(MacroAssembler* masm, Register finished_continuation,
                  const Register& keep1, const Register& keep2 = no_reg,
                  const Register& keep3 = no_reg) {
  using ER = ExternalReference;

  __ Push(keep1);
  if (keep2 != no_reg) {
    __ Push(keep2);
  }
  if (keep3 != no_reg) {
    __ Push(keep3);
  }

  if (finished_continuation != no_reg) {
    __ PrepareCallCFunction(2);
    FrameScope scope(masm, StackFrame::MANUAL);
    __ Move(kCArgRegs[0], ExternalReference::isolate_address(masm->isolate()));
    __ Move(kCArgRegs[1], finished_continuation);
    __ CallCFunction(ER::wasm_return_switch(), 2);
  } else {
    __ PrepareCallCFunction(1);
    FrameScope scope(masm, StackFrame::MANUAL);
    __ Move(kCArgRegs[0], ER::isolate_address());
    __ CallCFunction(ER::wasm_sync_stack_limit(), 1);
  }

  if (keep3 != no_reg) {
    __ Pop(keep3);
  }
  if (keep2 != no_reg) {
    __ Pop(keep2);
  }
  __ Pop(keep1);
}

void ReloadParentContinuation(MacroAssembler* masm, Register return_reg,
                              Register return_value, Register context,
                              Register tmp1, Register tmp2, Register tmp3) {
  Register active_continuation = tmp1;
  __ LoadRoot(active_continuation, RootIndex::kActiveContinuation);

  // Set a null pointer in the jump buffer's SP slot to indicate to the stack
  // frame iterator that this stack is empty.
  Register jmpbuf = tmp2;
  __ ldr(jmpbuf, FieldMemOperand(active_continuation,
                                 WasmContinuationObject::kJmpbufOffset));
  __ Zero(MemOperand(jmpbuf, wasm::kJmpBufSpOffset));
  {
    UseScratchRegisterScope temps(masm);
    Register scratch = temps.Acquire();
    SwitchStackState(masm, jmpbuf, scratch, wasm::JumpBuffer::Active,
                     wasm::JumpBuffer::Retired);
  }
  Register parent = tmp2;
  __ LoadTaggedField(parent,
                     FieldMemOperand(active_continuation,
                                     WasmContinuationObject::kParentOffset));

  // Update active continuation root.
  int32_t active_continuation_offset =
      MacroAssembler::RootRegisterOffsetForRootIndex(
          RootIndex::kActiveContinuation);
  __ str(parent, MemOperand(kRootRegister, active_continuation_offset));
  jmpbuf = parent;
  __ ldr(jmpbuf,
         FieldMemOperand(parent, WasmContinuationObject::kJmpbufOffset));

  // Switch stack!
  LoadJumpBuffer(masm, jmpbuf, false, tmp3);

  SwitchStacks(masm, active_continuation, return_reg, return_value, context);
}

void RestoreParentSuspender(MacroAssembler* masm, Register tmp1,
                            Register tmp2) {
  Register suspender = tmp1;
  __ LoadRoot(suspender, RootIndex::kActiveSuspender);
  MemOperand state_loc =
      FieldMemOperand(suspender, WasmSuspenderObject::kStateOffset);
  __ Move(tmp2, Smi::FromInt(WasmSuspenderObject::kInactive));
  __ StoreTaggedField(tmp2, state_loc);
  __ LoadTaggedField(
      suspender,
      FieldMemOperand(suspender, WasmSuspenderObject::kParentOffset));

  Label undefined;
  __ JumpIfRoot(suspender, RootIndex::kUndefinedValue, &undefined);

  if (v8_flags.debug_code) {
    // Check that the parent suspender is active.
    Label parent_inactive;
    Register state = tmp2;
    __ Move(state, state_loc);
    __ SmiUntag(state);
    __ JumpIfEqual(state, WasmSuspenderObject::kActive, &parent_inactive);
    __ Trap();
    __ bind(&parent_inactive);
  }
  __ Move(tmp2, Smi::FromInt(WasmSuspenderObject::kActive));
  __ StoreTaggedField(tmp2, state_loc);
  __ bind(&undefined);
  int32_t active_suspender_offset =
      MacroAssembler::RootRegisterOffsetForRootIndex(
          RootIndex::kActiveSuspender);
  __ str(suspender, MemOperand(kRootRegister, active_suspender_offset));
}

void ResetStackSwitchFrameStackSlots(MacroAssembler* masm) {
  __ Zero(MemOperand(fp, StackSwitchFrameConstants::kResultArrayOffset),
          MemOperand(fp, StackSwitchFrameConstants::kRefOffset));
}

// TODO(irezvov): Consolidate with arm64 RegisterAllocator.
class RegisterAllocator {
 public:
  class Scoped {
   public:
    Scoped(RegisterAllocator* allocator, Register* reg)
        : allocator_(allocator), reg_(reg) {}
    ~Scoped() { allocator_->Free(reg_); }

   private:
    RegisterAllocator* allocator_;
    Register* reg_;
  };

  explicit RegisterAllocator(const RegList& registers)
      : initial_(registers), available_(registers) {}
  void Ask(Register* reg) {
    DCHECK_EQ(*reg, no_reg);
    DCHECK(!available_.is_empty());
    *reg = available_.PopFirst();
    allocated_registers_.push_back(reg);
  }

  bool registerIsAvailable(const Register& reg) { return available_.has(reg); }

  void Pinned(const Register& requested, Register* reg) {
    DCHECK(registerIsAvailable(requested));
    *reg = requested;
    Reserve(requested);
    allocated_registers_.push_back(reg);
  }

  void Free(Register* reg) {
    DCHECK_NE(*reg, no_reg);
    available_.set(*reg);
    *reg = no_reg;
    allocated_registers_.erase(
        find(allocated_registers_.begin(), allocated_registers_.end(), reg));
  }

  void Reserve(const Register& reg) {
    if (reg == no_reg) {
      return;
    }
    DCHECK(registerIsAvailable(reg));
    available_.clear(reg);
  }

  void Reserve(const Register& reg1, const Register& reg2,
               const Register& reg3 = no_reg, const Register& reg4 = no_reg,
               const Register& reg5 = no_reg, const Register& reg6 = no_reg) {
    Reserve(reg1);
    Reserve(reg2);
    Reserve(reg3);
    Reserve(reg4);
    Reserve(reg5);
    Reserve(reg6);
  }

  bool IsUsed(const Register& reg) {
    return initial_.has(reg) && !registerIsAvailable(reg);
  }

  void ResetExcept(const Register& reg1 = no_reg, const Register& reg2 = no_reg,
                   const Register& reg3 = no_reg, const Register& reg4 = no_reg,
                   const Register& reg5 = no_reg,
                   const Register& reg6 = no_reg) {
    available_ = initial_;
    available_.clear(reg1);
    available_.clear(reg2);
    available_.clear(reg3);
    available_.clear(reg4);
    available_.clear(reg5);
    available_.clear(reg6);

    auto it = allocated_registers_.begin();
    while (it != allocated_registers_.end()) {
      if (registerIsAvailable(**it)) {
        **it = no_reg;
        it = allocated_registers_.erase(it);
      } else {
        it++;
      }
    }
  }

  static RegisterAllocator WithAllocatableGeneralRegisters() {
    RegList list;
    const RegisterConfiguration* config(RegisterConfiguration::Default());

    for (int i = 0; i < config->num_allocatable_general_registers(); ++i) {
      int code = config->GetAllocatableGeneralCode(i);
      Register candidate = Register::from_code(code);
      list.set(candidate);
    }
    return RegisterAllocator(list);
  }

 private:
  std::vector<Register*> allocated_registers_;
  const RegList initial_;
  RegList available_;
};

#define DEFINE_REG(Name)  \
  Register Name = no_reg; \
  regs.Ask(&Name);

#define DEFINE_REG_W(Name) \
  DEFINE_REG(Name);        \
  Name = Name.W();

#define ASSIGN_REG(Name) regs.Ask(&Name);

#define ASSIGN_REG_W(Name) \
  ASSIGN_REG(Name);        \
  Name = Name.W();

#define DEFINE_PINNED(Name, Reg) \
  Register Name = no_reg;        \
  regs.Pinned(Reg, &Name);

#define ASSIGN_PINNED(Name, Reg) regs.Pinned(Reg, &Name);

#define DEFINE_SCOPED(Name) \
  DEFINE_REG(Name)          \
  RegisterAllocator::Scoped scope_##Name(&regs, &Name);

#define FREE_REG(Name) regs.Free(&Name);

// Loads the context field of the WasmTrustedInstanceData or WasmApiFunctionRef
// depending on the ref's type, and places the result in the input register.
void GetContextFromRef(MacroAssembler* masm, Register ref, Register scratch) {
  __ LoadTaggedField(scratch, FieldMemOperand(ref, HeapObject::kMapOffset));
  __ CompareInstanceType(scratch, scratch, WASM_TRUSTED_INSTANCE_DATA_TYPE);
  Label instance;
  Label end;
  __ b(eq, &instance);
  __ LoadTaggedField(
      ref, FieldMemOperand(ref, WasmApiFunctionRef::kNativeContextOffset));
  __ jmp(&end);
  __ bind(&instance);
  __ LoadTaggedField(
      ref, FieldMemOperand(ref, WasmTrustedInstanceData::kNativeContextOffset));
  __ bind(&end);
}

}  // namespace

void Builtins::Generate_WasmToJsWrapperAsm(MacroAssembler* masm) {
  // Push registers in reverse order so that they are on the stack like
  // in an array, with the first item being at the lowest address.
  for (int i = static_cast<int>(arraysize(wasm::kFpParamRegisters)) - 1; i >= 0;
       --i) {
    __ vpush(wasm::kFpParamRegisters[i]);
  }

  // r6 is pushed for alignment, so that the pushed register parameters and
  // stack parameters look the same as the layout produced by the js-to-wasm
  // wrapper for out-going parameters. Having the same layout allows to share
  // code in Torque, especially the `LocationAllocator`. r6 has been picked
  // arbitrarily.
  __ Push(r6, wasm::kGpParamRegisters[3], wasm::kGpParamRegisters[2],
          wasm::kGpParamRegisters[1]);
  // Reserve fixed slots for the CSA wrapper.
  // Two slots for stack-switching (central stack pointer and secondary stack
  // limit):
  Register scratch = r1;
  __ mov(scratch, Operand::Zero());
  __ Push(scratch);
  __ Push(scratch);
  // One slot for the signature:
  __ Push(r0);
  __ TailCallBuiltin(Builtin::kWasmToJsWrapperCSA);
}

void Builtins::Generate_WasmTrapHandlerLandingPad(MacroAssembler* masm) {
  __ Trap();
}

void Builtins::Generate_WasmSuspend(MacroAssembler* masm) {
  auto regs = RegisterAllocator::WithAllocatableGeneralRegisters();
  // Set up the stackframe.
  __ EnterFrame(StackFrame::STACK_SWITCH);

  DEFINE_PINNED(suspender, r0);
  DEFINE_PINNED(context, kContextRegister);

  __ sub(
      sp, sp,
      Operand(StackSwitchFrameConstants::kNumSpillSlots * kSystemPointerSize));
  // Set a sentinel value for the spill slots visited by the GC.
  ResetStackSwitchFrameStackSlots(masm);

  // -------------------------------------------
  // Save current state in active jump buffer.
  // -------------------------------------------
  Label resume;
  DEFINE_REG(continuation);
  __ LoadRoot(continuation, RootIndex::kActiveContinuation);
  DEFINE_REG(jmpbuf);
  DEFINE_REG(scratch);
  __ ldr(jmpbuf,
         FieldMemOperand(continuation, WasmContinuationObject::kJmpbufOffset));
  FillJumpBuffer(masm, jmpbuf, &resume, scratch);
  SwitchStackState(masm, jmpbuf, scratch, wasm::JumpBuffer::Active,
                   wasm::JumpBuffer::Inactive);
  __ Move(scratch, Smi::FromInt(WasmSuspenderObject::kSuspended));
  __ StoreTaggedField(
      scratch, FieldMemOperand(suspender, WasmSuspenderObject::kStateOffset));
  regs.ResetExcept(suspender, continuation);

  DEFINE_REG(suspender_continuation);
  __ LoadTaggedField(
      suspender_continuation,
      FieldMemOperand(suspender, WasmSuspenderObject::kContinuationOffset));
  if (v8_flags.debug_code) {
    // -------------------------------------------
    // Check that the suspender's continuation is the active continuation.
    // -------------------------------------------
    // TODO(thibaudm): Once we add core stack-switching instructions, this
    // check will not hold anymore: it's possible that the active continuation
    // changed (due to an internal switch), so we have to update the suspender.
    __ cmp(suspender_continuation, continuation);
    Label ok;
    __ b(&ok, eq);
    __ Trap();
    __ bind(&ok);
  }
  FREE_REG(continuation);
  // -------------------------------------------
  // Update roots.
  // -------------------------------------------
  DEFINE_REG(caller);
  __ LoadTaggedField(caller,
                     FieldMemOperand(suspender_continuation,
                                     WasmContinuationObject::kParentOffset));
  int32_t active_continuation_offset =
      MacroAssembler::RootRegisterOffsetForRootIndex(
          RootIndex::kActiveContinuation);
  __ str(caller, MemOperand(kRootRegister, active_continuation_offset));
  DEFINE_REG(parent);
  __ LoadTaggedField(
      parent, FieldMemOperand(suspender, WasmSuspenderObject::kParentOffset));
  int32_t active_suspender_offset =
      MacroAssembler::RootRegisterOffsetForRootIndex(
          RootIndex::kActiveSuspender);
  __ str(parent, MemOperand(kRootRegister, active_suspender_offset));
  regs.ResetExcept(suspender, caller);

  // -------------------------------------------
  // Load jump buffer.
  // -------------------------------------------
  SwitchStacks(masm, no_reg, caller, suspender);
  ASSIGN_REG(jmpbuf);
  __ ldr(jmpbuf,
         FieldMemOperand(caller, WasmContinuationObject::kJmpbufOffset));
  __ LoadTaggedField(
      kReturnRegister0,
      FieldMemOperand(suspender, WasmSuspenderObject::kPromiseOffset));
  MemOperand GCScanSlotPlace =
      MemOperand(fp, StackSwitchFrameConstants::kGCScanSlotCountOffset);
  __ Zero(GCScanSlotPlace);
  ASSIGN_REG(scratch)
  LoadJumpBuffer(masm, jmpbuf, true, scratch);
  if (v8_flags.debug_code) {
    __ Trap();
  }
  __ bind(&resume);
  __ LeaveFrame(StackFrame::STACK_SWITCH);
  __ Jump(lr);
}

namespace {
// Resume the suspender stored in the closure. We generate two variants of this
// builtin: the onFulfilled variant resumes execution at the saved PC and
// forwards the value, the onRejected variant throws the value.

void Generate_WasmResumeHelper(MacroAssembler* masm, wasm::OnResume on_resume) {
  auto regs = RegisterAllocator::WithAllocatableGeneralRegisters();
  __ EnterFrame(StackFrame::STACK_SWITCH);

  DEFINE_PINNED(closure, kJSFunctionRegister);  // r1

  __ sub(
      sp, sp,
      Operand(StackSwitchFrameConstants::kNumSpillSlots * kSystemPointerSize));
  // Set a sentinel value for the spill slots visited by the GC.
  ResetStackSwitchFrameStackSlots(masm);

  regs.ResetExcept(closure);

  // -------------------------------------------
  // Load suspender from closure.
  // -------------------------------------------
  DEFINE_REG(sfi);
  __ LoadTaggedField(
      sfi,
      MemOperand(
          closure,
          wasm::ObjectAccess::SharedFunctionInfoOffsetInTaggedJSFunction()));
  FREE_REG(closure);
  // Suspender should be ObjectRegister register to be used in
  // RecordWriteField calls later.
  DEFINE_PINNED(suspender, WriteBarrierDescriptor::ObjectRegister());
  DEFINE_REG(resume_data);
  __ LoadTaggedField(
      resume_data,
      FieldMemOperand(sfi, SharedFunctionInfo::kFunctionDataOffset));
  __ LoadTaggedField(
      suspender,
      FieldMemOperand(resume_data, WasmResumeData::kSuspenderOffset));
  // Check the suspender state.
  Label suspender_is_suspended;
  DEFINE_REG(state);
  __ ldr(state, FieldMemOperand(suspender, WasmSuspenderObject::kStateOffset));
  __ SmiUntag(state);
  __ JumpIfEqual(state, WasmSuspenderObject::kSuspended,
                 &suspender_is_suspended);
  __ Trap();

  regs.ResetExcept(suspender);

  __ bind(&suspender_is_suspended);
  // -------------------------------------------
  // Save current state.
  // -------------------------------------------
  Label suspend;
  DEFINE_REG(active_continuation);
  __ LoadRoot(active_continuation, RootIndex::kActiveContinuation);
  DEFINE_REG(current_jmpbuf);
  DEFINE_REG(scratch);
  __ ldr(current_jmpbuf,
         FieldMemOperand(active_continuation,
                         WasmContinuationObject::kJmpbufOffset));
  FillJumpBuffer(masm, current_jmpbuf, &suspend, scratch);
  SwitchStackState(masm, current_jmpbuf, scratch, wasm::JumpBuffer::Active,
                   wasm::JumpBuffer::Inactive);
  FREE_REG(current_jmpbuf);

  // -------------------------------------------
  // Set the suspender and continuation parents and update the roots
  // -------------------------------------------
  DEFINE_REG(active_suspender);
  __ LoadRoot(active_suspender, RootIndex::kActiveSuspender);
  __ StoreTaggedField(
      active_suspender,
      FieldMemOperand(suspender, WasmSuspenderObject::kParentOffset));
  __ RecordWriteField(suspender, WasmSuspenderObject::kParentOffset,
                      active_suspender, kLRHasBeenSaved,
                      SaveFPRegsMode::kIgnore);
  __ Move(scratch, Smi::FromInt(WasmSuspenderObject::kActive));
  __ StoreTaggedField(
      scratch, FieldMemOperand(suspender, WasmSuspenderObject::kStateOffset));
  int32_t active_suspender_offset =
      MacroAssembler::RootRegisterOffsetForRootIndex(
          RootIndex::kActiveSuspender);
  __ str(suspender, MemOperand(kRootRegister, active_suspender_offset));

  // Next line we are going to load a field from suspender, but we have to use
  // the same register for target_continuation to use it in RecordWriteField.
  // So, free suspender here to use pinned reg, but load from it next line.
  FREE_REG(suspender);
  DEFINE_PINNED(target_continuation, WriteBarrierDescriptor::ObjectRegister());
  suspender = target_continuation;
  __ LoadTaggedField(
      target_continuation,
      FieldMemOperand(suspender, WasmSuspenderObject::kContinuationOffset));
  suspender = no_reg;

  __ StoreTaggedField(active_continuation,
                      FieldMemOperand(target_continuation,
                                      WasmContinuationObject::kParentOffset));
  __ RecordWriteField(
      target_continuation, WasmContinuationObject::kParentOffset,
      active_continuation, kLRHasBeenSaved, SaveFPRegsMode::kIgnore);
  FREE_REG(active_continuation);
  int32_t active_continuation_offset =
      MacroAssembler::RootRegisterOffsetForRootIndex(
          RootIndex::kActiveContinuation);
  __ str(target_continuation,
         MemOperand(kRootRegister, active_continuation_offset));

  SwitchStacks(masm, no_reg, target_continuation);

  regs.ResetExcept(target_continuation);

  // -------------------------------------------
  // Load state from target jmpbuf (longjmp).
  // -------------------------------------------
  regs.Reserve(kReturnRegister0);
  DEFINE_REG(target_jmpbuf);
  ASSIGN_REG(scratch);
  __ ldr(target_jmpbuf, FieldMemOperand(target_continuation,
                                        WasmContinuationObject::kJmpbufOffset));
  // Move resolved value to return register.
  __ ldr(kReturnRegister0, MemOperand(fp, 3 * kSystemPointerSize));
  MemOperand GCScanSlotPlace =
      MemOperand(fp, StackSwitchFrameConstants::kGCScanSlotCountOffset);
  __ Zero(GCScanSlotPlace);
  if (on_resume == wasm::OnResume::kThrow) {
    // Switch to the continuation's stack without restoring the PC.
    LoadJumpBuffer(masm, target_jmpbuf, false, scratch);
    // Pop this frame now. The unwinder expects that the first STACK_SWITCH
    // frame is the outermost one.
    __ LeaveFrame(StackFrame::STACK_SWITCH);
    // Forward the onRejected value to kThrow.
    __ Push(kReturnRegister0);
    __ CallRuntime(Runtime::kThrow);
  } else {
    // Resume the continuation normally.
    LoadJumpBuffer(masm, target_jmpbuf, true, scratch);
  }
  if (v8_flags.debug_code) {
    __ Trap();
  }
  __ bind(&suspend);
  __ LeaveFrame(StackFrame::STACK_SWITCH);
  // Pop receiver + parameter.
  __ add(sp, sp, Operand(2 * kSystemPointerSize));
  __ Jump(lr);
}
}  // namespace

void Builtins::Generate_WasmResume(MacroAssembler* masm) {
  Generate_WasmResumeHelper(masm, wasm::OnResume::kContinue);
}

void Builtins::Generate_WasmReject(MacroAssembler* masm) {
  Generate_WasmResumeHelper(masm, wasm::OnResume::kThrow);
}

void Builtins::Generate_WasmOnStackReplace(MacroAssembler* masm) {
  // Only needed on x64.
  __ Trap();
}

namespace {
void SwitchToAllocatedStack(MacroAssembler* masm, RegisterAllocator& regs,
                            Register wasm_instance, Register wrapper_buffer,
                            Register& original_fp, Register& new_wrapper_buffer,
                            Label* suspend) {
  ResetStackSwitchFrameStackSlots(masm);
  DEFINE_SCOPED(scratch)
  DEFINE_REG(target_continuation)
  __ LoadRoot(target_continuation, RootIndex::kActiveContinuation);
  DEFINE_REG(parent_continuation)
  __ LoadTaggedField(parent_continuation,
                     FieldMemOperand(target_continuation,
                                     WasmContinuationObject::kParentOffset));

  SaveState(masm, parent_continuation, scratch, suspend);

  SwitchStacks(masm, no_reg, wasm_instance, wrapper_buffer);

  FREE_REG(parent_continuation);
  // Save the old stack's fp in x9, and use it to access the parameters in
  // the parent frame.
  regs.Pinned(r9, &original_fp);
  __ Move(original_fp, fp);
  __ LoadRoot(target_continuation, RootIndex::kActiveContinuation);
  LoadTargetJumpBuffer(masm, target_continuation, scratch);
  FREE_REG(target_continuation);

  // Push the loaded fp. We know it is null, because there is no frame yet,
  // so we could also push 0 directly. In any case we need to push it,
  // because this marks the base of the stack segment for
  // the stack frame iterator.
  __ EnterFrame(StackFrame::STACK_SWITCH);

  int stack_space =
      RoundUp(StackSwitchFrameConstants::kNumSpillSlots * kSystemPointerSize +
                  JSToWasmWrapperFrameConstants::kWrapperBufferSize,
              16);
  __ sub(sp, sp, Operand(stack_space));
  __ EnforceStackAlignment();

  ASSIGN_REG(new_wrapper_buffer)

  __ Move(new_wrapper_buffer, sp);
  // Copy data needed for return handling from old wrapper buffer to new one.

  __ ldr(scratch,
         MemOperand(wrapper_buffer,
                    JSToWasmWrapperFrameConstants::kWrapperBufferReturnCount));
  __ str(scratch,
         MemOperand(new_wrapper_buffer,
                    JSToWasmWrapperFrameConstants::kWrapperBufferReturnCount));
  __ ldr(
      scratch,
      MemOperand(wrapper_buffer,
                 JSToWasmWrapperFrameConstants::kWrapperBufferRefReturnCount));
  __ str(
      scratch,
      MemOperand(new_wrapper_buffer,
                 JSToWasmWrapperFrameConstants::kWrapperBufferRefReturnCount));
  __ ldr(
      scratch,
      MemOperand(
          wrapper_buffer,
          JSToWasmWrapperFrameConstants::kWrapperBufferSigRepresentationArray));
  __ str(
      scratch,
      MemOperand(
          new_wrapper_buffer,
          JSToWasmWrapperFrameConstants::kWrapperBufferSigRepresentationArray));

  __ ldr(
      scratch,
      MemOperand(
          wrapper_buffer,
          JSToWasmWrapperFrameConstants::kWrapperBufferSigRepresentationArray +
              4));
  __ str(
      scratch,
      MemOperand(
          new_wrapper_buffer,
          JSToWasmWrapperFrameConstants::kWrapperBufferSigRepresentationArray +
              4));
}

void SwitchBackAndReturnPromise(MacroAssembler* masm, RegisterAllocator& regs,
                                Label* return_promise) {
  regs.ResetExcept();
  // The return value of the wasm function becomes the parameter of the
  // FulfillPromise builtin, and the promise is the return value of this
  // wrapper.
  static const Builtin_FulfillPromise_InterfaceDescriptor desc;
  DEFINE_PINNED(promise, desc.GetRegisterParameter(0));
  DEFINE_PINNED(return_value, desc.GetRegisterParameter(1));
  __ Move(return_value, kReturnRegister0);
  DEFINE_SCOPED(tmp);
  DEFINE_SCOPED(tmp2);
  DEFINE_SCOPED(tmp3);
  __ LoadRoot(promise, RootIndex::kActiveSuspender);
  __ LoadTaggedField(
      promise, FieldMemOperand(promise, WasmSuspenderObject::kPromiseOffset));

  __ ldr(kContextRegister,
         MemOperand(fp, StackSwitchFrameConstants::kRefOffset));
  GetContextFromRef(masm, kContextRegister, tmp);

  ReloadParentContinuation(masm, promise, return_value, kContextRegister, tmp,
                           tmp2, tmp3);
  RestoreParentSuspender(masm, tmp, tmp2);

  __ Move(tmp, Operand(1));
  __ str(tmp,
         MemOperand(fp, StackSwitchFrameConstants::kGCScanSlotCountOffset));
  __ Push(promise);
  __ CallBuiltin(Builtin::kFulfillPromise);
  __ Pop(promise);
  FREE_REG(return_value);
  FREE_REG(promise);

  __ bind(return_promise);
}

void GenerateExceptionHandlingLandingPad(MacroAssembler* masm,
                                         RegisterAllocator& regs,
                                         Label* return_promise) {
  regs.ResetExcept();
  static const Builtin_RejectPromise_InterfaceDescriptor desc;
  DEFINE_PINNED(promise, desc.GetRegisterParameter(0));
  DEFINE_PINNED(reason, desc.GetRegisterParameter(1));
  DEFINE_PINNED(debug_event, desc.GetRegisterParameter(2));
  int catch_handler = __ pc_offset();

  DEFINE_SCOPED(thread_in_wasm_flag_addr);
  thread_in_wasm_flag_addr = r2;

  // Unset thread_in_wasm_flag.
  __ ldr(
      thread_in_wasm_flag_addr,
      MemOperand(kRootRegister, Isolate::thread_in_wasm_flag_address_offset()));
  __ Zero(MemOperand(thread_in_wasm_flag_addr, 0));

  // The exception becomes the parameter of the RejectPromise builtin, and the
  // promise is the return value of this wrapper.
  __ Move(reason, kReturnRegister0);
  __ LoadRoot(promise, RootIndex::kActiveSuspender);
  __ LoadTaggedField(
      promise, FieldMemOperand(promise, WasmSuspenderObject::kPromiseOffset));

  DEFINE_SCOPED(tmp);
  DEFINE_SCOPED(tmp2);
<<<<<<< HEAD
  __ ldr(kContextRegister,
         MemOperand(fp, StackSwitchFrameConstants::kRefOffset));
  GetContextFromRef(masm, kContextRegister, tmp);
  ReloadParentContinuation(masm, promise, reason, kContextRegister, tmp, tmp2);
=======
  DEFINE_SCOPED(tmp3);
  __ ldr(kContextRegister,
         MemOperand(fp, StackSwitchFrameConstants::kRefOffset));
  GetContextFromRef(masm, kContextRegister, tmp);
  ReloadParentContinuation(masm, promise, reason, kContextRegister, tmp, tmp2,
                           tmp3);
>>>>>>> 56d087b1
  RestoreParentSuspender(masm, tmp, tmp2);

  __ Move(tmp, Operand(1));
  __ str(tmp,
         MemOperand(fp, StackSwitchFrameConstants::kGCScanSlotCountOffset));
  __ Push(promise);
  __ LoadRoot(debug_event, RootIndex::kTrueValue);
  __ CallBuiltin(Builtin::kRejectPromise);
  __ Pop(promise);

  // Run the rest of the wrapper normally (deconstruct the frame, ...).
  __ jmp(return_promise);

  masm->isolate()->builtins()->SetJSPIPromptHandlerOffset(catch_handler);
}

void JSToWasmWrapperHelper(MacroAssembler* masm, bool stack_switch) {
  auto regs = RegisterAllocator::WithAllocatableGeneralRegisters();

  __ EnterFrame(stack_switch ? StackFrame::STACK_SWITCH
                             : StackFrame::JS_TO_WASM);

  __ AllocateStackSpace(StackSwitchFrameConstants::kNumSpillSlots *
                        kSystemPointerSize);

  DEFINE_PINNED(ref, kWasmInstanceRegister);
  __ ldr(ref, MemOperand(fp, JSToWasmWrapperFrameConstants::kRefParamOffset));

  DEFINE_PINNED(wrapper_buffer,
                WasmJSToWasmWrapperDescriptor::WrapperBufferRegister());

  Label suspend;
  Register original_fp = no_reg;
  Register new_wrapper_buffer = no_reg;
  if (stack_switch) {
    SwitchToAllocatedStack(masm, regs, ref, wrapper_buffer, original_fp,
                           new_wrapper_buffer, &suspend);
  } else {
    original_fp = fp;
    new_wrapper_buffer = wrapper_buffer;
  }

  regs.ResetExcept(original_fp, wrapper_buffer, ref, new_wrapper_buffer);

  {
    __ str(new_wrapper_buffer,
           MemOperand(fp, JSToWasmWrapperFrameConstants::kWrapperBufferOffset));
    if (stack_switch) {
      __ str(ref, MemOperand(fp, StackSwitchFrameConstants::kRefOffset));
      DEFINE_SCOPED(scratch)
      __ ldr(
          scratch,
          MemOperand(original_fp,
                     JSToWasmWrapperFrameConstants::kResultArrayParamOffset));
      __ str(scratch,
             MemOperand(fp, StackSwitchFrameConstants::kResultArrayOffset));
    }
  }
  {
    DEFINE_SCOPED(result_size);
    __ ldr(result_size,
           MemOperand(wrapper_buffer, JSToWasmWrapperFrameConstants::
                                          kWrapperBufferStackReturnBufferSize));
    __ sub(sp, sp, Operand(result_size, LSL, kSystemPointerSizeLog2));
  }

  __ str(
      sp,
      MemOperand(
          new_wrapper_buffer,
          JSToWasmWrapperFrameConstants::kWrapperBufferStackReturnBufferStart));

  if (stack_switch) {
    FREE_REG(new_wrapper_buffer)
  }
  FREE_REG(ref)
  for (auto reg : wasm::kGpParamRegisters) {
    regs.Reserve(reg);
  }

  // The first GP parameter is the instance, which we handle specially.
  int stack_params_offset =
      (arraysize(wasm::kGpParamRegisters) - 1) * kSystemPointerSize +
      arraysize(wasm::kFpParamRegisters) * kDoubleSize;
  int param_padding = stack_params_offset & kSystemPointerSize;
  stack_params_offset += param_padding;

  {
    DEFINE_SCOPED(params_start);
    __ ldr(params_start,
           MemOperand(wrapper_buffer,
                      JSToWasmWrapperFrameConstants::kWrapperBufferParamStart));
    {
      // Push stack parameters on the stack.
      DEFINE_SCOPED(params_end);
      __ ldr(params_end,
             MemOperand(wrapper_buffer,
                        JSToWasmWrapperFrameConstants::kWrapperBufferParamEnd));
      DEFINE_SCOPED(last_stack_param);

      __ add(last_stack_param, params_start, Operand(stack_params_offset));
      Label loop_start;
      __ bind(&loop_start);

      Label finish_stack_params;
      __ cmp(last_stack_param, params_end);
      __ b(ge, &finish_stack_params);

      // Push parameter
      {
        DEFINE_SCOPED(scratch);
        __ ldr(scratch, MemOperand(params_end, -kSystemPointerSize, PreIndex));
        __ push(scratch);
      }
      __ jmp(&loop_start);

      __ bind(&finish_stack_params);
    }

    size_t next_offset = 0;
    for (size_t i = 1; i < arraysize(wasm::kGpParamRegisters); i++) {
      // Check that {params_start} does not overlap with any of the parameter
      // registers, so that we don't overwrite it by accident with the loads
      // below.
      DCHECK_NE(params_start, wasm::kGpParamRegisters[i]);
      __ ldr(wasm::kGpParamRegisters[i], MemOperand(params_start, next_offset));
      next_offset += kSystemPointerSize;
    }

    next_offset += param_padding;
    for (size_t i = 0; i < arraysize(wasm::kFpParamRegisters); i++) {
      __ vldr(wasm::kFpParamRegisters[i],
              MemOperand(params_start, next_offset));
      next_offset += kDoubleSize;
    }
    DCHECK_EQ(next_offset, stack_params_offset);
  }

  {
    DEFINE_SCOPED(thread_in_wasm_flag_addr);
    __ ldr(thread_in_wasm_flag_addr,
           MemOperand(kRootRegister,
                      Isolate::thread_in_wasm_flag_address_offset()));
    DEFINE_SCOPED(scratch);
    __ Move(scratch, Operand(1));
    __ str(scratch, MemOperand(thread_in_wasm_flag_addr, 0));
  }

  __ Zero(MemOperand(fp, StackSwitchFrameConstants::kGCScanSlotCountOffset));
  {
    DEFINE_SCOPED(call_target);
    __ ldr(call_target,
           MemOperand(wrapper_buffer,
                      JSToWasmWrapperFrameConstants::kWrapperBufferCallTarget));
    __ Call(call_target);
  }

  regs.ResetExcept();
  // The wrapper_buffer has to be in r2 as the correct parameter register.
  regs.Reserve(kReturnRegister0, kReturnRegister1);
  ASSIGN_PINNED(wrapper_buffer, r2);
  {
    DEFINE_SCOPED(thread_in_wasm_flag_addr);
    __ ldr(thread_in_wasm_flag_addr,
           MemOperand(kRootRegister,
                      Isolate::thread_in_wasm_flag_address_offset()));
    __ Zero(MemOperand(thread_in_wasm_flag_addr, 0));
  }

  __ ldr(wrapper_buffer,
         MemOperand(fp, JSToWasmWrapperFrameConstants::kWrapperBufferOffset));

  __ vstr(wasm::kFpReturnRegisters[0],
          MemOperand(
              wrapper_buffer,
              JSToWasmWrapperFrameConstants::kWrapperBufferFPReturnRegister1));
  __ vstr(wasm::kFpReturnRegisters[1],
          MemOperand(
              wrapper_buffer,
              JSToWasmWrapperFrameConstants::kWrapperBufferFPReturnRegister2));
  __ str(wasm::kGpReturnRegisters[0],
         MemOperand(
             wrapper_buffer,
             JSToWasmWrapperFrameConstants::kWrapperBufferGPReturnRegister1));
  __ str(wasm::kGpReturnRegisters[1],
         MemOperand(
             wrapper_buffer,
             JSToWasmWrapperFrameConstants::kWrapperBufferGPReturnRegister2));
  // Call the return value builtin with
  // r0: wasm instance.
  // r1: the result JSArray for multi-return.
  // r2: pointer to the byte buffer which contains all parameters.
  if (stack_switch) {
    __ ldr(r1, MemOperand(fp, StackSwitchFrameConstants::kResultArrayOffset));
    __ ldr(r0, MemOperand(fp, StackSwitchFrameConstants::kRefOffset));
  } else {
    __ ldr(r1, MemOperand(
                   fp, JSToWasmWrapperFrameConstants::kResultArrayParamOffset));
    __ ldr(r0, MemOperand(fp, JSToWasmWrapperFrameConstants::kRefParamOffset));
  }
  Register scratch = r3;
  GetContextFromRef(masm, r0, scratch);

  __ CallBuiltin(Builtin::kJSToWasmHandleReturns);

  Label return_promise;
  if (stack_switch) {
    SwitchBackAndReturnPromise(masm, regs, &return_promise);
  }
  __ bind(&suspend);

  __ LeaveFrame(stack_switch ? StackFrame::STACK_SWITCH
                             : StackFrame::JS_TO_WASM);
  // Despite returning to the different location for regular and stack switching
  // versions, incoming argument count matches both cases:
  // instance and result array without suspend or
  // or promise resolve/reject params for callback.
  __ add(sp, sp, Operand(2 * kSystemPointerSize));
  __ Jump(lr);

  // Catch handler for the stack-switching wrapper: reject the promise with the
  // thrown exception.
  if (stack_switch) {
    // Block literal pool emission whilst taking the position of the handler
    // entry.
    Assembler::BlockConstPoolScope block_const_pool(masm);
    GenerateExceptionHandlingLandingPad(masm, regs, &return_promise);
  }
  // Emit constant pool now.
  __ CheckConstPool(true, false);
}
}  // namespace

void Builtins::Generate_JSToWasmWrapperAsm(MacroAssembler* masm) {
  JSToWasmWrapperHelper(masm, false);
}

void Builtins::Generate_WasmReturnPromiseOnSuspendAsm(MacroAssembler* masm) {
  JSToWasmWrapperHelper(masm, true);
}

namespace {

static constexpr Register kOldSPRegister = r7;
static constexpr Register kSwitchFlagRegister = r8;

void SwitchToTheCentralStackIfNeeded(MacroAssembler* masm, Register argc_input,
                                     Register target_input,
                                     Register argv_input) {
  using ER = ExternalReference;

  __ Move(kOldSPRegister, sp);

  // Using r2 & r3 as temporary registers, because they will be rewritten
  // before exiting to native code anyway.

  ER on_central_stack_flag_loc = ER::Create(
      IsolateAddressId::kIsOnCentralStackFlagAddress, masm->isolate());
  __ Move(kSwitchFlagRegister, on_central_stack_flag_loc);
  __ ldrb(kSwitchFlagRegister, MemOperand(kSwitchFlagRegister));

  Label do_not_need_to_switch;
  __ cmp(kSwitchFlagRegister, Operand(0));
  __ b(ne, &do_not_need_to_switch);

  // Switch to central stack.

  Register central_stack_sp = r2;
  DCHECK(!AreAliased(central_stack_sp, argc_input, argv_input, target_input));
  {
    __ Push(argc_input);
    __ Push(target_input);
    __ Push(argv_input);
    __ PrepareCallCFunction(2);
    __ Move(kCArgRegs[0], ER::isolate_address());
    __ Move(kCArgRegs[1], kOldSPRegister);
    __ CallCFunction(ER::wasm_switch_to_the_central_stack(), 2,
                     SetIsolateDataSlots::kNo);
    __ Move(central_stack_sp, kReturnRegister0);
    __ Pop(argv_input);
    __ Pop(target_input);
    __ Pop(argc_input);
  }

  static constexpr int kReturnAddressSlotOffset = 1 * kSystemPointerSize;
  static constexpr int kPadding = 1 * kSystemPointerSize;
  __ sub(sp, central_stack_sp, Operand(kReturnAddressSlotOffset + kPadding));
  __ EnforceStackAlignment();

  // Update the sp saved in the frame.
  // It will be used to calculate the callee pc during GC.
  // The pc is going to be on the new stack segment, so rewrite it here.
  __ add(central_stack_sp, sp, Operand(kSystemPointerSize));
  __ str(central_stack_sp, MemOperand(fp, ExitFrameConstants::kSPOffset));

  __ bind(&do_not_need_to_switch);
}

void SwitchFromTheCentralStackIfNeeded(MacroAssembler* masm) {
  using ER = ExternalReference;

  Label no_stack_change;

  __ cmp(kSwitchFlagRegister, Operand(0));
  __ b(ne, &no_stack_change);

  {
    __ Push(kReturnRegister0, kReturnRegister1);
    __ PrepareCallCFunction(1);
    __ Move(kCArgRegs[0], ER::isolate_address());
    __ CallCFunction(ER::wasm_switch_from_the_central_stack(), 1,
                     SetIsolateDataSlots::kNo);
    __ Pop(kReturnRegister0, kReturnRegister1);
  }

  __ Move(sp, kOldSPRegister);

  __ bind(&no_stack_change);
}

}  // namespace

void Builtins::Generate_WasmToOnHeapWasmToJsTrampoline(MacroAssembler* masm) {
  // Load the code pointer from the WasmApiFunctionRef and tail-call there.
  Register api_function_ref = wasm::kGpParamRegisters[0];
  UseScratchRegisterScope temps{masm};
  Register scratch = temps.Acquire();
  __ Move(scratch,
          FieldMemOperand(api_function_ref, WasmApiFunctionRef::kCodeOffset));
  __ Move(scratch, FieldMemOperand(scratch, Code::kInstructionStartOffset));
  __ Jump(scratch);
}

#endif  // V8_ENABLE_WEBASSEMBLY

void Builtins::Generate_CEntry(MacroAssembler* masm, int result_size,
                               ArgvMode argv_mode, bool builtin_exit_frame,
                               bool switch_to_central_stack) {
  // Called from JavaScript; parameters are on stack as if calling JS function.
  // r0: number of arguments including receiver
  // r1: pointer to C++ function
  // fp: frame pointer  (restored after C call)
  // sp: stack pointer  (restored as callee's sp after C call)
  // cp: current context  (C callee-saved)

  // If argv_mode == ArgvMode::kRegister:
  // r2: pointer to the first argument

  using ER = ExternalReference;

  // Move input arguments to more convenient registers.
  static constexpr Register argc_input = r0;
  static constexpr Register target_fun = r5;  // C callee-saved
  static constexpr Register argv = r1;
  static constexpr Register scratch = r3;
  static constexpr Register argc_sav = r4;  // C callee-saved

  __ mov(target_fun, Operand(r1));

  if (argv_mode == ArgvMode::kRegister) {
    // Move argv into the correct register.
    __ mov(argv, Operand(r2));
  } else {
    // Compute the argv pointer in a callee-saved register.
    __ add(argv, sp, Operand(argc_input, LSL, kPointerSizeLog2));
    __ sub(argv, argv, Operand(kPointerSize));
  }

  // Enter the exit frame that transitions from JavaScript to C++.
  FrameScope scope(masm, StackFrame::MANUAL);
  __ EnterExitFrame(
      scratch, 0,
      builtin_exit_frame ? StackFrame::BUILTIN_EXIT : StackFrame::EXIT);

  // Store a copy of argc in callee-saved registers for later.
  __ mov(argc_sav, Operand(argc_input));

  // r0: number of arguments including receiver
  // r4: number of arguments including receiver  (C callee-saved)
  // r1: pointer to the first argument
  // r5: pointer to builtin function  (C callee-saved)

#if V8_HOST_ARCH_ARM
  int frame_alignment = MacroAssembler::ActivationFrameAlignment();
  int frame_alignment_mask = frame_alignment - 1;
  if (v8_flags.debug_code) {
    if (frame_alignment > kPointerSize) {
      Label alignment_as_expected;
      DCHECK(base::bits::IsPowerOfTwo(frame_alignment));
      __ tst(sp, Operand(frame_alignment_mask));
      __ b(eq, &alignment_as_expected);
      // Don't use Check here, as it will call Runtime_Abort re-entering here.
      __ stop();
      __ bind(&alignment_as_expected);
    }
  }
#endif

#if V8_ENABLE_WEBASSEMBLY
  if (switch_to_central_stack) {
    SwitchToTheCentralStackIfNeeded(masm, argc_input, target_fun, argv);
  }
#endif  // V8_ENABLE_WEBASSEMBLY

  // Call C built-in.
  // r0 = argc, r1 = argv, r2 = isolate, r5 = target_fun
  DCHECK_EQ(kCArgRegs[0], argc_input);
  DCHECK_EQ(kCArgRegs[1], argv);
  __ Move(kCArgRegs[2], ER::isolate_address());
  __ StoreReturnAddressAndCall(target_fun);

  // Result returned in r0 or r1:r0 - do not destroy these registers!

#if V8_ENABLE_WEBASSEMBLY
  if (switch_to_central_stack) {
    SwitchFromTheCentralStackIfNeeded(masm);
  }
#endif  // V8_ENABLE_WEBASSEMBLY

  // Check result for exception sentinel.
  Label exception_returned;
  __ CompareRoot(r0, RootIndex::kException);
  __ b(eq, &exception_returned);

  // Check that there is no exception, otherwise we
  // should have returned the exception sentinel.
  if (v8_flags.debug_code) {
    Label okay;
    ER exception_address =
        ER::Create(IsolateAddressId::kExceptionAddress, masm->isolate());
    __ ldr(scratch, __ ExternalReferenceAsOperand(exception_address, no_reg));
    __ CompareRoot(scratch, RootIndex::kTheHoleValue);
    // Cannot use check here as it attempts to generate call into runtime.
    __ b(eq, &okay);
    __ stop();
    __ bind(&okay);
  }

  // Exit C frame and return.
  // r0:r1: result
  // sp: stack pointer
  // fp: frame pointer
  // r4: still holds argc (C caller-saved).
  __ LeaveExitFrame(scratch);
  if (argv_mode == ArgvMode::kStack) {
    DCHECK(!AreAliased(scratch, argc_sav));
    __ add(sp, sp, Operand(argc_sav, LSL, kPointerSizeLog2));
  }

  __ mov(pc, lr);

  // Handling of exception.
  __ bind(&exception_returned);

  ER pending_handler_context_address = ER::Create(
      IsolateAddressId::kPendingHandlerContextAddress, masm->isolate());
  ER pending_handler_entrypoint_address = ER::Create(
      IsolateAddressId::kPendingHandlerEntrypointAddress, masm->isolate());
  ER pending_handler_fp_address =
      ER::Create(IsolateAddressId::kPendingHandlerFPAddress, masm->isolate());
  ER pending_handler_sp_address =
      ER::Create(IsolateAddressId::kPendingHandlerSPAddress, masm->isolate());

  // Ask the runtime for help to determine the handler. This will set r0 to
  // contain the current exception, don't clobber it.
  {
    FrameScope scope(masm, StackFrame::MANUAL);
    __ PrepareCallCFunction(3, 0);
    __ mov(kCArgRegs[0], Operand(0));
    __ mov(kCArgRegs[1], Operand(0));
    __ Move(kCArgRegs[2], ER::isolate_address());
    __ CallCFunction(ER::Create(Runtime::kUnwindAndFindExceptionHandler), 3,
                     SetIsolateDataSlots::kNo);
  }

  // Retrieve the handler context, SP and FP.
  __ Move(cp, pending_handler_context_address);
  __ ldr(cp, MemOperand(cp));
  __ Move(sp, pending_handler_sp_address);
  __ ldr(sp, MemOperand(sp));
  __ Move(fp, pending_handler_fp_address);
  __ ldr(fp, MemOperand(fp));

  // If the handler is a JS frame, restore the context to the frame. Note that
  // the context will be set to (cp == 0) for non-JS frames.
  __ cmp(cp, Operand(0));
  __ str(cp, MemOperand(fp, StandardFrameConstants::kContextOffset), ne);

  // Clear c_entry_fp, like we do in `LeaveExitFrame`.
  ER c_entry_fp_address =
      ER::Create(IsolateAddressId::kCEntryFPAddress, masm->isolate());
  __ mov(scratch, Operand::Zero());
  __ str(scratch, __ ExternalReferenceAsOperand(c_entry_fp_address, no_reg));

  // Compute the handler entry address and jump to it.
  ConstantPoolUnavailableScope constant_pool_unavailable(masm);
  __ ldr(scratch, __ ExternalReferenceAsOperand(
                      pending_handler_entrypoint_address, no_reg));
  __ Jump(scratch);
}

void Builtins::Generate_DoubleToI(MacroAssembler* masm) {
  Label negate, done;

  HardAbortScope hard_abort(masm);  // Avoid calls to Abort.
  UseScratchRegisterScope temps(masm);
  Register result_reg = r7;
  Register double_low = GetRegisterThatIsNotOneOf(result_reg);
  Register double_high = GetRegisterThatIsNotOneOf(result_reg, double_low);
  LowDwVfpRegister double_scratch = temps.AcquireLowD();

  // Save the old values from these temporary registers on the stack.
  __ Push(result_reg, double_high, double_low);

  // Account for saved regs.
  const int kArgumentOffset = 3 * kPointerSize;

  MemOperand input_operand(sp, kArgumentOffset);
  MemOperand result_operand = input_operand;

  // Load double input.
  __ vldr(double_scratch, input_operand);
  __ vmov(double_low, double_high, double_scratch);
  // Try to convert with a FPU convert instruction. This handles all
  // non-saturating cases.
  __ TryInlineTruncateDoubleToI(result_reg, double_scratch, &done);

  Register scratch = temps.Acquire();
  __ Ubfx(scratch, double_high, HeapNumber::kExponentShift,
          HeapNumber::kExponentBits);
  // Load scratch with exponent - 1. This is faster than loading
  // with exponent because Bias + 1 = 1024 which is an *ARM* immediate value.
  static_assert(HeapNumber::kExponentBias + 1 == 1024);
  __ sub(scratch, scratch, Operand(HeapNumber::kExponentBias + 1));
  // If exponent is greater than or equal to 84, the 32 less significant
  // bits are 0s (2^84 = 1, 52 significant bits, 32 uncoded bits),
  // the result is 0.
  // Compare exponent with 84 (compare exponent - 1 with 83). If the exponent is
  // greater than this, the conversion is out of range, so return zero.
  __ cmp(scratch, Operand(83));
  __ mov(result_reg, Operand::Zero(), LeaveCC, ge);
  __ b(ge, &done);

  // If we reach this code, 30 <= exponent <= 83.
  // `TryInlineTruncateDoubleToI` above will have truncated any double with an
  // exponent lower than 30.
  if (v8_flags.debug_code) {
    // Scratch is exponent - 1.
    __ cmp(scratch, Operand(30 - 1));
    __ Check(ge, AbortReason::kUnexpectedValue);
  }

  // We don't have to handle cases where 0 <= exponent <= 20 for which we would
  // need to shift right the high part of the mantissa.
  // Scratch contains exponent - 1.
  // Load scratch with 52 - exponent (load with 51 - (exponent - 1)).
  __ rsb(scratch, scratch, Operand(51), SetCC);

  // 52 <= exponent <= 83, shift only double_low.
  // On entry, scratch contains: 52 - exponent.
  __ rsb(scratch, scratch, Operand::Zero(), LeaveCC, ls);
  __ mov(result_reg, Operand(double_low, LSL, scratch), LeaveCC, ls);
  __ b(ls, &negate);

  // 21 <= exponent <= 51, shift double_low and double_high
  // to generate the result.
  __ mov(double_low, Operand(double_low, LSR, scratch));
  // Scratch contains: 52 - exponent.
  // We needs: exponent - 20.
  // So we use: 32 - scratch = 32 - 52 + exponent = exponent - 20.
  __ rsb(scratch, scratch, Operand(32));
  __ Ubfx(result_reg, double_high, 0, HeapNumber::kMantissaBitsInTopWord);
  // Set the implicit 1 before the mantissa part in double_high.
  __ orr(result_reg, result_reg,
         Operand(1 << HeapNumber::kMantissaBitsInTopWord));
  __ orr(result_reg, double_low, Operand(result_reg, LSL, scratch));

  __ bind(&negate);
  // If input was positive, double_high ASR 31 equals 0 and
  // double_high LSR 31 equals zero.
  // New result = (result eor 0) + 0 = result.
  // If the input was negative, we have to negate the result.
  // Input_high ASR 31 equals 0xFFFFFFFF and double_high LSR 31 equals 1.
  // New result = (result eor 0xFFFFFFFF) + 1 = 0 - result.
  __ eor(result_reg, result_reg, Operand(double_high, ASR, 31));
  __ add(result_reg, result_reg, Operand(double_high, LSR, 31));

  __ bind(&done);
  __ str(result_reg, result_operand);

  // Restore registers corrupted in this routine and return.
  __ Pop(result_reg, double_high, double_low);
  __ Ret();
}

void Builtins::Generate_CallApiCallbackImpl(MacroAssembler* masm,
                                            CallApiCallbackMode mode) {
  // ----------- S t a t e -------------
  // CallApiCallbackMode::kOptimizedNoProfiling/kOptimized modes:
  //  -- r1                  : api function address
  // Both modes:
  //  -- r2                  : arguments count (not including the receiver)
  //  -- r3                  : FunctionTemplateInfo
  //  -- r0                  : holder
  //  -- cp                  : context
  //  -- sp[0]               : receiver
  //  -- sp[8]               : first argument
  //  -- ...
  //  -- sp[(argc) * 8]      : last argument
  // -----------------------------------

  Register function_callback_info_arg = kCArgRegs[0];

  Register api_function_address = no_reg;
  Register argc = no_reg;
  Register func_templ = no_reg;
  Register holder = no_reg;
  Register topmost_script_having_context = no_reg;
  Register scratch = r4;

  switch (mode) {
    case CallApiCallbackMode::kGeneric:
      argc = CallApiCallbackGenericDescriptor::ActualArgumentsCountRegister();
      topmost_script_having_context = CallApiCallbackGenericDescriptor::
          TopmostScriptHavingContextRegister();
      func_templ =
          CallApiCallbackGenericDescriptor::FunctionTemplateInfoRegister();
      holder = CallApiCallbackGenericDescriptor::HolderRegister();
      break;

    case CallApiCallbackMode::kOptimizedNoProfiling:
    case CallApiCallbackMode::kOptimized:
      // Caller context is always equal to current context because we don't
      // inline Api calls cross-context.
      topmost_script_having_context = kContextRegister;
      api_function_address =
          CallApiCallbackOptimizedDescriptor::ApiFunctionAddressRegister();
      argc = CallApiCallbackOptimizedDescriptor::ActualArgumentsCountRegister();
      func_templ =
          CallApiCallbackOptimizedDescriptor::FunctionTemplateInfoRegister();
      holder = CallApiCallbackOptimizedDescriptor::HolderRegister();
      break;
  }
  DCHECK(!AreAliased(api_function_address, topmost_script_having_context, argc,
                     holder, func_templ, scratch));

  using FCA = FunctionCallbackArguments;
  using ER = ExternalReference;
  using FC = ApiCallbackExitFrameConstants;

  static_assert(FCA::kArgsLength == 6);
  static_assert(FCA::kNewTargetIndex == 5);
  static_assert(FCA::kTargetIndex == 4);
  static_assert(FCA::kReturnValueIndex == 3);
  static_assert(FCA::kContextIndex == 2);
  static_assert(FCA::kIsolateIndex == 1);
  static_assert(FCA::kHolderIndex == 0);

  // Set up FunctionCallbackInfo's implicit_args on the stack as follows:
  // Target state:
  //   sp[1 * kSystemPointerSize]: kHolder   <= FCA::implicit_args_
  //   sp[2 * kSystemPointerSize]: kIsolate
  //   sp[3 * kSystemPointerSize]: kContext
  //   sp[4 * kSystemPointerSize]: undefined (kReturnValue)
  //   sp[5 * kSystemPointerSize]: kTarget
  //   sp[6 * kSystemPointerSize]: undefined (kNewTarget)
  // Existing state:
  //   sp[7 * kSystemPointerSize]:            <= FCA:::values_

  __ StoreRootRelative(IsolateData::topmost_script_having_context_offset(),
                       topmost_script_having_context);

  if (mode == CallApiCallbackMode::kGeneric) {
    api_function_address = ReassignRegister(topmost_script_having_context);
  }

  // Reserve space on the stack.
  __ AllocateStackSpace(FCA::kArgsLength * kSystemPointerSize);

  // kHolder.
  __ str(holder, MemOperand(sp, FCA::kHolderIndex * kSystemPointerSize));

  // kIsolate.
  __ Move(scratch, ER::isolate_address());
  __ str(scratch, MemOperand(sp, FCA::kIsolateIndex * kSystemPointerSize));

  // kContext.
  __ str(cp, MemOperand(sp, FCA::kContextIndex * kSystemPointerSize));

  // kReturnValue.
  __ LoadRoot(scratch, RootIndex::kUndefinedValue);
  __ str(scratch, MemOperand(sp, FCA::kReturnValueIndex * kSystemPointerSize));

  // kTarget.
  __ str(func_templ, MemOperand(sp, FCA::kTargetIndex * kSystemPointerSize));

  // kNewTarget.
  __ str(scratch, MemOperand(sp, FCA::kNewTargetIndex * kSystemPointerSize));

  FrameScope frame_scope(masm, StackFrame::MANUAL);
  if (mode == CallApiCallbackMode::kGeneric) {
    __ ldr(
        api_function_address,
        FieldMemOperand(func_templ,
                        FunctionTemplateInfo::kMaybeRedirectedCallbackOffset));
  }
  __ EnterExitFrame(scratch, FC::getExtraSlotsCountFrom<ExitFrameConstants>(),
                    StackFrame::API_CALLBACK_EXIT);

  MemOperand argc_operand = MemOperand(fp, FC::kFCIArgcOffset);
  {
    ASM_CODE_COMMENT_STRING(masm, "Initialize v8::FunctionCallbackInfo");
    // FunctionCallbackInfo::length_.
    // TODO(ishell): pass JSParameterCount(argc) to simplify things on the
    // caller end.
    __ str(argc, argc_operand);

    // FunctionCallbackInfo::implicit_args_.
    __ add(scratch, fp, Operand(FC::kImplicitArgsArrayOffset));
    __ str(scratch, MemOperand(fp, FC::kFCIImplicitArgsOffset));

    // FunctionCallbackInfo::values_ (points at JS arguments on the stack).
    __ add(scratch, fp, Operand(FC::kFirstArgumentOffset));
    __ str(scratch, MemOperand(fp, FC::kFCIValuesOffset));
  }

  __ RecordComment("v8::FunctionCallback's argument.");
  __ add(function_callback_info_arg, fp,
         Operand(FC::kFunctionCallbackInfoOffset));

  DCHECK(!AreAliased(api_function_address, function_callback_info_arg));

  ExternalReference thunk_ref = ER::invoke_function_callback(mode);
  Register no_thunk_arg = no_reg;

  MemOperand return_value_operand = MemOperand(fp, FC::kReturnValueOffset);
  static constexpr int kSlotsToDropOnReturn =
      FC::kFunctionCallbackInfoArgsLength + kJSArgcReceiverSlots;

  const bool with_profiling =
      mode != CallApiCallbackMode::kOptimizedNoProfiling;
  CallApiFunctionAndReturn(masm, with_profiling, api_function_address,
                           thunk_ref, no_thunk_arg, kSlotsToDropOnReturn,
                           &argc_operand, return_value_operand);
}

void Builtins::Generate_CallApiGetter(MacroAssembler* masm) {
  // ----------- S t a t e -------------
  //  -- cp                  : context
  //  -- r1                  : receiver
  //  -- r3                  : accessor info
  //  -- r0                  : holder
  // -----------------------------------

  // Build v8::PropertyCallbackInfo::args_ array on the stack and push property
  // name below the exit frame to make GC aware of them.
  using PCA = PropertyCallbackArguments;
  using ER = ExternalReference;
  using FC = ApiAccessorExitFrameConstants;

  static_assert(PCA::kPropertyKeyIndex == 0);
  static_assert(PCA::kShouldThrowOnErrorIndex == 1);
  static_assert(PCA::kHolderIndex == 2);
  static_assert(PCA::kIsolateIndex == 3);
  static_assert(PCA::kHolderV2Index == 4);
  static_assert(PCA::kReturnValueIndex == 5);
  static_assert(PCA::kDataIndex == 6);
  static_assert(PCA::kThisIndex == 7);
  static_assert(PCA::kArgsLength == 8);

  // Set up v8::PropertyCallbackInfo's (PCI) args_ on the stack as follows:
  // Target state:
  //   sp[0 * kSystemPointerSize]: name                      <= PCI::args_
  //   sp[1 * kSystemPointerSize]: kShouldThrowOnErrorIndex
  //   sp[2 * kSystemPointerSize]: kHolderIndex
  //   sp[3 * kSystemPointerSize]: kIsolateIndex
  //   sp[4 * kSystemPointerSize]: kHolderV2Index
  //   sp[5 * kSystemPointerSize]: kReturnValueIndex
  //   sp[6 * kSystemPointerSize]: kDataIndex
  //   sp[7 * kSystemPointerSize]: kThisIndex / receiver

  Register name_arg = kCArgRegs[0];
  Register property_callback_info_arg = kCArgRegs[1];

  Register api_function_address = r2;
  Register receiver = ApiGetterDescriptor::ReceiverRegister();
  Register holder = ApiGetterDescriptor::HolderRegister();
  Register callback = ApiGetterDescriptor::CallbackRegister();
  Register scratch = r4;
  Register smi_zero = r5;

  DCHECK(!AreAliased(receiver, holder, callback, scratch, smi_zero));

  __ ldr(scratch, FieldMemOperand(callback, AccessorInfo::kDataOffset));
  __ Push(receiver, scratch);  // kThisIndex, kDataIndex
  __ LoadRoot(scratch, RootIndex::kUndefinedValue);
  __ Move(smi_zero, Smi::zero());
  __ Push(scratch, smi_zero);  // kReturnValueIndex, kHolderV2Index
  __ Move(scratch, ER::isolate_address());
  __ Push(scratch, holder);  // kIsolateIndex, kHolderIndex

  __ ldr(name_arg, FieldMemOperand(callback, AccessorInfo::kNameOffset));
  static_assert(kDontThrow == 0);
  __ Push(smi_zero, name_arg);  // should_throw_on_error -> kDontThrow, name

  __ RecordComment("Load api_function_address");
  __ ldr(api_function_address,
         FieldMemOperand(callback, AccessorInfo::kMaybeRedirectedGetterOffset));

  FrameScope frame_scope(masm, StackFrame::MANUAL);
  __ EnterExitFrame(scratch, FC::getExtraSlotsCountFrom<ExitFrameConstants>(),
                    StackFrame::API_ACCESSOR_EXIT);

  __ RecordComment("Create v8::PropertyCallbackInfo object on the stack.");
  // property_callback_info_arg = v8::PropertyCallbackInfo&
  __ add(property_callback_info_arg, fp, Operand(FC::kArgsArrayOffset));

  DCHECK(!AreAliased(api_function_address, property_callback_info_arg, name_arg,
                     callback, scratch));

#ifdef V8_ENABLE_DIRECT_LOCAL
  // name_arg = Local<Name>(name), name value was pushed to GC-ed stack space.
  // |name_arg| is already initialized above.
#else
  // name_arg = Local<Name>(&name), which is &args_array[kPropertyKeyIndex].
  static_assert(PCA::kPropertyKeyIndex == 0);
  __ mov(name_arg, property_callback_info_arg);
#endif

  ExternalReference thunk_ref = ER::invoke_accessor_getter_callback();
  // Pass AccessorInfo to thunk wrapper in case profiler or side-effect
  // checking is enabled.
  Register thunk_arg = callback;

  MemOperand return_value_operand = MemOperand(fp, FC::kReturnValueOffset);
  static constexpr int kSlotsToDropOnReturn =
      FC::kPropertyCallbackInfoArgsLength;
  MemOperand* const kUseStackSpaceConstant = nullptr;

  const bool with_profiling = true;
  CallApiFunctionAndReturn(masm, with_profiling, api_function_address,
                           thunk_ref, thunk_arg, kSlotsToDropOnReturn,
                           kUseStackSpaceConstant, return_value_operand);
}

void Builtins::Generate_DirectCEntry(MacroAssembler* masm) {
  // The sole purpose of DirectCEntry is for movable callers (e.g. any general
  // purpose InstructionStream object) to be able to call into C functions that
  // may trigger GC and thus move the caller.
  //
  // DirectCEntry places the return address on the stack (updated by the GC),
  // making the call GC safe. The irregexp backend relies on this.

  __ str(lr, MemOperand(sp, 0));  // Store the return address.
  __ blx(ip);                     // Call the C++ function.
  __ ldr(pc, MemOperand(sp, 0));  // Return to calling code.
}

void Builtins::Generate_MemCopyUint8Uint8(MacroAssembler* masm) {
  Register dest = r0;
  Register src = r1;
  Register chars = r2;
  Register temp1 = r3;
  Label less_4;

  {
    UseScratchRegisterScope temps(masm);
    Register temp2 = temps.Acquire();
    Label loop;

    __ bic(temp2, chars, Operand(0x3), SetCC);
    __ b(&less_4, eq);
    __ add(temp2, dest, temp2);

    __ bind(&loop);
    __ ldr(temp1, MemOperand(src, 4, PostIndex));
    __ str(temp1, MemOperand(dest, 4, PostIndex));
    __ cmp(dest, temp2);
    __ b(&loop, ne);
  }

  __ bind(&less_4);
  __ mov(chars, Operand(chars, LSL, 31), SetCC);
  // bit0 => Z (ne), bit1 => C (cs)
  __ ldrh(temp1, MemOperand(src, 2, PostIndex), cs);
  __ strh(temp1, MemOperand(dest, 2, PostIndex), cs);
  __ ldrb(temp1, MemOperand(src), ne);
  __ strb(temp1, MemOperand(dest), ne);
  __ Ret();
}

namespace {

// This code tries to be close to ia32 code so that any changes can be
// easily ported.
void Generate_DeoptimizationEntry(MacroAssembler* masm,
                                  DeoptimizeKind deopt_kind) {
  Isolate* isolate = masm->isolate();

  // Note: This is an overapproximation; we always reserve space for 32 double
  // registers, even though the actual CPU may only support 16. In the latter
  // case, SaveFPRegs and RestoreFPRegs still use 32 stack slots, but only fill
  // 16.
  static constexpr int kDoubleRegsSize =
      kDoubleSize * DwVfpRegister::kNumRegisters;

  // Save all allocatable VFP registers before messing with them.
  {
    UseScratchRegisterScope temps(masm);
    Register scratch = temps.Acquire();
    __ SaveFPRegs(sp, scratch);
  }

  // Save all general purpose registers before messing with them.
  static constexpr int kNumberOfRegisters = Register::kNumRegisters;
  static_assert(kNumberOfRegisters == 16);

  // Everything but pc, lr and ip which will be saved but not restored.
  RegList restored_regs = kJSCallerSaved | kCalleeSaved | RegList{ip};

  // Push all 16 registers (needed to populate FrameDescription::registers_).
  // TODO(v8:1588): Note that using pc with stm is deprecated, so we should
  // perhaps handle this a bit differently.
  __ stm(db_w, sp, restored_regs | RegList{sp, lr, pc});

  {
    UseScratchRegisterScope temps(masm);
    Register scratch = temps.Acquire();
    __ Move(scratch, ExternalReference::Create(
                         IsolateAddressId::kCEntryFPAddress, isolate));
    __ str(fp, MemOperand(scratch));
  }

  static constexpr int kSavedRegistersAreaSize =
      (kNumberOfRegisters * kPointerSize) + kDoubleRegsSize;

  // Get the address of the location in the code object (r3) (return
  // address for lazy deoptimization) and compute the fp-to-sp delta in
  // register r4.
  __ mov(r2, lr);
  __ add(r3, sp, Operand(kSavedRegistersAreaSize));
  __ sub(r3, fp, r3);

  // Allocate a new deoptimizer object.
  // Pass four arguments in r0 to r3 and fifth argument on stack.
  __ PrepareCallCFunction(5);
  __ mov(r0, Operand(0));
  Label context_check;
  __ ldr(r1, MemOperand(fp, CommonFrameConstants::kContextOrFrameTypeOffset));
  __ JumpIfSmi(r1, &context_check);
  __ ldr(r0, MemOperand(fp, StandardFrameConstants::kFunctionOffset));
  __ bind(&context_check);
  __ mov(r1, Operand(static_cast<int>(deopt_kind)));
  // r2: code address or 0 already loaded.
  // r3: Fp-to-sp delta already loaded.
  __ Move(r4, ExternalReference::isolate_address());
  __ str(r4, MemOperand(sp, 0 * kPointerSize));  // Isolate.
  // Call Deoptimizer::New().
  {
    AllowExternalCallThatCantCauseGC scope(masm);
    __ CallCFunction(ExternalReference::new_deoptimizer_function(), 5);
  }

  // Preserve "deoptimizer" object in register r0 and get the input
  // frame descriptor pointer to r1 (deoptimizer->input_);
  __ ldr(r1, MemOperand(r0, Deoptimizer::input_offset()));

  // Copy core registers into FrameDescription::registers_.
  DCHECK_EQ(Register::kNumRegisters, kNumberOfRegisters);
  for (int i = 0; i < kNumberOfRegisters; i++) {
    int offset = (i * kPointerSize) + FrameDescription::registers_offset();
    __ ldr(r2, MemOperand(sp, i * kPointerSize));
    __ str(r2, MemOperand(r1, offset));
  }

  // Copy simd128 / double registers to the FrameDescription.
  static constexpr int kSimd128RegsOffset =
      FrameDescription::simd128_registers_offset();
  {
    UseScratchRegisterScope temps(masm);
    Register scratch = temps.Acquire();
    Register src_location = r4;
    __ add(src_location, sp, Operand(kNumberOfRegisters * kPointerSize));
    __ RestoreFPRegs(src_location, scratch);

    Register dst_location = r4;
    __ add(dst_location, r1, Operand(kSimd128RegsOffset));
    __ SaveFPRegsToHeap(dst_location, scratch);
  }

  // Mark the stack as not iterable for the CPU profiler which won't be able to
  // walk the stack without the return address.
  {
    UseScratchRegisterScope temps(masm);
    Register is_iterable = temps.Acquire();
    Register zero = r4;
    __ LoadIsolateField(is_iterable, IsolateFieldId::kStackIsIterable);
    __ mov(zero, Operand(0));
    __ strb(zero, MemOperand(is_iterable));
  }

  // Remove the saved registers from the stack.
  __ add(sp, sp, Operand(kSavedRegistersAreaSize));

  // Compute a pointer to the unwinding limit in register r2; that is
  // the first stack slot not part of the input frame.
  __ ldr(r2, MemOperand(r1, FrameDescription::frame_size_offset()));
  __ add(r2, r2, sp);

  // Unwind the stack down to - but not including - the unwinding
  // limit and copy the contents of the activation frame to the input
  // frame description.
  __ add(r3, r1, Operand(FrameDescription::frame_content_offset()));
  Label pop_loop;
  Label pop_loop_header;
  __ b(&pop_loop_header);
  __ bind(&pop_loop);
  __ pop(r4);
  __ str(r4, MemOperand(r3, 0));
  __ add(r3, r3, Operand(sizeof(uint32_t)));
  __ bind(&pop_loop_header);
  __ cmp(r2, sp);
  __ b(ne, &pop_loop);

  // Compute the output frame in the deoptimizer.
  __ push(r0);  // Preserve deoptimizer object across call.
  // r0: deoptimizer object; r1: scratch.
  __ PrepareCallCFunction(1);
  // Call Deoptimizer::ComputeOutputFrames().
  {
    AllowExternalCallThatCantCauseGC scope(masm);
    __ CallCFunction(ExternalReference::compute_output_frames_function(), 1);
  }
  __ pop(r0);  // Restore deoptimizer object (class Deoptimizer).

  __ ldr(sp, MemOperand(r0, Deoptimizer::caller_frame_top_offset()));

  // Replace the current (input) frame with the output frames.
  Label outer_push_loop, inner_push_loop, outer_loop_header, inner_loop_header;
  // Outer loop state: r4 = current "FrameDescription** output_",
  // r1 = one past the last FrameDescription**.
  __ ldr(r1, MemOperand(r0, Deoptimizer::output_count_offset()));
  __ ldr(r4, MemOperand(r0, Deoptimizer::output_offset()));  // r4 is output_.
  __ add(r1, r4, Operand(r1, LSL, 2));
  __ jmp(&outer_loop_header);
  __ bind(&outer_push_loop);
  // Inner loop state: r2 = current FrameDescription*, r3 = loop index.
  __ ldr(r2, MemOperand(r4, 0));  // output_[ix]
  __ ldr(r3, MemOperand(r2, FrameDescription::frame_size_offset()));
  __ jmp(&inner_loop_header);
  __ bind(&inner_push_loop);
  __ sub(r3, r3, Operand(sizeof(uint32_t)));
  __ add(r6, r2, Operand(r3));
  __ ldr(r6, MemOperand(r6, FrameDescription::frame_content_offset()));
  __ push(r6);
  __ bind(&inner_loop_header);
  __ cmp(r3, Operand::Zero());
  __ b(ne, &inner_push_loop);  // test for gt?
  __ add(r4, r4, Operand(kPointerSize));
  __ bind(&outer_loop_header);
  __ cmp(r4, r1);
  __ b(lt, &outer_push_loop);

  __ ldr(r1, MemOperand(r0, Deoptimizer::input_offset()));

  // State:
  // r1: Deoptimizer::input_ (FrameDescription*).
  // r2: The last output FrameDescription pointer (FrameDescription*).

  // Restore double registers from the output frame description.
  {
    UseScratchRegisterScope temps(masm);
    Register scratch = temps.Acquire();
    Register src_location = r6;
    __ add(src_location, r2, Operand(kSimd128RegsOffset));
    __ RestoreFPRegsFromHeap(src_location, scratch);
  }

  // Push pc and continuation from the last output frame.
  __ ldr(r6, MemOperand(r2, FrameDescription::pc_offset()));
  __ push(r6);
  __ ldr(r6, MemOperand(r2, FrameDescription::continuation_offset()));
  __ push(r6);

  // Push the registers from the last output frame.
  for (int i = kNumberOfRegisters - 1; i >= 0; i--) {
    int offset = (i * kPointerSize) + FrameDescription::registers_offset();
    __ ldr(r6, MemOperand(r2, offset));
    __ push(r6);
  }

  // Restore the registers from the stack.
  __ ldm(ia_w, sp, restored_regs);  // all but pc registers.

  {
    UseScratchRegisterScope temps(masm);
    Register is_iterable = temps.Acquire();
    Register one = r4;
    __ push(one);  // Save the value from the output FrameDescription.
    __ LoadIsolateField(is_iterable, IsolateFieldId::kStackIsIterable);
    __ mov(one, Operand(1));
    __ strb(one, MemOperand(is_iterable));
    __ pop(one);  // Restore the value from the output FrameDescription.
  }

  // Remove sp, lr and pc.
  __ Drop(3);
  {
    UseScratchRegisterScope temps(masm);
    Register scratch = temps.Acquire();
    __ pop(scratch);  // get continuation, leave pc on stack
    __ pop(lr);
    Label end;
    __ cmp(scratch, Operand::Zero());
    __ b(eq, &end);
    __ Jump(scratch);
    __ bind(&end);
    __ Ret();
  }

  __ stop();
}

}  // namespace

void Builtins::Generate_DeoptimizationEntry_Eager(MacroAssembler* masm) {
  Generate_DeoptimizationEntry(masm, DeoptimizeKind::kEager);
}

void Builtins::Generate_DeoptimizationEntry_Lazy(MacroAssembler* masm) {
  Generate_DeoptimizationEntry(masm, DeoptimizeKind::kLazy);
}

namespace {

// Restarts execution either at the current or next (in execution order)
// bytecode. If there is baseline code on the shared function info, converts an
// interpreter frame into a baseline frame and continues execution in baseline
// code. Otherwise execution continues with bytecode.
void Generate_BaselineOrInterpreterEntry(MacroAssembler* masm,
                                         bool next_bytecode,
                                         bool is_osr = false) {
  Label start;
  __ bind(&start);

  // Get function from the frame.
  Register closure = r1;
  __ ldr(closure, MemOperand(fp, StandardFrameConstants::kFunctionOffset));

  // Get the InstructionStream object from the shared function info.
  Register code_obj = r4;
  __ ldr(code_obj,
         FieldMemOperand(closure, JSFunction::kSharedFunctionInfoOffset));

  if (is_osr) {
    ResetSharedFunctionInfoAge(masm, code_obj, r3);
  }

  __ ldr(code_obj,
         FieldMemOperand(code_obj, SharedFunctionInfo::kFunctionDataOffset));

  // Check if we have baseline code. For OSR entry it is safe to assume we
  // always have baseline code.
  if (!is_osr) {
    Label start_with_baseline;
    __ CompareObjectType(code_obj, r3, r3, CODE_TYPE);
    __ b(eq, &start_with_baseline);

    // Start with bytecode as there is no baseline code.
    Builtin builtin = next_bytecode ? Builtin::kInterpreterEnterAtNextBytecode
                                    : Builtin::kInterpreterEnterAtBytecode;
    __ TailCallBuiltin(builtin);

    // Start with baseline code.
    __ bind(&start_with_baseline);
  } else if (v8_flags.debug_code) {
    __ CompareObjectType(code_obj, r3, r3, CODE_TYPE);
    __ Assert(eq, AbortReason::kExpectedBaselineData);
  }

  if (v8_flags.debug_code) {
    AssertCodeIsBaseline(masm, code_obj, r3);
  }

  // Load the feedback cell and vector.
  Register feedback_cell = r2;
  Register feedback_vector = r9;
  __ ldr(feedback_cell,
         FieldMemOperand(closure, JSFunction::kFeedbackCellOffset));
  __ ldr(feedback_vector,
         FieldMemOperand(feedback_cell, FeedbackCell::kValueOffset));

  Label install_baseline_code;
  // Check if feedback vector is valid. If not, call prepare for baseline to
  // allocate it.
  __ CompareObjectType(feedback_vector, r3, r3, FEEDBACK_VECTOR_TYPE);
  __ b(ne, &install_baseline_code);

  // Save BytecodeOffset from the stack frame.
  __ ldr(kInterpreterBytecodeOffsetRegister,
         MemOperand(fp, InterpreterFrameConstants::kBytecodeOffsetFromFp));
  __ SmiUntag(kInterpreterBytecodeOffsetRegister);
  // Replace bytecode offset with feedback cell.
  static_assert(InterpreterFrameConstants::kBytecodeOffsetFromFp ==
                BaselineFrameConstants::kFeedbackCellFromFp);
  __ str(feedback_cell,
         MemOperand(fp, BaselineFrameConstants::kFeedbackCellFromFp));
  feedback_cell = no_reg;
  // Update feedback vector cache.
  static_assert(InterpreterFrameConstants::kFeedbackVectorFromFp ==
                BaselineFrameConstants::kFeedbackVectorFromFp);
  __ str(feedback_vector,
         MemOperand(fp, InterpreterFrameConstants::kFeedbackVectorFromFp));
  feedback_vector = no_reg;

  // Compute baseline pc for bytecode offset.
  ExternalReference get_baseline_pc_extref;
  if (next_bytecode || is_osr) {
    get_baseline_pc_extref =
        ExternalReference::baseline_pc_for_next_executed_bytecode();
  } else {
    get_baseline_pc_extref =
        ExternalReference::baseline_pc_for_bytecode_offset();
  }
  Register get_baseline_pc = r3;
  __ Move(get_baseline_pc, get_baseline_pc_extref);

  // If the code deoptimizes during the implicit function entry stack interrupt
  // check, it will have a bailout ID of kFunctionEntryBytecodeOffset, which is
  // not a valid bytecode offset.
  // TODO(pthier): Investigate if it is feasible to handle this special case
  // in TurboFan instead of here.
  Label valid_bytecode_offset, function_entry_bytecode;
  if (!is_osr) {
    __ cmp(kInterpreterBytecodeOffsetRegister,
           Operand(BytecodeArray::kHeaderSize - kHeapObjectTag +
                   kFunctionEntryBytecodeOffset));
    __ b(eq, &function_entry_bytecode);
  }

  __ sub(kInterpreterBytecodeOffsetRegister, kInterpreterBytecodeOffsetRegister,
         Operand(BytecodeArray::kHeaderSize - kHeapObjectTag));

  __ bind(&valid_bytecode_offset);
  // Get bytecode array from the stack frame.
  __ ldr(kInterpreterBytecodeArrayRegister,
         MemOperand(fp, InterpreterFrameConstants::kBytecodeArrayFromFp));
  // Save the accumulator register, since it's clobbered by the below call.
  __ Push(kInterpreterAccumulatorRegister);
  {
    __ mov(kCArgRegs[0], code_obj);
    __ mov(kCArgRegs[1], kInterpreterBytecodeOffsetRegister);
    __ mov(kCArgRegs[2], kInterpreterBytecodeArrayRegister);
    FrameScope scope(masm, StackFrame::INTERNAL);
    __ PrepareCallCFunction(3, 0);
    __ CallCFunction(get_baseline_pc, 3, 0);
  }
  __ LoadCodeInstructionStart(code_obj, code_obj);
  __ add(code_obj, code_obj, kReturnRegister0);
  __ Pop(kInterpreterAccumulatorRegister);

  if (is_osr) {
    Generate_OSREntry(masm, code_obj);
  } else {
    __ Jump(code_obj);
  }
  __ Trap();  // Unreachable.

  if (!is_osr) {
    __ bind(&function_entry_bytecode);
    // If the bytecode offset is kFunctionEntryOffset, get the start address of
    // the first bytecode.
    __ mov(kInterpreterBytecodeOffsetRegister, Operand(0));
    if (next_bytecode) {
      __ Move(get_baseline_pc,
              ExternalReference::baseline_pc_for_bytecode_offset());
    }
    __ b(&valid_bytecode_offset);
  }

  __ bind(&install_baseline_code);
  {
    FrameScope scope(masm, StackFrame::INTERNAL);
    __ Push(kInterpreterAccumulatorRegister);
    __ Push(closure);
    __ CallRuntime(Runtime::kInstallBaselineCode, 1);
    __ Pop(kInterpreterAccumulatorRegister);
  }
  // Retry from the start after installing baseline code.
  __ b(&start);
}

}  // namespace

void Builtins::Generate_BaselineOrInterpreterEnterAtBytecode(
    MacroAssembler* masm) {
  Generate_BaselineOrInterpreterEntry(masm, false);
}

void Builtins::Generate_BaselineOrInterpreterEnterAtNextBytecode(
    MacroAssembler* masm) {
  Generate_BaselineOrInterpreterEntry(masm, true);
}

void Builtins::Generate_InterpreterOnStackReplacement_ToBaseline(
    MacroAssembler* masm) {
  Generate_BaselineOrInterpreterEntry(masm, false, true);
}

void Builtins::Generate_RestartFrameTrampoline(MacroAssembler* masm) {
  // Frame is being dropped:
  // - Look up current function on the frame.
  // - Leave the frame.
  // - Restart the frame by calling the function.

  __ ldr(r1, MemOperand(fp, StandardFrameConstants::kFunctionOffset));
  __ ldr(r0, MemOperand(fp, StandardFrameConstants::kArgCOffset));
  __ LeaveFrame(StackFrame::INTERNAL);

  // The arguments are already in the stack (including any necessary padding),
  // we should not try to massage the arguments again.
  __ mov(r2, Operand(kDontAdaptArgumentsSentinel));
  __ InvokeFunction(r1, r2, r0, InvokeType::kJump);
}

#undef __

}  // namespace internal
}  // namespace v8

#endif  // V8_TARGET_ARCH_ARM<|MERGE_RESOLUTION|>--- conflicted
+++ resolved
@@ -3687,19 +3687,12 @@
 
   DEFINE_SCOPED(tmp);
   DEFINE_SCOPED(tmp2);
-<<<<<<< HEAD
-  __ ldr(kContextRegister,
-         MemOperand(fp, StackSwitchFrameConstants::kRefOffset));
-  GetContextFromRef(masm, kContextRegister, tmp);
-  ReloadParentContinuation(masm, promise, reason, kContextRegister, tmp, tmp2);
-=======
   DEFINE_SCOPED(tmp3);
   __ ldr(kContextRegister,
          MemOperand(fp, StackSwitchFrameConstants::kRefOffset));
   GetContextFromRef(masm, kContextRegister, tmp);
   ReloadParentContinuation(masm, promise, reason, kContextRegister, tmp, tmp2,
                            tmp3);
->>>>>>> 56d087b1
   RestoreParentSuspender(masm, tmp, tmp2);
 
   __ Move(tmp, Operand(1));
