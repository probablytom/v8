// Copyright 2015 the V8 project authors. All rights reserved.
// Use of this source code is governed by a BSD-style license that can be
// found in the LICENSE file.

#ifndef V8_INCLUDE_VERSION_H_  // V8_VERSION_H_ conflicts with src/version.h
#define V8_INCLUDE_VERSION_H_

// These macros define the version number for the current version.
// NOTE these macros are used by some of the tool scripts and the build
// system so their names cannot be changed without changing the scripts.
#define V8_MAJOR_VERSION 12
<<<<<<< HEAD
#define V8_MINOR_VERSION 6
#define V8_BUILD_NUMBER 228
#define V8_PATCH_LEVEL 21
=======
#define V8_MINOR_VERSION 8
#define V8_BUILD_NUMBER 374
#define V8_PATCH_LEVEL 24
>>>>>>> 56d087b1

// Use 1 for candidates and 0 otherwise.
// (Boolean macro values are not supported by all preprocessors.)
#define V8_IS_CANDIDATE_VERSION 0

#endif  // V8_INCLUDE_VERSION_H_<|MERGE_RESOLUTION|>--- conflicted
+++ resolved
@@ -9,15 +9,9 @@
 // NOTE these macros are used by some of the tool scripts and the build
 // system so their names cannot be changed without changing the scripts.
 #define V8_MAJOR_VERSION 12
-<<<<<<< HEAD
-#define V8_MINOR_VERSION 6
-#define V8_BUILD_NUMBER 228
-#define V8_PATCH_LEVEL 21
-=======
 #define V8_MINOR_VERSION 8
 #define V8_BUILD_NUMBER 374
 #define V8_PATCH_LEVEL 24
->>>>>>> 56d087b1
 
 // Use 1 for candidates and 0 otherwise.
 // (Boolean macro values are not supported by all preprocessors.)
